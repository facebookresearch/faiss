--- conflicted
+++ resolved
@@ -47,23 +47,13 @@
         fi
 
         # install CUDA packages
-<<<<<<< HEAD
         if [ "${{ inputs.gpu }}" = "ON" ] && [ "${{ inputs.cuvs }}" = "OFF" ]; then
-          conda install -y -q cuda-toolkit -c "nvidia/label/cuda-11.8.0"
+          conda install -y -q cuda-toolkit -c "nvidia/label/cuda-12.4.0"
         fi
 
         # install cuVS packages
         if [ "${{ inputs.cuvs }}" = "ON" ]; then
-          conda install -y -q libcuvs cuda-version=11.8 cuda-toolkit -c rapidsai-nightly -c "nvidia/label/cuda-11.8.0" -c conda-forge
-=======
-        if [ "${{ inputs.gpu }}" = "ON" ] && [ "${{ inputs.raft }}" = "OFF" ]; then
-          conda install -y -q cuda-toolkit -c "nvidia/label/cuda-12.4.0"
-        fi
-
-        # install RAFT packages
-        if [ "${{ inputs.raft }}" = "ON" ]; then
-          conda install -y -q libraft cuda-version=12.4 cuda-toolkit -c rapidsai-nightly -c "nvidia/label/cuda-12.4.0" -c conda-forge
->>>>>>> c0b32d28
+          conda install -y -q libcuvs cuda-version=12.4 cuda-toolkit -c rapidsai-nightly -c "nvidia/label/cuda-12.4.0" -c conda-forge
         fi
 
         # install test packages
@@ -130,12 +120,8 @@
               -DBUILD_TESTING=ON \
               -DBUILD_SHARED_LIBS=ON \
               -DFAISS_ENABLE_GPU=${{ inputs.gpu }} \
-<<<<<<< HEAD
               -DFAISS_ENABLE_CUVS=${{ inputs.cuvs }} \
-=======
-              -DFAISS_ENABLE_RAFT=${{ inputs.raft }} \
               -DFAISS_ENABLE_ROCM=${{ inputs.rocm }} \
->>>>>>> c0b32d28
               -DFAISS_OPT_LEVEL=${{ inputs.opt_level }} \
               -DFAISS_ENABLE_C_API=ON \
               -DPYTHON_EXECUTABLE=$CONDA/bin/python \
@@ -184,9 +170,5 @@
     - name: Upload test results
       uses: actions/upload-artifact@v4
       with:
-<<<<<<< HEAD
-        name: test-results-${{ runner.arch }}-${{ inputs.opt_level }}-${{ inputs.gpu }}-${{ inputs.cuvs }}
-=======
-        name: test-results-arch=${{ runner.arch }}-opt=${{ inputs.opt_level }}-gpu=${{ inputs.gpu }}-raft=${{ inputs.raft }}-rocm=${{ inputs.rocm }}
->>>>>>> c0b32d28
+        name: test-results-arch=${{ runner.arch }}-opt=${{ inputs.opt_level }}-gpu=${{ inputs.gpu }}-cuvs=${{ inputs.cuvs }}-rocm=${{ inputs.rocm }}
         path: test-results