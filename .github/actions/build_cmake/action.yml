--- conflicted
+++ resolved
@@ -28,11 +28,6 @@
         conda update -y -q conda
         echo "$CONDA/bin" >> $GITHUB_PATH
 
-<<<<<<< HEAD
-        # install base packages
-        conda install -y -q -c conda-forge gxx_linux-64=11.2 sysroot_linux-64=2.28
-        conda install -y -q python=3.11 cmake make blas lapack swig numpy scipy pytest
-=======
         conda install -y -q python=3.11 cmake make swig numpy scipy pytest
 
         # install base packages for ARM64
@@ -46,8 +41,6 @@
           conda install -y -q -c conda-forge gxx_linux-64=11.2 sysroot_linux-64=2.28
           conda install -y -q mkl=2023 mkl-devel=2023
         fi
-
->>>>>>> 34bbe5e5
 
         # install CUDA packages
         if [ "${{ inputs.gpu }}" = "ON" ] && [ "${{ inputs.raft }}" = "OFF" ]; then
@@ -71,19 +64,6 @@
       run: |
         eval "$(conda shell.bash hook)"
         conda activate
-<<<<<<< HEAD
-        cmake -B build \
-              -DBUILD_TESTING=ON \
-              -DBUILD_SHARED_LIBS=ON \
-              -DFAISS_ENABLE_GPU=${{ inputs.gpu }} \
-              -DFAISS_ENABLE_RAFT=${{ inputs.raft }} \
-              -DFAISS_OPT_LEVEL=${{ inputs.opt_level }} \
-              -DFAISS_ENABLE_C_API=ON \
-              -DPYTHON_EXECUTABLE=$CONDA/bin/python \
-              -DCMAKE_BUILD_TYPE=Release \
-              -DCMAKE_CUDA_FLAGS="-gencode arch=compute_75,code=sm_75" \
-              .
-=======
 
         if [ "${{ runner.arch }}" = "X64" ]; then
           cmake -B build \
@@ -113,7 +93,6 @@
           echo "Encountered unexpected platform ${{ runner.arch }}"
           exit 1
         fi
->>>>>>> 34bbe5e5
         make -k -C build -j$(nproc)
     - name: C++ tests
       shell: bash
