--- conflicted
+++ resolved
@@ -32,8 +32,7 @@
         conda update -y -q conda
         echo "$CONDA/bin" >> $GITHUB_PATH
 
-<<<<<<< HEAD
-        conda install -y -q python=3.11 make swig numpy scipy pytest gflags cmake=3.29
+        conda install -y -q python=3.11 cmake=3.29.0 make swig numpy scipy pytest gflags
 
 #       apt-cache show libc6 #       sudo apt-get update
 #       sudo apt-get install libssl-dev
@@ -45,9 +44,6 @@
 #       ../bootstrap -- -DCMAKE_BUILD_TYPE=Release -DCMAKE_PREFIX_PATH="$CONDA_PREFIX"
 #       make -j8
 #       popd
-=======
-        conda install -y -q python=3.11 cmake=3.26.4 make swig numpy scipy pytest gflags
->>>>>>> 3e056ed9
 
         # install base packages for ARM64
         if [ "${{ runner.arch }}" = "ARM64" ]; then
@@ -69,11 +65,7 @@
           conda install -y -q cuda-toolkit -c "nvidia/label/cuda-12.4.0"
         # and CUDA from cuVS channel for cuVS builds
         elif [ "${{ inputs.cuvs }}" = "ON" ]; then
-<<<<<<< HEAD
-          conda install -y -q libcuvs=24.10 cuda-version=12.4 cuda-toolkit -c rapidsai -c "nvidia/label/cuda-12.4.0" -c conda-forge
-=======
           conda install -y -q libcuvs=24.08 cuda-version=12.4 cuda-toolkit -c rapidsai -c conda-forge -c "nvidia/label/cuda-12.4.0"
->>>>>>> 3e056ed9
         fi
 
         # install test packages
@@ -120,9 +112,8 @@
         sudo apt-get -qq autoclean >/dev/null
         sudo apt-get -qq clean >/dev/null
         sudo rm -rf /var/lib/apt/lists/* /tmp/* /var/tmp/*
-<<<<<<< HEAD
 #   - name: Symblink system dependencies
-#     if: inputs.cuvs == 'ON' || inputs.rocm == 'ON'
+#     if: inputs.rocm == 'ON'
 #     shell: bash
 #     run: |
 #       # symblink system libraries for HIP compiler
@@ -130,17 +121,6 @@
 #       sudo ln -s /lib/x86_64-linux-gnu/libc_nonshared.a /usr/lib64/libc_nonshared.a
 #       sudo ln -s /usr/lib/x86_64-linux-gnu/libpthread.so.0 /lib64/libpthread.so.0
 #       sudo ln -s $HOME/miniconda3/x86_64-conda-linux-gnu/sysroot/usr/lib64/libpthread_nonshared.a /usr/lib64/libpthread_nonshared.a
-=======
-    - name: Symblink system dependencies
-      if: inputs.rocm == 'ON'
-      shell: bash
-      run: |
-        # symblink system libraries for HIP compiler
-        sudo ln -s /lib/x86_64-linux-gnu/libc.so.6 /lib64/libc.so.6
-        sudo ln -s /lib/x86_64-linux-gnu/libc_nonshared.a /usr/lib64/libc_nonshared.a
-        sudo ln -s /usr/lib/x86_64-linux-gnu/libpthread.so.0 /lib64/libpthread.so.0
-        sudo ln -s $HOME/miniconda3/x86_64-conda-linux-gnu/sysroot/usr/lib64/libpthread_nonshared.a /usr/lib64/libpthread_nonshared.a
->>>>>>> 3e056ed9
     - name: Build all targets
       shell: bash
       run: |
