name: Build cmake
inputs:
  opt_level:
    description: 'Compile options / optimization level.'
    required: false
    default: generic
  gpu:
    description: 'Enable GPU support.'
    required: false
    default: OFF
  cuvs:
    description: 'Enable cuVS support.'
    required: false
    default: OFF
  rocm:
    description: 'Enable ROCm support.'
    required: false
    default: OFF
runs:
  using: composite
  steps:
    - name: Setup miniconda
      uses: conda-incubator/setup-miniconda@v3
      with:
        python-version: '3.11'
        miniconda-version: latest
    - name: Configure build environment
      shell: bash
      run: |
        # initialize Conda
        conda config --set solver libmamba
        conda update -y -q conda
        echo "$CONDA/bin" >> $GITHUB_PATH

<<<<<<< HEAD
        conda install -y -q python=3.11 cmake=3.26.4 make swig "numpy<2" scipy pytest gflags
=======
        conda install -y -q python=3.11 cmake=3.26 make=4.2 swig=4.0 "numpy<2" scipy=1.14 pytest=7.4 gflags=2.2
>>>>>>> 3ff8a242

        # install base packages for ARM64
        if [ "${{ runner.arch }}" = "ARM64" ]; then
          conda install -y -q -c conda-forge openblas=0.3 gxx_linux-aarch64=14.2 sysroot_linux-aarch64=2.17
        fi

        # install base packages for X86_64
        if [ "${{ runner.arch }}" = "X64" ]; then
          # TODO: merge this with ARM64
          conda install -y -q -c conda-forge gxx_linux-64=14.2 sysroot_linux-64=2.17
          conda install -y -q mkl=2023 mkl-devel=2023
        fi

        # no CUDA needed for ROCm so skip this
        if [ "${{ inputs.rocm }}" = "ON" ]; then
          :
        # regular CUDA for GPU builds
        elif [ "${{ inputs.gpu }}" = "ON" ] && [ "${{ inputs.cuvs }}" = "OFF" ]; then
          conda install -y -q cuda-toolkit=12.4 -c "nvidia/label/cuda-12.4.0"
        # and CUDA from cuVS channel for cuVS builds
        elif [ "${{ inputs.cuvs }}" = "ON" ]; then
<<<<<<< HEAD
          conda install -y -q libcuvs=24.10 cuda-version=12.4 cuda-toolkit=12.4 -c rapidsai -c conda-forge
=======
          conda install -y -q libcuvs=24.08 cuda-version=12.4 cuda-toolkit=12.4.1 gxx_linux-64=12.4 -c rapidsai -c conda-forge -c "nvidia/label/cuda-12.4.0"
>>>>>>> 3ff8a242
        fi
        # install test packages
        if [ "${{ inputs.rocm }}" = "ON" ]; then
          : # skip torch install via conda, we need to install via pip to get
            #  ROCm-enabled version until it's supported in conda by PyTorch
        elif [ "${{ inputs.gpu }}" = "ON" ]; then
          conda install -y -q "pytorch<2.5" pytorch-cuda=12.4 -c pytorch -c "nvidia/label/cuda-12.4.0"
        else
          conda install -y -q "pytorch<2.5" -c pytorch
        fi
    - name: ROCm - Install dependencies
      if: inputs.rocm == 'ON'
      shell: bash
      run: |
        # Update repos and install kmod, wget, gpg
        sudo apt-get -qq update >/dev/null
        sudo apt-get -qq install -y kmod wget gpg >/dev/null

        # Get UBUNTU version name
        UBUNTU_VERSION_NAME=`cat /etc/os-release | grep UBUNTU_CODENAME | awk -F= '{print $2}'`

        # Set ROCm version
        ROCM_VERSION="6.2"

        # Download, prepare, and install the package signing key
        mkdir --parents --mode=0755 /etc/apt/keyrings
        wget https://repo.radeon.com/rocm/rocm.gpg.key -O - | gpg --dearmor | sudo tee /etc/apt/keyrings/rocm.gpg > /dev/null

        # Add rocm repository
        wget -qO - http://repo.radeon.com/rocm/rocm.gpg.key | sudo apt-key add -
        rocm_baseurl="http://repo.radeon.com/rocm/apt/${ROCM_VERSION}"
        echo "deb [arch=amd64] ${rocm_baseurl} ${UBUNTU_VERSION_NAME} main" | sudo tee /etc/apt/sources.list.d/rocm.list
        sudo apt-get -qq update --allow-insecure-repositories >/dev/null
        sudo apt-get -qq install -y --allow-unauthenticated \
            "rocm-dev${ROCM_VERSION}" "rocm-utils${ROCM_VERSION}" \
            "rocm-libs${ROCM_VERSION}" >/dev/null

        # Fake presence of MI200-class accelerators
        echo "gfx90a" | sudo tee /opt/rocm/bin/target.lst

        # Cleanup
        sudo apt-get -qq autoclean >/dev/null
        sudo apt-get -qq clean >/dev/null
        sudo rm -rf /var/lib/apt/lists/* /tmp/* /var/tmp/*
    - name: Symblink system dependencies
      if: inputs.rocm == 'ON'
      shell: bash
      run: |
        # symblink system libraries for HIP compiler
        sudo ln -s /lib/x86_64-linux-gnu/libc.so.6 /lib64/libc.so.6
        sudo ln -s /lib/x86_64-linux-gnu/libc_nonshared.a /usr/lib64/libc_nonshared.a
        sudo ln -s /usr/lib/x86_64-linux-gnu/libpthread.so.0 /lib64/libpthread.so.0
        sudo ln -s $HOME/miniconda3/x86_64-conda-linux-gnu/sysroot/usr/lib64/libpthread_nonshared.a /usr/lib64/libpthread_nonshared.a
    - name: Build all targets
      shell: bash
      run: |
        eval "$(conda shell.bash hook)"
        conda activate
        cmake -B build \
              -DBUILD_TESTING=ON \
              -DBUILD_SHARED_LIBS=ON \
              -DFAISS_ENABLE_GPU=${{ inputs.gpu }} \
              -DFAISS_ENABLE_CUVS=${{ inputs.cuvs }} \
              -DFAISS_ENABLE_ROCM=${{ inputs.rocm }} \
              -DFAISS_OPT_LEVEL=${{ inputs.opt_level }} \
              -DFAISS_ENABLE_C_API=ON \
              -DPYTHON_EXECUTABLE=$CONDA/bin/python \
              -DCMAKE_BUILD_TYPE=Release \
              -DBLA_VENDOR=${{ runner.arch == 'X64' && 'Intel10_64_dyn' || '' }} \
              -DCMAKE_CUDA_FLAGS=${{ runner.arch == 'X64' && '"-gencode arch=compute_75,code=sm_75"' || '' }} \
              .
        make -k -C build -j$(nproc)
    - name: C++ tests
      shell: bash
      run: |
        export GTEST_OUTPUT="xml:$(realpath .)/test-results/googletest/"
        make -C build test
    - name: C++ perf benchmarks
      shell: bash
      if: inputs.rocm == 'OFF'
      run: |
        find ./build/perf_tests/ -executable -type f -name "bench*" -exec '{}' -v \;
    - name: Install Python extension
      shell: bash
      working-directory: build/faiss/python
      run: |
        $CONDA/bin/python setup.py install
    - name: ROCm - install ROCm-enabled torch via pip
      if: inputs.rocm == 'ON'
      shell: bash
      run: |
        pip3 install torch torchvision torchaudio --index-url https://download.pytorch.org/whl/rocm6.1
    - name: Python tests (CPU only)
      if: inputs.gpu == 'OFF'
      shell: bash
      run: |
        pytest --junitxml=test-results/pytest/results.xml tests/test_*.py
        pytest --junitxml=test-results/pytest/results-torch.xml tests/torch_*.py
    - name: Python tests (CPU + GPU)
      if: inputs.gpu == 'ON'
      shell: bash
      run: |
        pytest --junitxml=test-results/pytest/results.xml tests/test_*.py
        pytest --junitxml=test-results/pytest/results-torch.xml tests/torch_*.py
        cp tests/common_faiss_tests.py faiss/gpu/test
        pytest --junitxml=test-results/pytest/results-gpu.xml faiss/gpu/test/test_*.py
        pytest --junitxml=test-results/pytest/results-gpu-torch.xml faiss/gpu/test/torch_*.py
    - name: Test avx2 loading
      if: inputs.opt_level == 'avx2'
      shell: bash
      run: |
        FAISS_DISABLE_CPU_FEATURES=AVX2 LD_DEBUG=libs $CONDA/bin/python -c "import faiss" 2>&1 | grep faiss.so
        LD_DEBUG=libs $CONDA/bin/python -c "import faiss" 2>&1 | grep faiss_avx2.so
    - name: Upload test results
      if: always()
      uses: actions/upload-artifact@v4
      with:
        name: test-results-arch=${{ runner.arch }}-opt=${{ inputs.opt_level }}-gpu=${{ inputs.gpu }}-cuvs=${{ inputs.cuvs }}-rocm=${{ inputs.rocm }}
        path: test-results<|MERGE_RESOLUTION|>--- conflicted
+++ resolved
@@ -32,11 +32,7 @@
         conda update -y -q conda
         echo "$CONDA/bin" >> $GITHUB_PATH
 
-<<<<<<< HEAD
-        conda install -y -q python=3.11 cmake=3.26.4 make swig "numpy<2" scipy pytest gflags
-=======
         conda install -y -q python=3.11 cmake=3.26 make=4.2 swig=4.0 "numpy<2" scipy=1.14 pytest=7.4 gflags=2.2
->>>>>>> 3ff8a242
 
         # install base packages for ARM64
         if [ "${{ runner.arch }}" = "ARM64" ]; then
@@ -58,11 +54,7 @@
           conda install -y -q cuda-toolkit=12.4 -c "nvidia/label/cuda-12.4.0"
         # and CUDA from cuVS channel for cuVS builds
         elif [ "${{ inputs.cuvs }}" = "ON" ]; then
-<<<<<<< HEAD
-          conda install -y -q libcuvs=24.10 cuda-version=12.4 cuda-toolkit=12.4 -c rapidsai -c conda-forge
-=======
-          conda install -y -q libcuvs=24.08 cuda-version=12.4 cuda-toolkit=12.4.1 gxx_linux-64=12.4 -c rapidsai -c conda-forge -c "nvidia/label/cuda-12.4.0"
->>>>>>> 3ff8a242
+          conda install -y -q libcuvs=24.12 'cuda-version>=12.0,<=12.5' cuda-toolkit=12.4.1 gxx_linux-64=12.4 -c rapidsai -c conda-forge
         fi
         # install test packages
         if [ "${{ inputs.rocm }}" = "ON" ]; then
