--- conflicted
+++ resolved
@@ -65,11 +65,7 @@
           conda install -y -q cuda-toolkit -c "nvidia/label/cuda-12.4.0"
         # and CUDA from cuVS channel for cuVS builds
         elif [ "${{ inputs.cuvs }}" = "ON" ]; then
-<<<<<<< HEAD
-          conda install -y -q libcuvs=24.10 cuda-version=12.4 cuda-toolkit -c rapidsai-nightly -c "nvidia/label/cuda-12.4.0" -c conda-forge
-=======
           conda install -y -q libcuvs=24.10 cuda-version=12.4 cuda-toolkit -c rapidsai -c "nvidia/label/cuda-12.4.0" -c conda-forge
->>>>>>> 3361b445
         fi
 
         # install test packages
