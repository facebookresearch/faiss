name: Build cmake
inputs:
  opt_level:
    description: 'Compile options / optimization level.'
    required: false
    default: generic
  gpu:
    description: 'Enable GPU support.'
    required: false
    default: OFF
  cuvs:
    description: 'Enable cuVS support.'
    required: false
    default: OFF
  rocm:
    description: 'Enable ROCm support.'
    required: false
    default: OFF
runs:
  using: composite
  steps:
    - name: Setup miniconda
      uses: conda-incubator/setup-miniconda@v3
      with:
        python-version: '3.11'
        miniconda-version: latest
    - name: Configure build environment
      shell: bash
      run: |
        # initialize Conda
        conda config --set solver libmamba
        conda update -y -q conda
        echo "$CONDA/bin" >> $GITHUB_PATH

        conda install -y -q python=3.11 cmake make swig numpy scipy pytest

        # install base packages for ARM64
        if [ "${{ runner.arch }}" = "ARM64" ]; then
          # installing libmamba-solver is necessary for openblas=*=*openmp*
          conda install --solver=classic conda-forge::conda-libmamba-solver conda-forge::libmamba conda-forge::libmambapy conda-forge::libarchive

          # installing openblas that was compiled with USE_OPENMP=1.
          # Context: https://github.com/facebookresearch/faiss/wiki/Troubleshooting#surprising-faiss-openmp-and-openblas-interaction
          conda install -y -q -c conda-forge openblas=*=*openmp* gxx_linux-aarch64 sysroot_linux-aarch64
        fi

        # install base packages for X86_64
        if [ "${{ runner.arch }}" = "X64" ]; then
          # TODO: merge this with ARM64
          conda install -y -q -c conda-forge gxx_linux-64 sysroot_linux-64
          conda install -y -q mkl=2023 mkl-devel=2023
        fi

<<<<<<< HEAD
        # install CUDA packages
        if [ "${{ inputs.gpu }}" = "ON" ] && [ "${{ inputs.cuvs }}" = "OFF" ]; then
          conda install -y -q cuda-toolkit -c "nvidia/label/cuda-12.4.0"
        fi

        # install cuVS packages
        if [ "${{ inputs.cuvs }}" = "ON" ]; then
          conda install -y -q libcuvs cuda-version=12.4 cuda-toolkit -c rapidsai-nightly -c "nvidia/label/cuda-12.4.0" -c conda-forge
=======
        # no CUDA needed for ROCm so skip this
        if [ "${{ inputs.rocm }}" = "ON" ]; then
          :
        # regular CUDA for GPU builds
        elif [ "${{ inputs.gpu }}" = "ON" ] && [ "${{ inputs.raft }}" = "OFF" ]; then
          conda install -y -q cuda-toolkit -c "nvidia/label/cuda-12.4.0"
        # and CUDA from RAFT channel for RAFT builds
        elif [ "${{ inputs.raft }}" = "ON" ]; then
          conda install -y -q libraft cuda-version=12.4 cuda-toolkit -c rapidsai-nightly -c "nvidia/label/cuda-12.4.0" -c conda-forge
>>>>>>> d85fda7f
        fi

        # install test packages
        conda install -y pytest
        if [ "${{ inputs.rocm }}" = "ON" ]; then
          : # skip torch install via conda, we need to install via pip to get
            #  ROCm-enabled version until it's supported in conda by PyTorch
        elif [ "${{ inputs.gpu }}" = "ON" ]; then
          conda install -y -q pytorch pytorch-cuda=12.4 -c pytorch -c nvidia/label/cuda-12.4.0
        else
          conda install -y -q pytorch -c pytorch
        fi
    - name: ROCm - Install dependencies
      if: inputs.rocm == 'ON'
      shell: bash
      run: |
        # Update repos and install kmod, wget, gpg
        sudo apt-get -qq update >/dev/null
        sudo apt-get -qq install -y kmod wget gpg >/dev/null

        # Get UBUNTU version name
        UBUNTU_VERSION_NAME=`cat /etc/os-release | grep UBUNTU_CODENAME | awk -F= '{print $2}'`

        # Set ROCm version
        ROCM_VERSION="6.2"

        # Download, prepare, and install the package signing key
        mkdir --parents --mode=0755 /etc/apt/keyrings
        wget https://repo.radeon.com/rocm/rocm.gpg.key -O - | gpg --dearmor | sudo tee /etc/apt/keyrings/rocm.gpg > /dev/null

        # Add rocm repository
        wget -qO - http://repo.radeon.com/rocm/rocm.gpg.key | sudo apt-key add -
        rocm_baseurl="http://repo.radeon.com/rocm/apt/${ROCM_VERSION}"
        echo "deb [arch=amd64] ${rocm_baseurl} ${UBUNTU_VERSION_NAME} main" | sudo tee /etc/apt/sources.list.d/rocm.list
        sudo apt-get -qq update --allow-insecure-repositories >/dev/null
        sudo apt-get -qq install -y --allow-unauthenticated \
            "rocm-dev${ROCM_VERSION}" "rocm-utils${ROCM_VERSION}" \
            "rocm-libs${ROCM_VERSION}" >/dev/null

        # Fake presence of MI200-class accelerators
        echo "gfx90a" | sudo tee /opt/rocm/bin/target.lst

        # Cleanup
        sudo apt-get -qq autoclean >/dev/null
        sudo apt-get -qq clean >/dev/null
        sudo rm -rf /var/lib/apt/lists/* /tmp/* /var/tmp/*
    - name: ROCm - Hipify
      if: inputs.rocm == 'ON'
      shell: bash
      run: ./faiss/gpu/hipify.sh
    - name: Symblink system dependencies
      if: inputs.cuvs == 'ON' || inputs.rocm == 'ON'
      shell: bash
      run: |
        # symblink system libraries for HIP compiler
        sudo ln -s /lib/x86_64-linux-gnu/libc.so.6 /lib64/libc.so.6
        sudo ln -s /lib/x86_64-linux-gnu/libc_nonshared.a /usr/lib64/libc_nonshared.a
        sudo ln -s /usr/lib/x86_64-linux-gnu/libpthread.so.0 /lib64/libpthread.so.0
        sudo ln -s $HOME/miniconda3/x86_64-conda-linux-gnu/sysroot/usr/lib64/libpthread_nonshared.a /usr/lib64/libpthread_nonshared.a
    - name: Build all targets
      shell: bash
      run: |
        eval "$(conda shell.bash hook)"
        conda activate
        cmake -B build \
              -DBUILD_TESTING=ON \
              -DBUILD_SHARED_LIBS=ON \
              -DFAISS_ENABLE_GPU=${{ inputs.gpu }} \
              -DFAISS_ENABLE_CUVS=${{ inputs.cuvs }} \
              -DFAISS_ENABLE_ROCM=${{ inputs.rocm }} \
              -DFAISS_OPT_LEVEL=${{ inputs.opt_level }} \
              -DFAISS_ENABLE_C_API=ON \
              -DPYTHON_EXECUTABLE=$CONDA/bin/python \
              -DCMAKE_BUILD_TYPE=Release \
              -DBLA_VENDOR=${{ runner.arch == 'X64' && 'Intel10_64_dyn' || '' }} \
              -DCMAKE_CUDA_FLAGS=${{ runner.arch == 'X64' && '"-gencode arch=compute_75,code=sm_75"' || '' }} \
              .
        make -k -C build -j$(nproc)
    - name: C++ tests
      shell: bash
      run: |
        export GTEST_OUTPUT="xml:$(realpath .)/test-results/googletest/"
        make -C build test
    - name: Install Python extension
      shell: bash
      working-directory: build/faiss/python
      run: |
        $CONDA/bin/python setup.py install
    - name: ROCm - install ROCm-enabled torch via pip
      if: inputs.rocm == 'ON'
      shell: bash
      run: |
        pip3 install torch torchvision torchaudio --index-url https://download.pytorch.org/whl/rocm6.1
    - name: Python tests (CPU only)
      if: inputs.gpu == 'OFF'
      shell: bash
      run: |
        pytest --junitxml=test-results/pytest/results.xml tests/test_*.py
        pytest --junitxml=test-results/pytest/results-torch.xml tests/torch_*.py
    - name: Python tests (CPU + GPU)
      if: inputs.gpu == 'ON'
      shell: bash
      run: |
        pytest --junitxml=test-results/pytest/results.xml tests/test_*.py
        pytest --junitxml=test-results/pytest/results-torch.xml tests/torch_*.py
        cp tests/common_faiss_tests.py faiss/gpu/test
        pytest --junitxml=test-results/pytest/results-gpu.xml faiss/gpu/test/test_*.py
        pytest --junitxml=test-results/pytest/results-gpu-torch.xml faiss/gpu/test/torch_*.py
    - name: Test avx2 loading
      if: inputs.opt_level == 'avx2'
      shell: bash
      run: |
        FAISS_DISABLE_CPU_FEATURES=AVX2 LD_DEBUG=libs $CONDA/bin/python -c "import faiss" 2>&1 | grep faiss.so
        LD_DEBUG=libs $CONDA/bin/python -c "import faiss" 2>&1 | grep faiss_avx2.so
    - name: Upload test results
      if: always()
      uses: actions/upload-artifact@v4
      with:
        name: test-results-arch=${{ runner.arch }}-opt=${{ inputs.opt_level }}-gpu=${{ inputs.gpu }}-cuvs=${{ inputs.cuvs }}-rocm=${{ inputs.rocm }}
        path: test-results<|MERGE_RESOLUTION|>--- conflicted
+++ resolved
@@ -51,26 +51,15 @@
           conda install -y -q mkl=2023 mkl-devel=2023
         fi
 
-<<<<<<< HEAD
-        # install CUDA packages
-        if [ "${{ inputs.gpu }}" = "ON" ] && [ "${{ inputs.cuvs }}" = "OFF" ]; then
-          conda install -y -q cuda-toolkit -c "nvidia/label/cuda-12.4.0"
-        fi
-
-        # install cuVS packages
-        if [ "${{ inputs.cuvs }}" = "ON" ]; then
-          conda install -y -q libcuvs cuda-version=12.4 cuda-toolkit -c rapidsai-nightly -c "nvidia/label/cuda-12.4.0" -c conda-forge
-=======
         # no CUDA needed for ROCm so skip this
         if [ "${{ inputs.rocm }}" = "ON" ]; then
           :
         # regular CUDA for GPU builds
-        elif [ "${{ inputs.gpu }}" = "ON" ] && [ "${{ inputs.raft }}" = "OFF" ]; then
+        elif [ "${{ inputs.gpu }}" = "ON" ] && [ "${{ inputs.cuvs }}" = "OFF" ]; then
           conda install -y -q cuda-toolkit -c "nvidia/label/cuda-12.4.0"
-        # and CUDA from RAFT channel for RAFT builds
-        elif [ "${{ inputs.raft }}" = "ON" ]; then
-          conda install -y -q libraft cuda-version=12.4 cuda-toolkit -c rapidsai-nightly -c "nvidia/label/cuda-12.4.0" -c conda-forge
->>>>>>> d85fda7f
+        # and CUDA from cuVS channel for cuVS builds
+        elif [ "${{ inputs.cuvs }}" = "ON" ]; then
+          conda install -y -q libcuvs cuda-version=12.4 cuda-toolkit -c rapidsai-nightly -c "nvidia/label/cuda-12.4.0" -c conda-forge
         fi
 
         # install test packages
