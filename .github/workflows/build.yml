name: Build
on:
  workflow_dispatch:
  pull_request:
    branches:
      - main
  push:
    tags:
      - 'v*'
env:
  OMP_NUM_THREADS: '10'
  MKL_THREADING_LAYER: GNU
jobs:
  sve-cmake:
    name: SVE CMake on Arm64
    runs-on: faiss-arm-runner
    steps:
      - name: Checkout
        uses: actions/checkout@v4
      - uses: ./.github/actions/build_cmake
        with:
<<<<<<< HEAD
          opt_level: sve
=======
          opt_level: avx2
  linux-x86_64-AVX512-cmake:
    name: Linux x86_64 AVX512 (cmake)
    continue-on-error: true # non-blocking mode for now
    needs: linux-x86_64-cmake
    runs-on: faiss-aws-m7i.large
    steps:
      - name: Checkout
        continue-on-error: true # non-blocking mode for now
        uses: actions/checkout@v4
      - uses: ./.github/actions/build_cmake
        with:
          opt_level: avx512
        continue-on-error: true # non-blocking mode for now
  linux-x86_64-GPU-cmake:
    name: Linux x86_64 GPU (cmake)
    needs: linux-x86_64-cmake
    runs-on: 4-core-ubuntu-gpu-t4
    steps:
      - name: Checkout
        uses: actions/checkout@v4
      - uses: ./.github/actions/build_cmake
        with:
          gpu: ON
  linux-x86_64-GPU-w-RAFT-cmake:
    name: Linux x86_64 GPU w/ RAFT (cmake)
    needs: linux-x86_64-cmake
    runs-on: 4-core-ubuntu-gpu-t4
    steps:
      - name: Checkout
        uses: actions/checkout@v4
      - uses: ./.github/actions/build_cmake
        with:
          gpu: ON
          raft: ON
  linux-arm64-SVE-cmake:
    name: Linux arm64 SVE (cmake)
    runs-on: faiss-aws-r8g.large
    continue-on-error: true # non-blocking mode for now
    steps:
      - name: Checkout
        continue-on-error: true # non-blocking mode for now
        uses: actions/checkout@v4
      - uses: ./.github/actions/build_cmake
        continue-on-error: true # non-blocking mode for now
      # TODO(T197096427): uncomment this once SVE PR is merged
      #   with:
      #     opt_level: sve
  linux-x86_64-conda:
    name: Linux x86_64 (conda)
    needs: linux-x86_64-cmake
    runs-on: ubuntu-latest
    steps:
      - name: Checkout
        uses: actions/checkout@v4
        with:
          fetch-depth: 0
          fetch-tags: true
      - uses: ./.github/actions/build_conda
  windows-x86_64-conda:
    name: Windows x86_64 (conda)
    needs: linux-x86_64-cmake
    runs-on: windows-2019
    steps:
      - name: Checkout
        uses: actions/checkout@v4
        with:
          fetch-depth: 0
          fetch-tags: true
      - uses: ./.github/actions/build_conda
  linux-arm64-conda:
    name: Linux arm64 (conda)
    needs: linux-x86_64-cmake
    runs-on: 2-core-ubuntu-arm
    steps:
      - name: Checkout
        uses: actions/checkout@v4
        with:
          fetch-depth: 0
          fetch-tags: true
      - uses: ./.github/actions/build_conda
  linux-x86_64-packages:
    name: Linux x86_64 packages
    if: github.event_name == 'push' && startsWith(github.ref, 'refs/tags/v')
    runs-on: ubuntu-latest
    steps:
      - name: Checkout
        uses: actions/checkout@v4
        with:
          fetch-depth: 0
          fetch-tags: true
      - uses: ./.github/actions/build_conda
        with:
          label: main
  linux-x86_64-GPU-packages-CUDA-11-4-4:
    name: Linux x86_64 GPU packages (CUDA 11.4.4)
    if: github.event_name == 'push' && startsWith(github.ref, 'refs/tags/v')
    runs-on: 4-core-ubuntu-gpu-t4
    env:
      CUDA_ARCHS: "60-real;61-real;62-real;70-real;72-real;75-real;80;86-real"
      FAISS_FLATTEN_CONDA_INCLUDES: "1"
    steps:
      - name: Checkout
        uses: actions/checkout@v4
        with:
          fetch-depth: 0
          fetch-tags: true
      - uses: ./.github/actions/build_conda
        with:
          label: main
          cuda: "11.4.4"
          compiler_version: "11.2"
  linux-x86_64-GPU-RAFT-packages-CUDA11-8-0:
    name: Linux x86_64 GPU w/ RAFT packages (CUDA 11.8.0)
    if: github.event_name == 'push' && startsWith(github.ref, 'refs/tags/v')
    runs-on: 4-core-ubuntu-gpu-t4
    env:
      CUDA_ARCHS: "70-real;72-real;75-real;80;86-real"
    steps:
      - name: Checkout
        uses: actions/checkout@v4
        with:
          fetch-depth: 0
          fetch-tags: true
      - uses: ./.github/actions/build_conda
        with:
          label: main
          raft: "ON"
          cuda: "11.8.0"
          compiler_version: "11.2"
  linux-x86_64-GPU-packages-CUDA-12-1-1:
    name: Linux x86_64 GPU packages (CUDA 12.1.1)
    if: github.event_name == 'push' && startsWith(github.ref, 'refs/tags/v')
    runs-on: 4-core-ubuntu-gpu-t4
    env:
      CUDA_ARCHS: "70-real;72-real;75-real;80;86-real"
    steps:
      - name: Checkout
        uses: actions/checkout@v4
        with:
          fetch-depth: 0
          fetch-tags: true
      - uses: ./.github/actions/build_conda
        with:
          label: main
          cuda: "12.1.1"
          compiler_version: "11.2"
  linux-x86_64-GPU-RAFT-packages-CUDA12-1-1:
    name: Linux x86_64 GPU w/ RAFT packages (CUDA 12.1.1)
    if: github.event_name == 'push' && startsWith(github.ref, 'refs/tags/v')
    runs-on: 4-core-ubuntu-gpu-t4
    env:
      CUDA_ARCHS: "70-real;72-real;75-real;80;86-real"
    steps:
      - name: Checkout
        uses: actions/checkout@v4
        with:
          fetch-depth: 0
          fetch-tags: true
      - uses: ./.github/actions/build_conda
        with:
          label: main
          raft: "ON"
          cuda: "12.1.1"
          compiler_version: "11.2"
  windows-x86_64-packages:
    name: Windows x86_64 packages
    if: github.event_name == 'push' && startsWith(github.ref, 'refs/tags/v')
    runs-on: windows-2019
    steps:
      - name: Checkout
        uses: actions/checkout@v4
        with:
          fetch-depth: 0
          fetch-tags: true
      - uses: ./.github/actions/build_conda
        with:
          label: main
  osx-arm64-packages:
    name: OSX arm64 packages
    if: github.event_name == 'push' && startsWith(github.ref, 'refs/tags/v')
    runs-on: macos-14
    steps:
      - name: Checkout
        uses: actions/checkout@v4
        with:
          fetch-depth: 0
          fetch-tags: true
      - uses: ./.github/actions/build_conda
        with:
          label: main
  linux-arm64-packages:
    name: Linux arm64 packages
    if: github.event_name == 'push' && startsWith(github.ref, 'refs/tags/v')
    runs-on: 2-core-ubuntu-arm
    steps:
      - name: Checkout
        uses: actions/checkout@v4
        with:
          fetch-depth: 0
          fetch-tags: true
      - uses: ./.github/actions/build_conda
        with:
          label: main
>>>>>>> 34bbe5e5
<|MERGE_RESOLUTION|>--- conflicted
+++ resolved
@@ -11,219 +11,13 @@
   OMP_NUM_THREADS: '10'
   MKL_THREADING_LAYER: GNU
 jobs:
-  sve-cmake:
-    name: SVE CMake on Arm64
-    runs-on: faiss-arm-runner
-    steps:
-      - name: Checkout
-        uses: actions/checkout@v4
-      - uses: ./.github/actions/build_cmake
-        with:
-<<<<<<< HEAD
-          opt_level: sve
-=======
-          opt_level: avx2
-  linux-x86_64-AVX512-cmake:
-    name: Linux x86_64 AVX512 (cmake)
-    continue-on-error: true # non-blocking mode for now
-    needs: linux-x86_64-cmake
-    runs-on: faiss-aws-m7i.large
-    steps:
-      - name: Checkout
-        continue-on-error: true # non-blocking mode for now
-        uses: actions/checkout@v4
-      - uses: ./.github/actions/build_cmake
-        with:
-          opt_level: avx512
-        continue-on-error: true # non-blocking mode for now
-  linux-x86_64-GPU-cmake:
-    name: Linux x86_64 GPU (cmake)
-    needs: linux-x86_64-cmake
-    runs-on: 4-core-ubuntu-gpu-t4
-    steps:
-      - name: Checkout
-        uses: actions/checkout@v4
-      - uses: ./.github/actions/build_cmake
-        with:
-          gpu: ON
-  linux-x86_64-GPU-w-RAFT-cmake:
-    name: Linux x86_64 GPU w/ RAFT (cmake)
-    needs: linux-x86_64-cmake
-    runs-on: 4-core-ubuntu-gpu-t4
-    steps:
-      - name: Checkout
-        uses: actions/checkout@v4
-      - uses: ./.github/actions/build_cmake
-        with:
-          gpu: ON
-          raft: ON
   linux-arm64-SVE-cmake:
     name: Linux arm64 SVE (cmake)
     runs-on: faiss-aws-r8g.large
     continue-on-error: true # non-blocking mode for now
     steps:
       - name: Checkout
-        continue-on-error: true # non-blocking mode for now
         uses: actions/checkout@v4
       - uses: ./.github/actions/build_cmake
-        continue-on-error: true # non-blocking mode for now
-      # TODO(T197096427): uncomment this once SVE PR is merged
-      #   with:
-      #     opt_level: sve
-  linux-x86_64-conda:
-    name: Linux x86_64 (conda)
-    needs: linux-x86_64-cmake
-    runs-on: ubuntu-latest
-    steps:
-      - name: Checkout
-        uses: actions/checkout@v4
         with:
-          fetch-depth: 0
-          fetch-tags: true
-      - uses: ./.github/actions/build_conda
-  windows-x86_64-conda:
-    name: Windows x86_64 (conda)
-    needs: linux-x86_64-cmake
-    runs-on: windows-2019
-    steps:
-      - name: Checkout
-        uses: actions/checkout@v4
-        with:
-          fetch-depth: 0
-          fetch-tags: true
-      - uses: ./.github/actions/build_conda
-  linux-arm64-conda:
-    name: Linux arm64 (conda)
-    needs: linux-x86_64-cmake
-    runs-on: 2-core-ubuntu-arm
-    steps:
-      - name: Checkout
-        uses: actions/checkout@v4
-        with:
-          fetch-depth: 0
-          fetch-tags: true
-      - uses: ./.github/actions/build_conda
-  linux-x86_64-packages:
-    name: Linux x86_64 packages
-    if: github.event_name == 'push' && startsWith(github.ref, 'refs/tags/v')
-    runs-on: ubuntu-latest
-    steps:
-      - name: Checkout
-        uses: actions/checkout@v4
-        with:
-          fetch-depth: 0
-          fetch-tags: true
-      - uses: ./.github/actions/build_conda
-        with:
-          label: main
-  linux-x86_64-GPU-packages-CUDA-11-4-4:
-    name: Linux x86_64 GPU packages (CUDA 11.4.4)
-    if: github.event_name == 'push' && startsWith(github.ref, 'refs/tags/v')
-    runs-on: 4-core-ubuntu-gpu-t4
-    env:
-      CUDA_ARCHS: "60-real;61-real;62-real;70-real;72-real;75-real;80;86-real"
-      FAISS_FLATTEN_CONDA_INCLUDES: "1"
-    steps:
-      - name: Checkout
-        uses: actions/checkout@v4
-        with:
-          fetch-depth: 0
-          fetch-tags: true
-      - uses: ./.github/actions/build_conda
-        with:
-          label: main
-          cuda: "11.4.4"
-          compiler_version: "11.2"
-  linux-x86_64-GPU-RAFT-packages-CUDA11-8-0:
-    name: Linux x86_64 GPU w/ RAFT packages (CUDA 11.8.0)
-    if: github.event_name == 'push' && startsWith(github.ref, 'refs/tags/v')
-    runs-on: 4-core-ubuntu-gpu-t4
-    env:
-      CUDA_ARCHS: "70-real;72-real;75-real;80;86-real"
-    steps:
-      - name: Checkout
-        uses: actions/checkout@v4
-        with:
-          fetch-depth: 0
-          fetch-tags: true
-      - uses: ./.github/actions/build_conda
-        with:
-          label: main
-          raft: "ON"
-          cuda: "11.8.0"
-          compiler_version: "11.2"
-  linux-x86_64-GPU-packages-CUDA-12-1-1:
-    name: Linux x86_64 GPU packages (CUDA 12.1.1)
-    if: github.event_name == 'push' && startsWith(github.ref, 'refs/tags/v')
-    runs-on: 4-core-ubuntu-gpu-t4
-    env:
-      CUDA_ARCHS: "70-real;72-real;75-real;80;86-real"
-    steps:
-      - name: Checkout
-        uses: actions/checkout@v4
-        with:
-          fetch-depth: 0
-          fetch-tags: true
-      - uses: ./.github/actions/build_conda
-        with:
-          label: main
-          cuda: "12.1.1"
-          compiler_version: "11.2"
-  linux-x86_64-GPU-RAFT-packages-CUDA12-1-1:
-    name: Linux x86_64 GPU w/ RAFT packages (CUDA 12.1.1)
-    if: github.event_name == 'push' && startsWith(github.ref, 'refs/tags/v')
-    runs-on: 4-core-ubuntu-gpu-t4
-    env:
-      CUDA_ARCHS: "70-real;72-real;75-real;80;86-real"
-    steps:
-      - name: Checkout
-        uses: actions/checkout@v4
-        with:
-          fetch-depth: 0
-          fetch-tags: true
-      - uses: ./.github/actions/build_conda
-        with:
-          label: main
-          raft: "ON"
-          cuda: "12.1.1"
-          compiler_version: "11.2"
-  windows-x86_64-packages:
-    name: Windows x86_64 packages
-    if: github.event_name == 'push' && startsWith(github.ref, 'refs/tags/v')
-    runs-on: windows-2019
-    steps:
-      - name: Checkout
-        uses: actions/checkout@v4
-        with:
-          fetch-depth: 0
-          fetch-tags: true
-      - uses: ./.github/actions/build_conda
-        with:
-          label: main
-  osx-arm64-packages:
-    name: OSX arm64 packages
-    if: github.event_name == 'push' && startsWith(github.ref, 'refs/tags/v')
-    runs-on: macos-14
-    steps:
-      - name: Checkout
-        uses: actions/checkout@v4
-        with:
-          fetch-depth: 0
-          fetch-tags: true
-      - uses: ./.github/actions/build_conda
-        with:
-          label: main
-  linux-arm64-packages:
-    name: Linux arm64 packages
-    if: github.event_name == 'push' && startsWith(github.ref, 'refs/tags/v')
-    runs-on: 2-core-ubuntu-arm
-    steps:
-      - name: Checkout
-        uses: actions/checkout@v4
-        with:
-          fetch-depth: 0
-          fetch-tags: true
-      - uses: ./.github/actions/build_conda
-        with:
-          label: main
->>>>>>> 34bbe5e5
+          opt_level: sve