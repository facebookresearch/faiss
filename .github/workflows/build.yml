--- conflicted
+++ resolved
@@ -8,7 +8,6 @@
     tags:
       - 'v*'
 jobs:
-<<<<<<< HEAD
   format:
     name: Format
     runs-on: ubuntu-latest
@@ -305,24 +304,4 @@
           label: main
   linux-arm64-packages:
     name: Linux arm64 packages
-    if: github.event_name == 'push' && startsWith(github.ref, 'refs/tags/v')
-    runs-on: 2-core-ubuntu-arm
-    steps:
-      - name: Checkout
-        uses: actions/checkout@v4
-        with:
-          fetch-depth: 0
-          fetch-tags: true
-      - name: Build and Package (conda)
-        uses: ./.github/actions/build_conda
-        env:
-          ANACONDA_API_TOKEN: ${{ secrets.ANACONDA_API_TOKEN }}
-        with:
-          label: main
-=======
-  build-pull-request:
-    uses: ./.github/workflows/build-pull-request.yml
-  build-release:
-    uses: ./.github/workflows/build-release.yml
-    if: github.event_name == 'push' && startsWith(github.ref, 'refs/tags/v')
->>>>>>> 0d568bc4
+    if: github.event_name == 'push' && startsWith(github.ref, 'refs/tags/v')