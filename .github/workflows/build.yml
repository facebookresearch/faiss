--- conflicted
+++ resolved
@@ -18,19 +18,4 @@
         uses: actions/checkout@v4.1.1
       - uses: ./.github/actions/build_cmake
         with:
-<<<<<<< HEAD
-          gpu: ON
-=======
-          fetch-depth: 0
-          fetch-tags: true
-      - uses: ./.github/actions/build_conda
-  windows-x86_64-conda:
-    runs-on: windows-2019
-    steps:
-      - name: Checkout
-        uses: actions/checkout@v4.1.1
-        with:
-          fetch-depth: 0
-          fetch-tags: true
-      - uses: ./.github/actions/build_conda
->>>>>>> 74562b2a
+          gpu: ON