--- conflicted
+++ resolved
@@ -50,10 +50,9 @@
       - uses: ./.github/actions/build_conda
         with:
           raft: "ON"
-<<<<<<< HEAD
           cuda: "12.1.1"
-=======
-          cuda: "12.1.1"
+  linux-x86_64-GPU-RAFT-CUDA12-4-0-nightly:
+    name: Linux x86_64 GPU w/ RAFT nightlies (CUDA 12.4.0)
     # if: false
     runs-on: 4-core-ubuntu-gpu-t4
     env:
@@ -67,5 +66,4 @@
       - uses: ./.github/actions/build_conda
         with:
           raft: "ON"
-          cuda: "12.4.0"
->>>>>>> eb60fe54
+          cuda: "12.4.0"