name: Build
on:
  workflow_dispatch:
  pull_request:
    branches:
      - main
  push:
    tags:
      - 'v*'
env:
  OMP_NUM_THREADS: '10'
  MKL_THREADING_LAYER: GNU
jobs:
  format:
    name: Format
    runs-on: ubuntu-latest
    steps:
      - name: Checkout
        uses: actions/checkout@v4
      - name: Install clang-format
        run: |
            sudo apt-get update -y
            sudo apt-get install -y wget
            sudo apt install -y lsb-release wget software-properties-common gnupg
            wget https://apt.llvm.org/llvm.sh
            chmod u+x llvm.sh
            sudo ./llvm.sh 18
            sudo apt-get install -y git-core clang-format-18
      - name: Verify clang-format
        run: |
            git ls-files | grep -E  '\.(cpp|h|cu|cuh)$' | xargs clang-format-18 -i
            if git diff --quiet; then
              echo "Formatting OK!"
            else
              echo "Formatting not OK!"
              echo "------------------"
              git --no-pager diff --color
              exit 1
            fi
  linux-x86_64-cmake:
    name: Linux x86_64 (cmake)
    runs-on: ubuntu-latest
    steps:
      - name: Checkout
        uses: actions/checkout@v4
      - name: Build and Test (cmake)
        uses: ./.github/actions/build_cmake
  linux-x86_64-AVX2-cmake:
    name: Linux x86_64 AVX2 (cmake)
    needs: linux-x86_64-cmake
    runs-on: ubuntu-latest
    steps:
      - name: Checkout
        uses: actions/checkout@v4
      - name: Build and Test (cmake)
        uses: ./.github/actions/build_cmake
        with:
          opt_level: avx2
  linux-x86_64-AVX512-cmake:
    name: Linux x86_64 AVX512 (cmake)
    needs: linux-x86_64-cmake
    runs-on: faiss-aws-m7i.large
    steps:
      - name: Checkout
        uses: actions/checkout@v4
      - name: Build and Test (cmake)
        uses: ./.github/actions/build_cmake
        with:
          opt_level: avx512
  linux-x86_64-GPU-cmake:
    name: Linux x86_64 GPU (cmake)
    needs: linux-x86_64-cmake
    runs-on: 4-core-ubuntu-gpu-t4
    steps:
      - name: Checkout
        uses: actions/checkout@v4
      - name: Build and Test (cmake)
        uses: ./.github/actions/build_cmake
        with:
          gpu: ON
  linux-x86_64-GPU-w-CUVS-cmake:
    name: Linux x86_64 GPU w/ cuVS (cmake)
    needs: linux-x86_64-cmake
    runs-on: 4-core-ubuntu-gpu-t4
    steps:
      - name: Checkout
        uses: actions/checkout@v4
      - name: Build and Test (cmake)
        uses: ./.github/actions/build_cmake
        with:
          gpu: ON
<<<<<<< HEAD
          cuvs: ON
=======
          raft: ON
  linux-x86_64-GPU-w-ROCm-cmake:
    name: Linux x86_64 GPU w/ ROCm (cmake)
    needs: linux-x86_64-cmake
    runs-on: faiss-amd-MI200
    container:
      image: ubuntu:22.04
      options: --device=/dev/kfd --device=/dev/dri --ipc=host --shm-size 16G --group-add video --cap-add=SYS_PTRACE --cap-add=SYS_ADMIN
    steps:
      - name: Container setup
        run: |
            if [ -f /.dockerenv ]; then
              apt-get update && apt-get install -y sudo && apt-get install -y git
              git config --global --add safe.directory '*'
            else
              echo 'Skipping. Current job is not running inside a container.'
            fi
      - name: Checkout
        uses: actions/checkout@v4
      - name: Build and Test (cmake)
        uses: ./.github/actions/build_cmake
        with:
          gpu: ON
          rocm: ON
>>>>>>> c0b32d28
  linux-arm64-SVE-cmake:
    name: Linux arm64 SVE (cmake)
    needs: linux-x86_64-cmake
    runs-on: faiss-aws-r8g.large
    steps:
      - name: Checkout
        uses: actions/checkout@v4
      - name: Build and Test (cmake)
        uses: ./.github/actions/build_cmake
        with:
          opt_level: sve
  linux-x86_64-conda:
    name: Linux x86_64 (conda)
    needs: linux-x86_64-cmake
    runs-on: ubuntu-latest
    steps:
      - name: Checkout
        uses: actions/checkout@v4
        with:
          fetch-depth: 0
          fetch-tags: true
      - name: Build and Package (conda)
        uses: ./.github/actions/build_conda
  windows-x86_64-conda:
    name: Windows x86_64 (conda)
    needs: linux-x86_64-cmake
    runs-on: windows-2019
    steps:
      - name: Checkout
        uses: actions/checkout@v4
        with:
          fetch-depth: 0
          fetch-tags: true
      - name: Build and Package (conda)
        uses: ./.github/actions/build_conda
  linux-arm64-conda:
    name: Linux arm64 (conda)
    needs: linux-x86_64-cmake
    runs-on: 2-core-ubuntu-arm
    steps:
      - name: Checkout
        uses: actions/checkout@v4
        with:
          fetch-depth: 0
          fetch-tags: true
      - name: Build and Package (conda)
        uses: ./.github/actions/build_conda
  linux-x86_64-packages:
    name: Linux x86_64 packages
    if: github.event_name == 'push' && startsWith(github.ref, 'refs/tags/v')
    runs-on: ubuntu-latest
    steps:
      - name: Checkout
        uses: actions/checkout@v4
        with:
          fetch-depth: 0
          fetch-tags: true
      - name: Build and Package (conda)
        uses: ./.github/actions/build_conda
        with:
          label: main
  linux-x86_64-GPU-packages-CUDA-11-4-4:
    name: Linux x86_64 GPU packages (CUDA 11.4.4)
    if: github.event_name == 'push' && startsWith(github.ref, 'refs/tags/v')
    runs-on: 4-core-ubuntu-gpu-t4
    env:
      CUDA_ARCHS: "60-real;61-real;62-real;70-real;72-real;75-real;80;86-real"
      FAISS_FLATTEN_CONDA_INCLUDES: "1"
    steps:
      - name: Checkout
        uses: actions/checkout@v4
        with:
          fetch-depth: 0
          fetch-tags: true
      - name: Build and Package (conda)
        uses: ./.github/actions/build_conda
        with:
          label: main
          cuda: "11.4.4"
<<<<<<< HEAD
          compiler_version: "11.2"
  linux-x86_64-GPU-CUVS-packages-CUDA11-8-0:
    name: Linux x86_64 GPU w/ cuVS packages (CUDA 11.8.0)
=======
  linux-x86_64-GPU-RAFT-packages-CUDA11-8-0:
    name: Linux x86_64 GPU w/ RAFT packages (CUDA 11.8.0)
>>>>>>> c0b32d28
    if: github.event_name == 'push' && startsWith(github.ref, 'refs/tags/v')
    runs-on: 4-core-ubuntu-gpu-t4
    env:
      CUDA_ARCHS: "70-real;72-real;75-real;80;86-real"
    steps:
      - name: Checkout
        uses: actions/checkout@v4
        with:
          fetch-depth: 0
          fetch-tags: true
      - name: Build and Package (conda)
        uses: ./.github/actions/build_conda
        with:
          label: main
          cuvs: "ON"
          cuda: "11.8.0"
  linux-x86_64-GPU-packages-CUDA-12-1-1:
    name: Linux x86_64 GPU packages (CUDA 12.1.1)
    if: github.event_name == 'push' && startsWith(github.ref, 'refs/tags/v')
    runs-on: 4-core-ubuntu-gpu-t4
    env:
      CUDA_ARCHS: "70-real;72-real;75-real;80;86-real"
    steps:
      - name: Checkout
        uses: actions/checkout@v4
        with:
          fetch-depth: 0
          fetch-tags: true
      - name: Build and Package (conda)
        uses: ./.github/actions/build_conda
        with:
          label: main
          cuda: "12.1.1"
<<<<<<< HEAD
          compiler_version: "11.2"
  linux-x86_64-GPU-CUVS-packages-CUDA12-1-1:
    name: Linux x86_64 GPU w/ cuVS packages (CUDA 12.1.1)
=======
  linux-x86_64-GPU-RAFT-packages-CUDA12-1-1:
    name: Linux x86_64 GPU w/ RAFT packages (CUDA 12.1.1)
>>>>>>> c0b32d28
    if: github.event_name == 'push' && startsWith(github.ref, 'refs/tags/v')
    runs-on: 4-core-ubuntu-gpu-t4
    env:
      CUDA_ARCHS: "70-real;72-real;75-real;80;86-real"
    steps:
      - name: Checkout
        uses: actions/checkout@v4
        with:
          fetch-depth: 0
          fetch-tags: true
      - name: Build and Package (conda)
        uses: ./.github/actions/build_conda
        with:
          label: main
          cuvs: "ON"
          cuda: "12.1.1"
  windows-x86_64-packages:
    name: Windows x86_64 packages
    if: github.event_name == 'push' && startsWith(github.ref, 'refs/tags/v')
    runs-on: windows-2019
    steps:
      - name: Checkout
        uses: actions/checkout@v4
        with:
          fetch-depth: 0
          fetch-tags: true
      - name: Build and Package (conda)
        uses: ./.github/actions/build_conda
        with:
          label: main
  osx-arm64-packages:
    name: OSX arm64 packages
    if: github.event_name == 'push' && startsWith(github.ref, 'refs/tags/v')
    runs-on: macos-14
    steps:
      - name: Checkout
        uses: actions/checkout@v4
        with:
          fetch-depth: 0
          fetch-tags: true
      - name: Build and Package (conda)
        uses: ./.github/actions/build_conda
        with:
          label: main
  linux-arm64-packages:
    name: Linux arm64 packages
    if: github.event_name == 'push' && startsWith(github.ref, 'refs/tags/v')
    runs-on: 2-core-ubuntu-arm
    steps:
      - name: Checkout
        uses: actions/checkout@v4
        with:
          fetch-depth: 0
          fetch-tags: true
      - name: Build and Package (conda)
        uses: ./.github/actions/build_conda
        with:
          label: main<|MERGE_RESOLUTION|>--- conflicted
+++ resolved
@@ -89,10 +89,7 @@
         uses: ./.github/actions/build_cmake
         with:
           gpu: ON
-<<<<<<< HEAD
           cuvs: ON
-=======
-          raft: ON
   linux-x86_64-GPU-w-ROCm-cmake:
     name: Linux x86_64 GPU w/ ROCm (cmake)
     needs: linux-x86_64-cmake
@@ -115,8 +112,30 @@
         uses: ./.github/actions/build_cmake
         with:
           gpu: ON
+          cuvs: ON
+  linux-x86_64-GPU-w-ROCm-cmake:
+    name: Linux x86_64 GPU w/ ROCm (cmake)
+    needs: linux-x86_64-cmake
+    runs-on: faiss-amd-MI200
+    container:
+      image: ubuntu:22.04
+      options: --device=/dev/kfd --device=/dev/dri --ipc=host --shm-size 16G --group-add video --cap-add=SYS_PTRACE --cap-add=SYS_ADMIN
+    steps:
+      - name: Container setup
+        run: |
+            if [ -f /.dockerenv ]; then
+              apt-get update && apt-get install -y sudo && apt-get install -y git
+              git config --global --add safe.directory '*'
+            else
+              echo 'Skipping. Current job is not running inside a container.'
+            fi
+      - name: Checkout
+        uses: actions/checkout@v4
+      - name: Build and Test (cmake)
+        uses: ./.github/actions/build_cmake
+        with:
+          gpu: ON
           rocm: ON
->>>>>>> c0b32d28
   linux-arm64-SVE-cmake:
     name: Linux arm64 SVE (cmake)
     needs: linux-x86_64-cmake
@@ -196,14 +215,8 @@
         with:
           label: main
           cuda: "11.4.4"
-<<<<<<< HEAD
-          compiler_version: "11.2"
   linux-x86_64-GPU-CUVS-packages-CUDA11-8-0:
     name: Linux x86_64 GPU w/ cuVS packages (CUDA 11.8.0)
-=======
-  linux-x86_64-GPU-RAFT-packages-CUDA11-8-0:
-    name: Linux x86_64 GPU w/ RAFT packages (CUDA 11.8.0)
->>>>>>> c0b32d28
     if: github.event_name == 'push' && startsWith(github.ref, 'refs/tags/v')
     runs-on: 4-core-ubuntu-gpu-t4
     env:
@@ -237,14 +250,8 @@
         with:
           label: main
           cuda: "12.1.1"
-<<<<<<< HEAD
-          compiler_version: "11.2"
   linux-x86_64-GPU-CUVS-packages-CUDA12-1-1:
     name: Linux x86_64 GPU w/ cuVS packages (CUDA 12.1.1)
-=======
-  linux-x86_64-GPU-RAFT-packages-CUDA12-1-1:
-    name: Linux x86_64 GPU w/ RAFT packages (CUDA 12.1.1)
->>>>>>> c0b32d28
     if: github.event_name == 'push' && startsWith(github.ref, 'refs/tags/v')
     runs-on: 4-core-ubuntu-gpu-t4
     env:
