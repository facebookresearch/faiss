--- conflicted
+++ resolved
@@ -18,92 +18,4 @@
         uses: actions/checkout@v4.1.1
       - uses: ./.github/actions/build_cmake
         with:
-<<<<<<< HEAD
-          gpu: ON
-=======
-          opt_level: avx2
-  linux-x86_64-GPU-w-RAFT-cmake:
-    runs-on: 4-core-ubuntu-gpu-t4
-    steps:
-      - name: Checkout
-        uses: actions/checkout@v4.1.1
-      - uses: ./.github/actions/build_cmake
-        with:
-          gpu: ON
-          raft: ON
-  linux-x86_64-conda:
-    runs-on: ubuntu-latest
-    steps:
-      - name: Checkout
-        uses: actions/checkout@v4.1.1
-        with:
-          fetch-depth: 0
-          fetch-tags: true
-      - uses: ./.github/actions/build_conda
-  windows-x86_64-conda:
-    runs-on: windows-2019
-    steps:
-      - name: Checkout
-        uses: actions/checkout@v4.1.1
-        with:
-          fetch-depth: 0
-          fetch-tags: true
-      - uses: ./.github/actions/build_conda
-  linux-arm64-conda:
-    runs-on: 2-core-ubuntu-arm
-    steps:
-      - name: Checkout
-        uses: actions/checkout@v4.1.1
-        with:
-          fetch-depth: 0
-          fetch-tags: true
-      - uses: ./.github/actions/build_conda
-  linux-x86_64-packages:
-    if: github.event_name == 'push' && startsWith(github.ref, 'refs/tags/v')
-    runs-on: ubuntu-latest
-    steps:
-      - name: Checkout
-        uses: actions/checkout@v4.1.1
-        with:
-          fetch-depth: 0
-          fetch-tags: true
-      - uses: ./.github/actions/build_conda
-        with:
-          label: main
-  windows-x86_64-packages:
-    if: github.event_name == 'push' && startsWith(github.ref, 'refs/tags/v')
-    runs-on: windows-2019
-    steps:
-      - name: Checkout
-        uses: actions/checkout@v4.1.1
-        with:
-          fetch-depth: 0
-          fetch-tags: true
-      - uses: ./.github/actions/build_conda
-        with:
-          label: main
-  osx-arm64-packages:
-    if: github.event_name == 'push' && startsWith(github.ref, 'refs/tags/v')
-    runs-on: macos-14
-    steps:
-      - name: Checkout
-        uses: actions/checkout@v4.1.1
-        with:
-          fetch-depth: 0
-          fetch-tags: true
-      - uses: ./.github/actions/build_conda
-        with:
-          label: main
-  linux-arm64-packages:
-    if: github.event_name == 'push' && startsWith(github.ref, 'refs/tags/v')
-    runs-on: 2-core-ubuntu-arm
-    steps:
-      - name: Checkout
-        uses: actions/checkout@v4.1.1
-        with:
-          fetch-depth: 0
-          fetch-tags: true
-      - uses: ./.github/actions/build_conda
-        with:
-          label: main
->>>>>>> e1e4ad00
+          gpu: ON