--- conflicted
+++ resolved
@@ -213,13 +213,8 @@
         env:
           ANACONDA_API_TOKEN: ${{ secrets.ANACONDA_API_TOKEN }}
         with:
-<<<<<<< HEAD
-          label: main
+          label: staging
           cuvs: "ON"
-=======
-          label: staging
-          raft: "ON"
->>>>>>> 092e2cdb
           cuda: "11.8.0"
   linux-x86_64-GPU-packages-CUDA-12-1-1:
     name: Linux x86_64 GPU packages (CUDA 12.1.1)
@@ -257,13 +252,8 @@
         env:
           ANACONDA_API_TOKEN: ${{ secrets.ANACONDA_API_TOKEN }}
         with:
-<<<<<<< HEAD
-          label: main
+          label: staging
           cuvs: "ON"
-=======
-          label: staging
-          raft: "ON"
->>>>>>> 092e2cdb
           cuda: "12.1.1"
   windows-x86_64-packages:
     name: Windows x86_64 packages
