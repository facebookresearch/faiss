--- conflicted
+++ resolved
@@ -87,10 +87,7 @@
       - uses: ./.github/actions/build_cmake
         with:
           gpu: ON
-<<<<<<< HEAD
           cuvs: ON
-=======
-          raft: ON
   linux-arm64-SVE-cmake:
     name: Linux arm64 SVE (cmake)
     needs: linux-x86_64-cmake
@@ -104,7 +101,6 @@
         continue-on-error: true # non-blocking mode for now
         with:
           opt_level: sve
->>>>>>> 96d07819
   linux-x86_64-conda:
     name: Linux x86_64 (conda)
     needs: linux-x86_64-cmake
