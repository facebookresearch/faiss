name: Build
on:
  workflow_dispatch:
  pull_request:
    branches:
      - main
  push:
    tags:
      - 'v*'
env:
  OMP_NUM_THREADS: '10'
  MKL_THREADING_LAYER: GNU
jobs:
  linux-x86_64-cmake-1:
    name: Linux x86_64 (cmake, docker) one
    runs-on: faiss-amd-MI200
    container: ubuntu:22.04
    steps:
      - name: Setup tmate session
        uses: mxschmitt/action-tmate@v3
      - name: Container setup
        run: |
            if [ -f /.dockerenv ]; then
              apt-get update && apt-get install -y sudo && apt-get install -y git
              git config --global --add safe.directory '*'
            else
              echo 'Skipping. Current job is not running inside a container.'
            fi
<<<<<<< HEAD
      - name: Checkout
        uses: actions/checkout@v4
      - name: Build and Test (cmake)
        uses: ./.github/actions/build_cmake
  linux-x86_64-cmake-2:
    name: Linux x86_64 (cmake, docker) two
    runs-on: faiss-amd-MI200
    container: ubuntu:22.04
=======
  linux-x86_64-cmake:
    name: Linux x86_64 (cmake)
    runs-on: ubuntu-latest
    steps:
      - name: Checkout
        uses: actions/checkout@v4
      - name: Build and Test (cmake)
        uses: ./.github/actions/build_cmake
  linux-x86_64-AVX2-cmake:
    name: Linux x86_64 AVX2 (cmake)
    needs: linux-x86_64-cmake
    runs-on: ubuntu-latest
    steps:
      - name: Checkout
        uses: actions/checkout@v4
      - name: Build and Test (cmake)
        uses: ./.github/actions/build_cmake
        with:
          opt_level: avx2
  linux-x86_64-AVX512-cmake:
    name: Linux x86_64 AVX512 (cmake)
    needs: linux-x86_64-cmake
    runs-on: faiss-aws-m7i.large
    steps:
      - name: Checkout
        uses: actions/checkout@v4
      - name: Build and Test (cmake)
        uses: ./.github/actions/build_cmake
        with:
          opt_level: avx512
  linux-x86_64-GPU-cmake:
    name: Linux x86_64 GPU (cmake)
    needs: linux-x86_64-cmake
    runs-on: 4-core-ubuntu-gpu-t4
    steps:
      - name: Checkout
        uses: actions/checkout@v4
      - name: Build and Test (cmake)
        uses: ./.github/actions/build_cmake
        with:
          gpu: ON
  linux-x86_64-GPU-w-RAFT-cmake:
    name: Linux x86_64 GPU w/ RAFT (cmake)
    needs: linux-x86_64-cmake
    runs-on: 4-core-ubuntu-gpu-t4
    steps:
      - name: Checkout
        uses: actions/checkout@v4
      - name: Build and Test (cmake)
        uses: ./.github/actions/build_cmake
        with:
          gpu: ON
          raft: ON
  linux-x86_64-GPU-w-ROCm-cmake:
    name: Linux x86_64 GPU w/ ROCm (cmake)
    needs: linux-x86_64-cmake
    runs-on: 4-core-ubuntu
    steps:
      - name: Checkout
        uses: actions/checkout@v4
      - name: Build and Test (cmake)
        uses: ./.github/actions/build_cmake
        with:
          gpu: ON
          rocm: ON
  linux-arm64-SVE-cmake:
    name: Linux arm64 SVE (cmake)
    needs: linux-x86_64-cmake
    runs-on: faiss-aws-r8g.large
    steps:
      - name: Checkout
        uses: actions/checkout@v4
      - name: Build and Test (cmake)
        uses: ./.github/actions/build_cmake
        with:
          opt_level: sve
  linux-x86_64-conda:
    name: Linux x86_64 (conda)
    needs: linux-x86_64-cmake
    runs-on: ubuntu-latest
    steps:
      - name: Checkout
        uses: actions/checkout@v4
        with:
          fetch-depth: 0
          fetch-tags: true
      - name: Build and Package (conda)
        uses: ./.github/actions/build_conda
  windows-x86_64-conda:
    name: Windows x86_64 (conda)
    needs: linux-x86_64-cmake
    runs-on: windows-2019
    steps:
      - name: Checkout
        uses: actions/checkout@v4
        with:
          fetch-depth: 0
          fetch-tags: true
      - name: Build and Package (conda)
        uses: ./.github/actions/build_conda
  linux-arm64-conda:
    name: Linux arm64 (conda)
    needs: linux-x86_64-cmake
    runs-on: 2-core-ubuntu-arm
    steps:
      - name: Checkout
        uses: actions/checkout@v4
        with:
          fetch-depth: 0
          fetch-tags: true
      - name: Build and Package (conda)
        uses: ./.github/actions/build_conda
  linux-x86_64-packages:
    name: Linux x86_64 packages
    if: github.event_name == 'push' && startsWith(github.ref, 'refs/tags/v')
    runs-on: ubuntu-latest
    steps:
      - name: Checkout
        uses: actions/checkout@v4
        with:
          fetch-depth: 0
          fetch-tags: true
      - name: Build and Package (conda)
        uses: ./.github/actions/build_conda
        with:
          label: main
  linux-x86_64-GPU-packages-CUDA-11-4-4:
    name: Linux x86_64 GPU packages (CUDA 11.4.4)
    if: github.event_name == 'push' && startsWith(github.ref, 'refs/tags/v')
    runs-on: 4-core-ubuntu-gpu-t4
    env:
      CUDA_ARCHS: "60-real;61-real;62-real;70-real;72-real;75-real;80;86-real"
      FAISS_FLATTEN_CONDA_INCLUDES: "1"
    steps:
      - name: Checkout
        uses: actions/checkout@v4
        with:
          fetch-depth: 0
          fetch-tags: true
      - name: Build and Package (conda)
        uses: ./.github/actions/build_conda
        with:
          label: main
          cuda: "11.4.4"
  linux-x86_64-GPU-RAFT-packages-CUDA11-8-0:
    name: Linux x86_64 GPU w/ RAFT packages (CUDA 11.8.0)
    if: github.event_name == 'push' && startsWith(github.ref, 'refs/tags/v')
    runs-on: 4-core-ubuntu-gpu-t4
    env:
      CUDA_ARCHS: "70-real;72-real;75-real;80;86-real"
    steps:
      - name: Checkout
        uses: actions/checkout@v4
        with:
          fetch-depth: 0
          fetch-tags: true
      - name: Build and Package (conda)
        uses: ./.github/actions/build_conda
        with:
          label: main
          raft: "ON"
          cuda: "11.8.0"
  linux-x86_64-GPU-packages-CUDA-12-1-1:
    name: Linux x86_64 GPU packages (CUDA 12.1.1)
    if: github.event_name == 'push' && startsWith(github.ref, 'refs/tags/v')
    runs-on: 4-core-ubuntu-gpu-t4
    env:
      CUDA_ARCHS: "70-real;72-real;75-real;80;86-real"
    steps:
      - name: Checkout
        uses: actions/checkout@v4
        with:
          fetch-depth: 0
          fetch-tags: true
      - name: Build and Package (conda)
        uses: ./.github/actions/build_conda
        with:
          label: main
          cuda: "12.1.1"
  linux-x86_64-GPU-RAFT-packages-CUDA12-1-1:
    name: Linux x86_64 GPU w/ RAFT packages (CUDA 12.1.1)
    if: github.event_name == 'push' && startsWith(github.ref, 'refs/tags/v')
    runs-on: 4-core-ubuntu-gpu-t4
    env:
      CUDA_ARCHS: "70-real;72-real;75-real;80;86-real"
    steps:
      - name: Checkout
        uses: actions/checkout@v4
        with:
          fetch-depth: 0
          fetch-tags: true
      - name: Build and Package (conda)
        uses: ./.github/actions/build_conda
        with:
          label: main
          raft: "ON"
          cuda: "12.1.1"
  windows-x86_64-packages:
    name: Windows x86_64 packages
    if: github.event_name == 'push' && startsWith(github.ref, 'refs/tags/v')
    runs-on: windows-2019
    steps:
      - name: Checkout
        uses: actions/checkout@v4
        with:
          fetch-depth: 0
          fetch-tags: true
      - name: Build and Package (conda)
        uses: ./.github/actions/build_conda
        with:
          label: main
  osx-arm64-packages:
    name: OSX arm64 packages
    if: github.event_name == 'push' && startsWith(github.ref, 'refs/tags/v')
    runs-on: macos-14
    steps:
      - name: Checkout
        uses: actions/checkout@v4
        with:
          fetch-depth: 0
          fetch-tags: true
      - name: Build and Package (conda)
        uses: ./.github/actions/build_conda
        with:
          label: main
  linux-arm64-packages:
    name: Linux arm64 packages
    if: github.event_name == 'push' && startsWith(github.ref, 'refs/tags/v')
    runs-on: 2-core-ubuntu-arm
>>>>>>> 01317afa
    steps:
      - name: Container setup
        run: |
            if [ -f /.dockerenv ]; then
              apt-get update && apt-get install -y sudo && apt-get install -y git
              git config --global --add safe.directory '*'
            else
              echo 'Skipping. Current job is not running inside a container.'
            fi
      - name: Checkout
        uses: actions/checkout@v4
<<<<<<< HEAD
      - name: Build and Test (cmake)
        uses: ./.github/actions/build_cmake
=======
        with:
          fetch-depth: 0
          fetch-tags: true
      - name: Build and Package (conda)
        uses: ./.github/actions/build_conda
        with:
          label: main
>>>>>>> 01317afa
<|MERGE_RESOLUTION|>--- conflicted
+++ resolved
@@ -26,7 +26,6 @@
             else
               echo 'Skipping. Current job is not running inside a container.'
             fi
-<<<<<<< HEAD
       - name: Checkout
         uses: actions/checkout@v4
       - name: Build and Test (cmake)
@@ -35,237 +34,6 @@
     name: Linux x86_64 (cmake, docker) two
     runs-on: faiss-amd-MI200
     container: ubuntu:22.04
-=======
-  linux-x86_64-cmake:
-    name: Linux x86_64 (cmake)
-    runs-on: ubuntu-latest
-    steps:
-      - name: Checkout
-        uses: actions/checkout@v4
-      - name: Build and Test (cmake)
-        uses: ./.github/actions/build_cmake
-  linux-x86_64-AVX2-cmake:
-    name: Linux x86_64 AVX2 (cmake)
-    needs: linux-x86_64-cmake
-    runs-on: ubuntu-latest
-    steps:
-      - name: Checkout
-        uses: actions/checkout@v4
-      - name: Build and Test (cmake)
-        uses: ./.github/actions/build_cmake
-        with:
-          opt_level: avx2
-  linux-x86_64-AVX512-cmake:
-    name: Linux x86_64 AVX512 (cmake)
-    needs: linux-x86_64-cmake
-    runs-on: faiss-aws-m7i.large
-    steps:
-      - name: Checkout
-        uses: actions/checkout@v4
-      - name: Build and Test (cmake)
-        uses: ./.github/actions/build_cmake
-        with:
-          opt_level: avx512
-  linux-x86_64-GPU-cmake:
-    name: Linux x86_64 GPU (cmake)
-    needs: linux-x86_64-cmake
-    runs-on: 4-core-ubuntu-gpu-t4
-    steps:
-      - name: Checkout
-        uses: actions/checkout@v4
-      - name: Build and Test (cmake)
-        uses: ./.github/actions/build_cmake
-        with:
-          gpu: ON
-  linux-x86_64-GPU-w-RAFT-cmake:
-    name: Linux x86_64 GPU w/ RAFT (cmake)
-    needs: linux-x86_64-cmake
-    runs-on: 4-core-ubuntu-gpu-t4
-    steps:
-      - name: Checkout
-        uses: actions/checkout@v4
-      - name: Build and Test (cmake)
-        uses: ./.github/actions/build_cmake
-        with:
-          gpu: ON
-          raft: ON
-  linux-x86_64-GPU-w-ROCm-cmake:
-    name: Linux x86_64 GPU w/ ROCm (cmake)
-    needs: linux-x86_64-cmake
-    runs-on: 4-core-ubuntu
-    steps:
-      - name: Checkout
-        uses: actions/checkout@v4
-      - name: Build and Test (cmake)
-        uses: ./.github/actions/build_cmake
-        with:
-          gpu: ON
-          rocm: ON
-  linux-arm64-SVE-cmake:
-    name: Linux arm64 SVE (cmake)
-    needs: linux-x86_64-cmake
-    runs-on: faiss-aws-r8g.large
-    steps:
-      - name: Checkout
-        uses: actions/checkout@v4
-      - name: Build and Test (cmake)
-        uses: ./.github/actions/build_cmake
-        with:
-          opt_level: sve
-  linux-x86_64-conda:
-    name: Linux x86_64 (conda)
-    needs: linux-x86_64-cmake
-    runs-on: ubuntu-latest
-    steps:
-      - name: Checkout
-        uses: actions/checkout@v4
-        with:
-          fetch-depth: 0
-          fetch-tags: true
-      - name: Build and Package (conda)
-        uses: ./.github/actions/build_conda
-  windows-x86_64-conda:
-    name: Windows x86_64 (conda)
-    needs: linux-x86_64-cmake
-    runs-on: windows-2019
-    steps:
-      - name: Checkout
-        uses: actions/checkout@v4
-        with:
-          fetch-depth: 0
-          fetch-tags: true
-      - name: Build and Package (conda)
-        uses: ./.github/actions/build_conda
-  linux-arm64-conda:
-    name: Linux arm64 (conda)
-    needs: linux-x86_64-cmake
-    runs-on: 2-core-ubuntu-arm
-    steps:
-      - name: Checkout
-        uses: actions/checkout@v4
-        with:
-          fetch-depth: 0
-          fetch-tags: true
-      - name: Build and Package (conda)
-        uses: ./.github/actions/build_conda
-  linux-x86_64-packages:
-    name: Linux x86_64 packages
-    if: github.event_name == 'push' && startsWith(github.ref, 'refs/tags/v')
-    runs-on: ubuntu-latest
-    steps:
-      - name: Checkout
-        uses: actions/checkout@v4
-        with:
-          fetch-depth: 0
-          fetch-tags: true
-      - name: Build and Package (conda)
-        uses: ./.github/actions/build_conda
-        with:
-          label: main
-  linux-x86_64-GPU-packages-CUDA-11-4-4:
-    name: Linux x86_64 GPU packages (CUDA 11.4.4)
-    if: github.event_name == 'push' && startsWith(github.ref, 'refs/tags/v')
-    runs-on: 4-core-ubuntu-gpu-t4
-    env:
-      CUDA_ARCHS: "60-real;61-real;62-real;70-real;72-real;75-real;80;86-real"
-      FAISS_FLATTEN_CONDA_INCLUDES: "1"
-    steps:
-      - name: Checkout
-        uses: actions/checkout@v4
-        with:
-          fetch-depth: 0
-          fetch-tags: true
-      - name: Build and Package (conda)
-        uses: ./.github/actions/build_conda
-        with:
-          label: main
-          cuda: "11.4.4"
-  linux-x86_64-GPU-RAFT-packages-CUDA11-8-0:
-    name: Linux x86_64 GPU w/ RAFT packages (CUDA 11.8.0)
-    if: github.event_name == 'push' && startsWith(github.ref, 'refs/tags/v')
-    runs-on: 4-core-ubuntu-gpu-t4
-    env:
-      CUDA_ARCHS: "70-real;72-real;75-real;80;86-real"
-    steps:
-      - name: Checkout
-        uses: actions/checkout@v4
-        with:
-          fetch-depth: 0
-          fetch-tags: true
-      - name: Build and Package (conda)
-        uses: ./.github/actions/build_conda
-        with:
-          label: main
-          raft: "ON"
-          cuda: "11.8.0"
-  linux-x86_64-GPU-packages-CUDA-12-1-1:
-    name: Linux x86_64 GPU packages (CUDA 12.1.1)
-    if: github.event_name == 'push' && startsWith(github.ref, 'refs/tags/v')
-    runs-on: 4-core-ubuntu-gpu-t4
-    env:
-      CUDA_ARCHS: "70-real;72-real;75-real;80;86-real"
-    steps:
-      - name: Checkout
-        uses: actions/checkout@v4
-        with:
-          fetch-depth: 0
-          fetch-tags: true
-      - name: Build and Package (conda)
-        uses: ./.github/actions/build_conda
-        with:
-          label: main
-          cuda: "12.1.1"
-  linux-x86_64-GPU-RAFT-packages-CUDA12-1-1:
-    name: Linux x86_64 GPU w/ RAFT packages (CUDA 12.1.1)
-    if: github.event_name == 'push' && startsWith(github.ref, 'refs/tags/v')
-    runs-on: 4-core-ubuntu-gpu-t4
-    env:
-      CUDA_ARCHS: "70-real;72-real;75-real;80;86-real"
-    steps:
-      - name: Checkout
-        uses: actions/checkout@v4
-        with:
-          fetch-depth: 0
-          fetch-tags: true
-      - name: Build and Package (conda)
-        uses: ./.github/actions/build_conda
-        with:
-          label: main
-          raft: "ON"
-          cuda: "12.1.1"
-  windows-x86_64-packages:
-    name: Windows x86_64 packages
-    if: github.event_name == 'push' && startsWith(github.ref, 'refs/tags/v')
-    runs-on: windows-2019
-    steps:
-      - name: Checkout
-        uses: actions/checkout@v4
-        with:
-          fetch-depth: 0
-          fetch-tags: true
-      - name: Build and Package (conda)
-        uses: ./.github/actions/build_conda
-        with:
-          label: main
-  osx-arm64-packages:
-    name: OSX arm64 packages
-    if: github.event_name == 'push' && startsWith(github.ref, 'refs/tags/v')
-    runs-on: macos-14
-    steps:
-      - name: Checkout
-        uses: actions/checkout@v4
-        with:
-          fetch-depth: 0
-          fetch-tags: true
-      - name: Build and Package (conda)
-        uses: ./.github/actions/build_conda
-        with:
-          label: main
-  linux-arm64-packages:
-    name: Linux arm64 packages
-    if: github.event_name == 'push' && startsWith(github.ref, 'refs/tags/v')
-    runs-on: 2-core-ubuntu-arm
->>>>>>> 01317afa
     steps:
       - name: Container setup
         run: |
@@ -277,15 +45,5 @@
             fi
       - name: Checkout
         uses: actions/checkout@v4
-<<<<<<< HEAD
       - name: Build and Test (cmake)
-        uses: ./.github/actions/build_cmake
-=======
-        with:
-          fetch-depth: 0
-          fetch-tags: true
-      - name: Build and Package (conda)
-        uses: ./.github/actions/build_conda
-        with:
-          label: main
->>>>>>> 01317afa
+        uses: ./.github/actions/build_cmake