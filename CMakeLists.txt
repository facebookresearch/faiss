# Copyright (c) Facebook, Inc. and its affiliates.
# All rights reserved.
#
# This source code is licensed under the BSD-style license found in the
# LICENSE file in the root directory of this source tree.

# =============================================================================
# Copyright (c) 2023, NVIDIA CORPORATION.
#
# Licensed under the Apache License, Version 2.0 (the "License"); you may not use this file except
# in compliance with the License. You may obtain a copy of the License at
#
# http://www.apache.org/licenses/LICENSE-2.0
#
# Unless required by applicable law or agreed to in writing, software distributed under the License
# is distributed on an "AS IS" BASIS, WITHOUT WARRANTIES OR CONDITIONS OF ANY KIND, either express
# or implied. See the License for the specific language governing permissions and limitations under
# the License.
# =============================================================================

cmake_minimum_required(VERSION 3.24.0 FATAL_ERROR)

set(FAISS_LANGUAGES CXX)

if(FAISS_ENABLE_GPU)
  if (FAISS_ENABLE_ROCM)
    list(APPEND FAISS_LANGUAGES HIP)
    list(PREPEND CMAKE_MODULE_PATH "/opt/rocm/lib/cmake")
    list(PREPEND CMAKE_PREFIX_PATH "/opt/rocm")
  else()
    list(APPEND FAISS_LANGUAGES CUDA)
  endif()
endif()

if(FAISS_ENABLE_CUVS)
include(cmake/thirdparty/fetch_rapids.cmake)
include(rapids-cmake)
include(rapids-cpm)
include(rapids-cuda)
include(rapids-export)
include(rapids-find)

rapids_cuda_init_architectures(faiss)
rapids_cuda_init_architectures(pyfaiss)
rapids_cuda_init_architectures(faiss_c_library)
endif()

project(faiss
  VERSION 1.8.0
  DESCRIPTION "A library for efficient similarity search and clustering of dense vectors."
  HOMEPAGE_URL "https://github.com/facebookresearch/faiss"
  LANGUAGES ${FAISS_LANGUAGES})
include(GNUInstallDirs)

set(CMAKE_CXX_STANDARD 17)

list(APPEND CMAKE_MODULE_PATH "${PROJECT_SOURCE_DIR}/cmake")

# Valid values are "generic", "avx2", "avx512", "sve".
option(FAISS_OPT_LEVEL "" "generic")
option(FAISS_ENABLE_GPU "Enable support for GPU indexes." ON)
<<<<<<< HEAD
option(FAISS_ENABLE_CUVS "Enable cuVS for GPU indexes." OFF)
=======
option(FAISS_ENABLE_RAFT "Enable RAFT for GPU indexes." OFF)
option(FAISS_ENABLE_ROCM "Enable ROCm for GPU indexes." OFF)
>>>>>>> c0b32d28
option(FAISS_ENABLE_PYTHON "Build Python extension." ON)
option(FAISS_ENABLE_C_API "Build C API." OFF)

if(FAISS_ENABLE_GPU)
  if(FAISS_ENABLE_ROCM)
    enable_language(HIP)
    add_definitions(-DUSE_AMD_ROCM)
    find_package(HIP REQUIRED)
    find_package(hipBLAS REQUIRED)
    set(GPU_EXT_PREFIX "hip")
  else ()
    set(CMAKE_CUDA_HOST_COMPILER ${CMAKE_CXX_COMPILER})
    enable_language(CUDA)
    set(GPU_EXT_PREFIX "cu")
  endif()
endif()

<<<<<<< HEAD
if(FAISS_ENABLE_CUVS AND NOT TARGET cuvs::cuvs)
   find_package(cuvs)
 endif()
=======
if(FAISS_ENABLE_RAFT AND NOT TARGET raft::raft)
  find_package(raft COMPONENTS compiled distributed)
endif()
>>>>>>> c0b32d28

add_subdirectory(faiss)

if(FAISS_ENABLE_GPU)
  if(FAISS_ENABLE_ROCM)
    add_subdirectory(faiss/gpu-rocm)
  else()
    add_subdirectory(faiss/gpu)
  endif()
endif()

if(FAISS_ENABLE_PYTHON)
  add_subdirectory(faiss/python)
endif()

if(FAISS_ENABLE_C_API)
  add_subdirectory(c_api)
endif()

add_subdirectory(demos)
add_subdirectory(benchs)
add_subdirectory(tutorial/cpp)

# CTest must be included in the top level to enable `make test` target.
include(CTest)
if(BUILD_TESTING)
  add_subdirectory(tests)

  if(FAISS_ENABLE_GPU)
    if(FAISS_ENABLE_ROCM)
      add_subdirectory(faiss/gpu-rocm/test)
    else()
      add_subdirectory(faiss/gpu/test)
    endif()
  endif()
endif()<|MERGE_RESOLUTION|>--- conflicted
+++ resolved
@@ -59,12 +59,8 @@
 # Valid values are "generic", "avx2", "avx512", "sve".
 option(FAISS_OPT_LEVEL "" "generic")
 option(FAISS_ENABLE_GPU "Enable support for GPU indexes." ON)
-<<<<<<< HEAD
 option(FAISS_ENABLE_CUVS "Enable cuVS for GPU indexes." OFF)
-=======
-option(FAISS_ENABLE_RAFT "Enable RAFT for GPU indexes." OFF)
 option(FAISS_ENABLE_ROCM "Enable ROCm for GPU indexes." OFF)
->>>>>>> c0b32d28
 option(FAISS_ENABLE_PYTHON "Build Python extension." ON)
 option(FAISS_ENABLE_C_API "Build C API." OFF)
 
@@ -82,15 +78,9 @@
   endif()
 endif()
 
-<<<<<<< HEAD
 if(FAISS_ENABLE_CUVS AND NOT TARGET cuvs::cuvs)
    find_package(cuvs)
  endif()
-=======
-if(FAISS_ENABLE_RAFT AND NOT TARGET raft::raft)
-  find_package(raft COMPONENTS compiled distributed)
-endif()
->>>>>>> c0b32d28
 
 add_subdirectory(faiss)
 
