--- conflicted
+++ resolved
@@ -91,16 +91,7 @@
 add_subdirectory(faiss)
 
 if(FAISS_ENABLE_GPU)
-<<<<<<< HEAD
-  if(FAISS_ENABLE_ROCM)
-    add_subdirectory(faiss/gpu-rocm)
-  else()
-    add_subdirectory(faiss/gpu)
-  endif()
-  add_subdirectory(faiss/gpu/demos)
-=======
   add_subdirectory(faiss/gpu)
->>>>>>> d98ff432
 endif()
 
 if(FAISS_ENABLE_PYTHON)
