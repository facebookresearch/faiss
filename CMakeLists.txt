--- conflicted
+++ resolved
@@ -106,19 +106,11 @@
   add_subdirectory(c_api)
 endif()
 
-<<<<<<< HEAD
-
-add_subdirectory(demos)
-add_subdirectory(benchs)
-add_subdirectory(tutorial/cpp)
-
-=======
 if(FAISS_ENABLE_EXTRAS)
   add_subdirectory(demos)
   add_subdirectory(benchs)
   add_subdirectory(tutorial/cpp)
 endif()
->>>>>>> f0e38329
 
 # CTest must be included in the top level to enable `make test` target.
 include(CTest)
