--- conflicted
+++ resolved
@@ -106,11 +106,7 @@
   - `-DFAISS_ENABLE_PYTHON=OFF` in order to disable building python bindings
   (possible values are `ON` and `OFF`),
   - `-DFAISS_ENABLE_RAFT=ON` in order to enable building the RAFT implementations
-<<<<<<< HEAD
-    of the IVF-Flat and IVF-PQ GPU-accelerated indices (default is `OFF`, possible 
-=======
     of the IVF-Flat and IVF-PQ GPU-accelerated indices (default is `OFF`, possible
->>>>>>> b1c05d02
     values are `ON` and `OFF`)
   - `-DBUILD_TESTING=OFF` in order to disable building C++ tests,
   - `-DBUILD_SHARED_LIBS=ON` in order to build a shared library (possible values
