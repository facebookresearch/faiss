# Installing Faiss via conda

The supported way to install Faiss is through [conda](https://docs.conda.io).
Stable releases are pushed regularly to the pytorch conda channel, as well as
pre-release nightly builds.

- The CPU-only faiss-cpu conda package is currently available on Linux (x86-64 and aarch64), OSX (arm64 only), and Windows (x86-64)
- faiss-gpu, containing both CPU and GPU indices, is available on Linux (x86-64 only) for CUDA 11.4 and 12.1
- faiss-gpu-raft [^1] package containing GPU indices provided by [NVIDIA RAFT](https://github.com/rapidsai/raft/) version 24.06, is available on Linux (x86-64 only) for CUDA 11.8 and 12.4. 

To install the latest stable release:

``` shell
# CPU-only version
$ conda install -c pytorch faiss-cpu=1.9.0

# GPU(+CPU) version
$ conda install -c pytorch -c nvidia faiss-gpu=1.9.0

# GPU(+CPU) version with NVIDIA RAFT
$ conda install -c pytorch -c nvidia -c rapidsai -c conda-forge faiss-gpu-raft=1.9.0

# GPU(+CPU) version using AMD ROCm not yet available
```

For faiss-gpu, the nvidia channel is required for CUDA, which is not published in the main anaconda channel.

For faiss-gpu-raft, the rapidsai, conda-forge and nvidia channels are required.

Nightly pre-release packages can be installed as follows:

``` shell
# CPU-only version
$ conda install -c pytorch/label/nightly faiss-cpu

# GPU(+CPU) version
$ conda install -c pytorch/label/nightly -c nvidia faiss-gpu=1.9.0

# GPU(+CPU) version with NVIDIA cuVS (package built with CUDA 12.4)
conda install -c pytorch -c rapidsai -c conda-forge -c nvidia pytorch/label/nightly::faiss-gpu-cuvs 'cuda-version>=12.0,<=12.5'

# GPU(+CPU) version with NVIDIA cuVS (package built with CUDA 11.8)
conda install -c pytorch -c rapidsai -c conda-forge -c nvidia pytorch/label/nightly::faiss-gpu-cuvs 'cuda-version>=11.4,<=11.8'

# GPU(+CPU) version using AMD ROCm not yet available
```
In the above commands, pytorch-cuda=11 or pytorch-cuda=12 would select a specific CUDA version, if it’s required.

A combination of versions that installs GPU Faiss with CUDA and Pytorch (as of 2024-05-15):
```
conda create --name faiss_1.8.0
conda activate faiss_1.8.0
conda install -c pytorch -c nvidia faiss-gpu=1.8.0 pytorch=*=*cuda* pytorch-cuda=11 numpy
```

## Installing from conda-forge

Faiss is also being packaged by [conda-forge](https://conda-forge.org/), the
community-driven packaging ecosystem for conda. The packaging effort is
collaborating with the Faiss team to ensure high-quality package builds.

Due to the comprehensive infrastructure of conda-forge, it may even happen that
certain build combinations are supported in conda-forge that are not available
through the pytorch channel. To install, use

``` shell
# CPU version
$ conda install -c conda-forge faiss-cpu

# GPU version
$ conda install -c conda-forge faiss-gpu

# NVIDIA cuVS and AMD ROCm version not yet available
```

You can tell which channel your conda packages come from by using `conda list`.
If you are having problems using a package built by conda-forge, please raise
an [issue](https://github.com/conda-forge/faiss-split-feedstock/issues) on the
conda-forge package "feedstock".

# Building from source

Faiss can be built from source using CMake.

Faiss is supported on x86-64 machines on Linux, OSX, and Windows. It has been
found to run on other platforms as well, see
[other platforms](https://github.com/facebookresearch/faiss/wiki/Related-projects#bindings-to-other-languages-and-porting-to-other-platforms).

The basic requirements are:
- a C++17 compiler (with support for OpenMP support version 2 or higher),
- a BLAS implementation (on Intel machines we strongly recommend using Intel MKL for best
performance).

The optional requirements are:
- for GPU indices:
  - nvcc,
  - the CUDA toolkit,
- for AMD GPUs:
  - AMD ROCm,
- for using NVIDIA cuVS implementations:
  - libcuvs=24.12
- for the python bindings:
  - python 3,
  - numpy,
  - and swig.

Indications for specific configurations are available in the [troubleshooting
section of the wiki](https://github.com/facebookresearch/faiss/wiki/Troubleshooting).

### Building with NVIDIA cuVS

<<<<<<< HEAD
[cuVS](https://docs.rapids.ai/api/cuvs/nightly/) contains state-of-the-art implementations of several algorithms for running approximate nearest neighbors and clustering on the GPU. It is built on top of the [RAPIDS RAFT](https://github.com/rapidsai/raft) library of high performance machine learning primitives. Building FAISS with cuVS enabled allows a user to choose between regular GPU implementations in FAISS and cuVS implementations for specific algorithms.

=======
>>>>>>> 0cbc2a88
The libcuvs dependency should be installed via conda:
1. With CUDA 12.0 - 12.5:
```
conda install -c rapidsai -c conda-forge -c nvidia libcuvs=24.12 'cuda-version>=12.0,<=12.5'
```
2. With CUDA 11.4 - 11.8
```
conda install -c rapidsai -c conda-forge -c nvidia libcuvs=24.12 'cuda-version>=11.4,<=11.8'
```
For more ways to install cuVS 24.12, refer to the [RAPIDS Installation Guide](https://docs.rapids.ai/install).

## Step 1: invoking CMake

``` shell
$ cmake -B build .
```

This generates the system-dependent configuration/build files in the `build/`
subdirectory.

Several options can be passed to CMake, among which:
- general options:
  - `-DFAISS_ENABLE_GPU=OFF` in order to disable building GPU indices (possible
  values are `ON` and `OFF`),
  - `-DFAISS_ENABLE_PYTHON=OFF` in order to disable building python bindings
  (possible values are `ON` and `OFF`),
  - `-DFAISS_ENABLE_CUVS=ON` in order to use the NVIDIA cuVS implementations
    of the IVF-Flat, IVF-PQ and [CAGRA](https://arxiv.org/pdf/2308.15136) GPU-accelerated indices (default is `OFF`, possible, values are `ON` and `OFF`).
    Note: `-DFAISS_ENABLE_GPU` must be set to `ON` when enabling this option.
  - `-DBUILD_TESTING=OFF` in order to disable building C++ tests,
  - `-DBUILD_SHARED_LIBS=ON` in order to build a shared library (possible values
  are `ON` and `OFF`),
  - `-DFAISS_ENABLE_C_API=ON` in order to enable building [C API](c_api/INSTALL.md) (possible values
    are `ON` and `OFF`),
- optimization-related options:
  - `-DCMAKE_BUILD_TYPE=Release` in order to enable generic compiler
  optimization options (enables `-O3` on gcc for instance),
  - `-DFAISS_OPT_LEVEL=avx2` in order to enable the required compiler flags to
  generate code using optimized SIMD/Vector instructions. Possible values are below:
    - On x86-64, `generic`, `avx2`, 'avx512', and `avx512_spr` (for avx512 features available since Intel(R) Sapphire Rapids), by increasing order of optimization,
    - On aarch64, `generic` and `sve`, by increasing order of optimization,
  - `-DFAISS_USE_LTO=ON` in order to enable [Link-Time Optimization](https://en.wikipedia.org/wiki/Link-time_optimization) (default is `OFF`, possible values are `ON` and `OFF`).
- BLAS-related options:
  - `-DBLA_VENDOR=Intel10_64_dyn -DMKL_LIBRARIES=/path/to/mkl/libs` to use the
  Intel MKL BLAS implementation, which is significantly faster than OpenBLAS
  (more information about the values for the `BLA_VENDOR` option can be found in
  the [CMake docs](https://cmake.org/cmake/help/latest/module/FindBLAS.html)),
- GPU-related options:
  - `-DCUDAToolkit_ROOT=/path/to/cuda-10.1` in order to hint to the path of
  the CUDA toolkit (for more information, see
  [CMake docs](https://cmake.org/cmake/help/latest/module/FindCUDAToolkit.html)),
  - `-DCMAKE_CUDA_ARCHITECTURES="75;72"` for specifying which GPU architectures
  to build against (see [CUDA docs](https://developer.nvidia.com/cuda-gpus) to
  determine which architecture(s) you should pick),
  - `-DFAISS_ENABLE_ROCM=ON` in order to enable building GPU indices for AMD GPUs.
 `-DFAISS_ENABLE_GPU` must be `ON` when using this option. (possible values are `ON` and `OFF`),
- python-related options:
  - `-DPython_EXECUTABLE=/path/to/python3.7` in order to build a python
  interface for a different python than the default one (see
  [CMake docs](https://cmake.org/cmake/help/latest/module/FindPython.html)).

## Step 2: Invoking Make

``` shell
$ make -C build -j faiss
```

This builds the C++ library (`libfaiss.a` by default, and `libfaiss.so` if
`-DBUILD_SHARED_LIBS=ON` was passed to CMake).

The `-j` option enables parallel compilation of multiple units, leading to a
faster build, but increasing the chances of running out of memory, in which case
it is recommended to set the `-j` option to a fixed value (such as `-j4`).

If making use of optimization options, build the correct target before swigfaiss.

For AVX2:

``` shell
$ make -C build -j faiss_avx2
```

For AVX512:

``` shell
$ make -C build -j faiss_avx512
```

For AVX512 features available since Intel(R) Sapphire Rapids.

``` shell
$ make -C build -j faiss_avx512_spr
```

This will ensure the creation of neccesary files when building and installing the python package.

## Step 3: Building the python bindings (optional)

``` shell
$ make -C build -j swigfaiss
$ (cd build/faiss/python && python setup.py install)
```

The first command builds the python bindings for Faiss, while the second one
generates and installs the python package.


## Step 4: Installing the C++ library and headers (optional)

``` shell
$ make -C build install
```

This will make the compiled library (either `libfaiss.a` or `libfaiss.so` on
Linux) available system-wide, as well as the C++ headers. This step is not
needed to install the python package only.


## Step 5: Testing (optional)

### Running the C++ test suite

To run the whole test suite, make sure that `cmake` was invoked with
`-DBUILD_TESTING=ON`, and run:

``` shell
$ make -C build test
```

### Running the python test suite

``` shell
$ (cd build/faiss/python && python setup.py build)
$ PYTHONPATH="$(ls -d ./build/faiss/python/build/lib*/)" pytest tests/test_*.py
```

### Basic example

A basic usage example is available in
[`demos/demo_ivfpq_indexing.cpp`](https://github.com/facebookresearch/faiss/blob/main/demos/demo_ivfpq_indexing.cpp).

It creates a small index, stores it and performs some searches. A normal runtime
is around 20s. With a fast machine and Intel MKL's BLAS it runs in 2.5s.

It can be built with
``` shell
$ make -C build demo_ivfpq_indexing
```
and subsequently ran with
``` shell
$ ./build/demos/demo_ivfpq_indexing
```

### Basic GPU example

``` shell
$ make -C build demo_ivfpq_indexing_gpu
$ ./build/demos/demo_ivfpq_indexing_gpu
```

This produce the GPU code equivalent to the CPU `demo_ivfpq_indexing`. It also
shows how to translate indexes from/to a GPU.

### A real-life benchmark

A longer example runs and evaluates Faiss on the SIFT1M dataset. To run it,
please download the ANN_SIFT1M dataset from http://corpus-texmex.irisa.fr/
and unzip it to the subdirectory `sift1M` at the root of the source
directory for this repository.

Then compile and run the following (after ensuring you have installed faiss):

``` shell
$ make -C build demo_sift1M
$ ./build/demos/demo_sift1M
```

This is a demonstration of the high-level auto-tuning API. You can try
setting a different index_key to find the indexing structure that
gives the best performance.

### Real-life test

The following script extends the demo_sift1M test to several types of
indexes. This must be run from the root of the source directory for this
repository:

``` shell
$ mkdir tmp  # graphs of the output will be written here
$ python demos/demo_auto_tune.py
```

It will cycle through a few types of indexes and find optimal
operating points. You can play around with the types of indexes.

### Real-life test on GPU

The example above also runs on GPU. Edit `demos/demo_auto_tune.py` at line 100
with the values

``` python
keys_to_test = keys_gpu
use_gpu = True
```

and you can run
``` shell
$ python demos/demo_auto_tune.py
```
to test the GPU code.

[^1]: The vector search and clustering algorithms in NVIDIA RAFT have been formally migrated to [NVIDIA cuVS](https://github.com/rapidsai/cuvs). This package is being renamed to `faiss-gpu-cuvs` in the next stable release, which will use these GPU implementations from the pre-compiled `libcuvs=24.12` binary.<|MERGE_RESOLUTION|>--- conflicted
+++ resolved
@@ -109,11 +109,8 @@
 
 ### Building with NVIDIA cuVS
 
-<<<<<<< HEAD
 [cuVS](https://docs.rapids.ai/api/cuvs/nightly/) contains state-of-the-art implementations of several algorithms for running approximate nearest neighbors and clustering on the GPU. It is built on top of the [RAPIDS RAFT](https://github.com/rapidsai/raft) library of high performance machine learning primitives. Building FAISS with cuVS enabled allows a user to choose between regular GPU implementations in FAISS and cuVS implementations for specific algorithms.
 
-=======
->>>>>>> 0cbc2a88
 The libcuvs dependency should be installed via conda:
 1. With CUDA 12.0 - 12.5:
 ```
