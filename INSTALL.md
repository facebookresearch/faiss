--- conflicted
+++ resolved
@@ -6,11 +6,7 @@
 
 - The CPU-only faiss-cpu conda package is currently available on Linux (x86-64 and aarch64), OSX (arm64 only), and Windows (x86-64)
 - faiss-gpu, containing both CPU and GPU indices, is available on Linux (x86-64 only) for CUDA 11.4 and 12.1
-<<<<<<< HEAD
 - faiss-gpu-cuvs package containing GPU indices provided by [NVIDIA cuVS](https://github.com/rapidsai/cuvs/) version 24.12, is available on Linux (x86-64 only) for CUDA 11.8 and 12.4. 
-=======
-- faiss-gpu-cuvs [^1] package containing GPU indices provided by [NVIDIA cuVS](https://github.com/rapidsai/cuvs/) version 24.12, is available on Linux (x86-64 only) for CUDA 11.8 and 12.4.
->>>>>>> aff6bfcd
 
 To install the latest stable release:
 
@@ -22,11 +18,7 @@
 $ conda install -c pytorch -c nvidia faiss-gpu=1.10.0
 
 # GPU(+CPU) version with NVIDIA cuVS
-<<<<<<< HEAD
-$ conda install -c pytorch -c rapidsai -c conda-forge -c nvidia faiss-gpu-cuvs=1.10.0
-=======
 $ conda install -c pytorch -c nvidia -c rapidsai -c conda-forge libnvjitlink faiss-gpu-cuvs=1.10.0
->>>>>>> aff6bfcd
 
 # GPU(+CPU) version using AMD ROCm not yet available
 ```
