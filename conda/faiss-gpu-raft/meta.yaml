--- conflicted
+++ resolved
@@ -58,11 +58,7 @@
         - _openmp_mutex =4.5=2_kmp_llvm  # [x86_64]
         - mkl =2023  # [x86_64]
         - openblas  # [not x86_64]
-<<<<<<< HEAD
-        - cuvs =24.08
-=======
-        - libraft =24.06
->>>>>>> 3fe0b934
+        - libcuvs =24.08
         - cuda-version {{ cuda_constraints }}
       run:
         - _openmp_mutex =4.5=2_kmp_llvm  # [x86_64]
@@ -70,11 +66,7 @@
         - openblas  # [not x86_64]
         - cuda-cudart {{ cuda_constraints }}
         - libcublas {{ libcublas_constraints }}
-<<<<<<< HEAD
-        - cuvs =24.08
-=======
-        - libraft =24.06
->>>>>>> 3fe0b934
+        - libcuvs =24.08
         - cuda-version {{ cuda_constraints }}
     test:
       requires:
