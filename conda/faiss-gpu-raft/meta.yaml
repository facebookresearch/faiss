# Copyright (c) Facebook, Inc. and its affiliates.
#
# This source code is licensed under the MIT license found in the
# LICENSE file in the root directory of this source tree.

{% set version = environ.get('GIT_DESCRIBE_TAG').lstrip('v') %}
{% set suffix = "_nightly" if environ.get('PACKAGE_TYPE') == 'nightly' else "" %}
{% set number = GIT_DESCRIBE_NUMBER %}
{% if cudatoolkit == '11.8.0' %}
{% set cuda_constraints=">=11.8,<12" %}
{% set libcublas_constraints=">=11.11,<12" %}
{% elif cudatoolkit == '12.1.1' %}
{% set cuda_constraints=">=12.1,<13" %}
{% set libcublas_constraints=">=12.1,<13" %}
{% endif %}

package:
  name: faiss-pkg
  version: {{ version }}

build:
  number: {{ number }}

about:
  home: https://github.com/facebookresearch/faiss
  license: MIT
  license_family: MIT
  license_file: LICENSE
  summary: A library for efficient similarity search and clustering of dense vectors.

source:
  git_url: ../../

outputs:
  - name: libfaiss
    script: build-lib.sh  # [x86_64 and not win and not osx]
    script: build-lib-osx.sh  # [x86_64 and osx]
    script: build-lib-arm64.sh  # [not x86_64]
    script: build-lib.bat  # [win]
    build:
      string: "h{{ PKG_HASH }}_{{ number }}_cuda{{ cudatoolkit }}_raft{{ suffix }}"
      run_exports:
        - {{ pin_compatible('libfaiss', exact=True) }}
      script_env:
        - CUDA_ARCHS
    requirements:
      build:
        - {{ compiler('cxx') }}
        - sysroot_linux-64  # [linux64]
        - llvm-openmp  # [osx]
        - cmake >=3.24.0
        - make  # [not win]
        - _openmp_mutex =4.5=2_kmp_llvm  # [x86_64]
<<<<<<< HEAD
        - mkl =2023.1  # [x86_64]
=======
        - mkl =2023  # [x86_64]
>>>>>>> 849557a3
        - mkl-devel =2023  # [x86_64]
        - cuda-toolkit {{ cudatoolkit }}
      host:
        - _openmp_mutex =4.5=2_kmp_llvm  # [x86_64]
<<<<<<< HEAD
        - mkl =2023.1 # [x86_64]
=======
        - mkl =2023  # [x86_64]
>>>>>>> 849557a3
        - openblas  # [not x86_64]
        - libraft =24.06
        - cuda-version {{ cuda_constraints }}
      run:
        - _openmp_mutex =4.5=2_kmp_llvm  # [x86_64]
<<<<<<< HEAD
        - mkl =2023.1 # [x86_64]
=======
        - mkl =2023  # [x86_64]
>>>>>>> 849557a3
        - openblas  # [not x86_64]
        - cuda-cudart {{ cuda_constraints }}
        - libcublas {{ libcublas_constraints }}
        - libraft =24.06
        - cuda-version {{ cuda_constraints }}
    test:
      requires:
        - conda-build
      commands:
        - test -f $PREFIX/lib/libfaiss$SHLIB_EXT       # [not win]
        - test -f $PREFIX/lib/libfaiss_avx2$SHLIB_EXT  # [x86_64 and not win]
        - conda inspect linkages -p $PREFIX $PKG_NAME  # [not win]
        - conda inspect objects -p $PREFIX $PKG_NAME   # [osx]

  - name: faiss-gpu-raft
    script: build-pkg.sh  # [x86_64 and not win and not osx]
    script: build-pkg-osx.sh  # [x86_64 and osx]
    script: build-pkg-arm64.sh # [not x86_64]
    script: build-pkg.bat  # [win]
    build:
      string: "py{{ PY_VER }}_h{{ PKG_HASH }}_{{ number }}_cuda{{ cudatoolkit }}{{ suffix }}"
    requirements:
      build:
        - {{ compiler('cxx') }}
        - sysroot_linux-64 =2.17 # [linux64]
        - swig
        - cmake >=3.24.0
        - make  # [not win]
        - _openmp_mutex =4.5=2_kmp_llvm  # [x86_64]
<<<<<<< HEAD
        - mkl =2023.1  # [x86_64]
        - cuda-toolkit {{ cudatoolkit }}
      host:
        - _openmp_mutex =4.5=2_kmp_llvm # [x86_64]
        - mkl =2023.1  # [x86_64]
=======
        - mkl =2023  # [x86_64]
        - cuda-toolkit {{ cudatoolkit }}
      host:
        - _openmp_mutex =4.5=2_kmp_llvm  # [x86_64]
>>>>>>> 849557a3
        - python {{ python }}
        - numpy >=1.19,<2
        - {{ pin_subpackage('libfaiss', exact=True) }}
      run:
<<<<<<< HEAD
        - _openmp_mutex =4.5=2_kmp_llvm # [x86_64]
        - mkl =2023.1  # [x86_64]
=======
        - _openmp_mutex =4.5=2_kmp_llvm  # [x86_64]
>>>>>>> 849557a3
        - python {{ python }}
        - numpy >=1.19,<2
        - packaging
        - {{ pin_subpackage('libfaiss', exact=True) }}
    test:
      requires:
        - numpy
        - scipy
        - pytorch
        - pytorch-cuda {{ cuda_constraints }}
      commands:
        - python -X faulthandler -m unittest discover -v -s tests/ -p "test_*"
        - python -X faulthandler -m unittest discover -v -s tests/ -p "torch_*"
        - cp tests/common_faiss_tests.py faiss/gpu/test
        - python -X faulthandler -m unittest discover -v -s faiss/gpu/test/ -p "test_*"
        - python -X faulthandler -m unittest discover -v -s faiss/gpu/test/ -p "torch_*"
        - sh test_cpu_dispatch.sh  # [linux64]
      files:
        - test_cpu_dispatch.sh  # [linux64]
      source_files:
        - tests/
        - faiss/gpu/test/<|MERGE_RESOLUTION|>--- conflicted
+++ resolved
@@ -51,30 +51,18 @@
         - cmake >=3.24.0
         - make  # [not win]
         - _openmp_mutex =4.5=2_kmp_llvm  # [x86_64]
-<<<<<<< HEAD
-        - mkl =2023.1  # [x86_64]
-=======
         - mkl =2023  # [x86_64]
->>>>>>> 849557a3
         - mkl-devel =2023  # [x86_64]
         - cuda-toolkit {{ cudatoolkit }}
       host:
         - _openmp_mutex =4.5=2_kmp_llvm  # [x86_64]
-<<<<<<< HEAD
-        - mkl =2023.1 # [x86_64]
-=======
         - mkl =2023  # [x86_64]
->>>>>>> 849557a3
         - openblas  # [not x86_64]
         - libraft =24.06
         - cuda-version {{ cuda_constraints }}
       run:
         - _openmp_mutex =4.5=2_kmp_llvm  # [x86_64]
-<<<<<<< HEAD
-        - mkl =2023.1 # [x86_64]
-=======
         - mkl =2023  # [x86_64]
->>>>>>> 849557a3
         - openblas  # [not x86_64]
         - cuda-cudart {{ cuda_constraints }}
         - libcublas {{ libcublas_constraints }}
@@ -104,28 +92,15 @@
         - cmake >=3.24.0
         - make  # [not win]
         - _openmp_mutex =4.5=2_kmp_llvm  # [x86_64]
-<<<<<<< HEAD
-        - mkl =2023.1  # [x86_64]
-        - cuda-toolkit {{ cudatoolkit }}
-      host:
-        - _openmp_mutex =4.5=2_kmp_llvm # [x86_64]
-        - mkl =2023.1  # [x86_64]
-=======
         - mkl =2023  # [x86_64]
         - cuda-toolkit {{ cudatoolkit }}
       host:
         - _openmp_mutex =4.5=2_kmp_llvm  # [x86_64]
->>>>>>> 849557a3
         - python {{ python }}
         - numpy >=1.19,<2
         - {{ pin_subpackage('libfaiss', exact=True) }}
       run:
-<<<<<<< HEAD
-        - _openmp_mutex =4.5=2_kmp_llvm # [x86_64]
-        - mkl =2023.1  # [x86_64]
-=======
         - _openmp_mutex =4.5=2_kmp_llvm  # [x86_64]
->>>>>>> 849557a3
         - python {{ python }}
         - numpy >=1.19,<2
         - packaging
