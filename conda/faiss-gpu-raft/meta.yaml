# Copyright (c) Facebook, Inc. and its affiliates.
#
# This source code is licensed under the MIT license found in the
# LICENSE file in the root directory of this source tree.

{% set version = environ.get('GIT_DESCRIBE_TAG').lstrip('v') %}
{% set suffix = "_nightly" if environ.get('PACKAGE_TYPE') == 'nightly' else "" %}
{% set number = GIT_DESCRIBE_NUMBER %}
{% if cudatoolkit == '11.8.0' %}
{% set cuda_constraints=">=11.8,<12" %}
{% set libcublas_constraints=">=11.11,<12" %}
{% elif cudatoolkit == '12.1.1' %}
{% set cuda_constraints=">=12.1,<13" %}
{% set libcublas_constraints=">=12.1,<13" %}
{% endif %}

package:
  name: faiss-pkg
  version: {{ version }}

build:
  number: {{ number }}

about:
  home: https://github.com/facebookresearch/faiss
  license: MIT
  license_family: MIT
  license_file: LICENSE
  summary: A library for efficient similarity search and clustering of dense vectors.

source:
  git_url: ../../

outputs:
  - name: libfaiss
    script: build-lib.sh  # [x86_64 and not win and not osx]
    script: build-lib-osx.sh  # [x86_64 and osx]
    script: build-lib-arm64.sh  # [not x86_64]
    script: build-lib.bat  # [win]
    build:
      string: "h{{ PKG_HASH }}_{{ number }}_cuda{{ cudatoolkit }}_raft{{ suffix }}"
      run_exports:
        - {{ pin_compatible('libfaiss', exact=True) }}
      script_env:
        - CUDA_ARCHS
    requirements:
      build:
        - {{ compiler('cxx') }}
        - sysroot_linux-64  # [linux64]
        - llvm-openmp  # [osx]
        - cmake >=3.24.0
        - make  # [not win]
        - mkl-devel =2023  # [x86_64]
        - cuda-toolkit {{ cudatoolkit }}
      host:
        - mkl =2023  # [x86_64]
        - openblas  # [not x86_64]
        - libraft =24.04
        - cuda-version {{ cuda_constraints }}
      run:
        - mkl =2023  # [x86_64]
        - openblas  # [not x86_64]
        - cuda-cudart {{ cuda_constraints }}
        - libcublas {{ libcublas_constraints }}
        - libraft =24.04
        - cuda-version {{ cuda_constraints }}
    test:
      requires:
        - conda-build
      commands:
        - test -f $PREFIX/lib/libfaiss$SHLIB_EXT       # [not win]
        - test -f $PREFIX/lib/libfaiss_avx2$SHLIB_EXT  # [x86_64 and not win]
        - conda inspect linkages -p $PREFIX $PKG_NAME  # [not win]
        - conda inspect objects -p $PREFIX $PKG_NAME   # [osx]

  - name: faiss-gpu-raft
    script: build-pkg.sh  # [x86_64 and not win and not osx]
    script: build-pkg-osx.sh  # [x86_64 and osx]
    script: build-pkg-arm64.sh # [not x86_64]
    script: build-pkg.bat  # [win]
    build:
      string: "py{{ PY_VER }}_h{{ PKG_HASH }}_{{ number }}_cuda{{ cudatoolkit }}{{ suffix }}"
    requirements:
      build:
        - {{ compiler('cxx') }}
        - sysroot_linux-64 =2.17 # [linux64]
<<<<<<< HEAD
        - swig =4.0.2
        - cmake >=3.24.0
=======
        - swig
        - cmake >=3.23.1
>>>>>>> c9c86f0d
        - make  # [not win]
      host:
        - python {{ python }}
        - numpy >=1.19,<2
        - {{ pin_subpackage('libfaiss', exact=True) }}
      run:
        - python {{ python }}
        - numpy >=1.19,<2
        - packaging
        - {{ pin_subpackage('libfaiss', exact=True) }}
    test:
      requires:
        - numpy
        - scipy
        - pytorch
        - pytorch-cuda {{ cuda_constraints }}
      commands:
        - python -X faulthandler -m unittest discover -v -s tests/ -p "test_*"
        - python -X faulthandler -m unittest discover -v -s tests/ -p "torch_*"
        - cp tests/common_faiss_tests.py faiss/gpu/test
        - python -X faulthandler -m unittest discover -v -s faiss/gpu/test/ -p "test_*"
        - python -X faulthandler -m unittest discover -v -s faiss/gpu/test/ -p "torch_*"
        - sh test_cpu_dispatch.sh  # [linux64]
      files:
        - test_cpu_dispatch.sh  # [linux64]
      source_files:
        - tests/
        - faiss/gpu/test/<|MERGE_RESOLUTION|>--- conflicted
+++ resolved
@@ -84,13 +84,8 @@
       build:
         - {{ compiler('cxx') }}
         - sysroot_linux-64 =2.17 # [linux64]
-<<<<<<< HEAD
-        - swig =4.0.2
+        - swig
         - cmake >=3.24.0
-=======
-        - swig
-        - cmake >=3.23.1
->>>>>>> c9c86f0d
         - make  # [not win]
       host:
         - python {{ python }}
