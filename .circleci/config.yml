version: 2.1

executors:
  linux-x86_64-cpu:
    docker:
      - image: continuumio/miniconda3
    resource_class: large
  linux-x86_64-gpu:
    environment:
      CONDA_ARCH: Linux-x86_64
    machine:
      image: linux-cuda-11:2023.02.1
    resource_class: gpu.nvidia.medium
  linux-arm64-cpu:
    environment:
      CONDA_ARCH: Linux-aarch64
    machine:
      image: ubuntu-2004:current
    resource_class: arm.medium
  macosx-x86_64-cpu:
    environment:
      CONDA_ARCH: MacOSX-x86_64
    macos:
      xcode: 11.7.0  # max supported for conda build, https://circleci.com/docs/using-macos#supported-xcode-versions
  macosx-arm64-cpu:
    environment:
      CONDA_ARCH: MacOSX-arm64
    macos:
      xcode: 14.2.0 # minimum supported for M1
    resource_class: macos.m1.large.gen1
  windows-x86_64-cpu:
    machine:
      image: windows-server-2019-vs2019:stable
      shell: bash.exe
    resource_class: windows.medium

jobs:
  format:
    docker:
      - image: ubuntu:22.04
    steps:
      - checkout
      - run:
          name: Install clang-format
          command: |
            apt-get update
            apt-get install -y git-core clang-format-11
      - run:
          name: Verify clang-format
          command: |
             git ls-files | grep -E  '\.(cpp|h|cu|cuh)$' | xargs clang-format-11 -i
             if git diff --quiet; then
               echo "Formatting OK!"
             else
               echo "Formatting not OK!"
               echo "------------------"
               git --no-pager diff --color
               exit 1
             fi

  build_conda:
    parameters:
      label:
        type: string
        default: ""
      cuda:
        type: string
        default: ""
      cuda_archs:
        type: string
        default: ""
      compiler_version:
        type: string
        default: ""
      exec:
        type: executor
    executor: << parameters.exec >>
    environment:
      OMP_NUM_THREADS: 10
      PACKAGE_TYPE: <<parameters.label>>
      CUDA_ARCHS: <<parameters.cuda_archs>>
    steps:
      - checkout
      - run:
          name: Install conda
          command: |
            if [ -n "${CONDA_ARCH}" ]
            then
              curl https://repo.anaconda.com/miniconda/Miniconda3-latest-${CONDA_ARCH}.sh --output miniconda.sh
              bash miniconda.sh -b -p $HOME/miniconda
              ~/miniconda/bin/conda init
            fi
      - run:
          name: Install conda build tools
          command: |
            conda update -y -q conda
            conda install -y -q conda-build
      - when:
          condition: << parameters.label >>
          steps:
            - run:
                name: Enable anaconda uploads
                command: |
                  conda install -y -q anaconda-client
                  conda config --set anaconda_upload yes
      - when:
          condition:
              not: << parameters.label >>
          steps:
            - run:
                name: Conda build (CPU)
                no_output_timeout: 30m
                command: |
                  cd conda
                  conda build faiss --python 3.10 -c pytorch -c pkgs/main -c conda-forge
      - when:
          condition:
            and:
              - << parameters.label >>
              - not: << parameters.cuda >>
          steps:
            - run:
                name: Conda build (CPU) w/ anaconda upload
                no_output_timeout: 30m
                command: |
                  cd conda
                  conda build faiss --python 3.8 --user pytorch --label <<parameters.label>> -c pytorch -c pkgs/main -c conda-forge
                  conda build faiss --python 3.9 --user pytorch --label <<parameters.label>> -c pytorch -c pkgs/main -c conda-forge
                  conda build faiss --python 3.10 --user pytorch --label <<parameters.label>> -c pytorch -c pkgs/main -c conda-forge
      - when:
          condition:
            and:
              - << parameters.label >>
              - << parameters.cuda >>
          steps:
            - run:
                name: Conda build (GPU) w/ anaconda upload
                no_output_timeout: 60m
                command: |
                  sudo update-alternatives --set cuda /usr/local/cuda-<<parameters.cuda>>
                  cd conda
                  conda build faiss-gpu --variants '{ "cudatoolkit": "<<parameters.cuda>>", "c_compiler_version": "<<parameters.compiler_version>>", "cxx_compiler_version": "<<parameters.compiler_version>>" }' \
                      --user pytorch --label <<parameters.label>> -c pytorch -c nvidia -c pkgs/main -c conda-forge

  build_cmake:
    parameters:
      exec:
        type: executor
      opt_level:
        type: string
        default: generic
      gpu:
        type: string
        default: "OFF"
      raft:
        type: string
        default: "OFF"
    executor: << parameters.exec >>
    environment:
      OMP_NUM_THREADS: 10
      MKL_THREADING_LAYER: GNU
    steps:
      - checkout
      - run:
          name: Install conda
          command: |
            if [ -n "${CONDA_ARCH}" ]
            then
              curl https://repo.anaconda.com/miniconda/Miniconda3-latest-${CONDA_ARCH}.sh --output miniconda.sh
              bash miniconda.sh -b -p $HOME/miniconda
              ~/miniconda/bin/conda init
            fi
      - when:
          condition:
            equal: [ "ON", << parameters.gpu >> ]
          steps:
            - run:
                name: Configure CUDA
                command: sudo update-alternatives --set cuda /usr/local/cuda-11.4
      - run:
          name: Set up environment
          command: |
            conda update -y -q conda
            conda install -y -q cmake=3.23.1 make swig mkl=2023 mkl-devel=2023 numpy scipy pytest gxx_linux-64 sysroot_linux-64=2.17 -c pkgs/main -c conda-forge
      - run:
          name: Build all targets
          no_output_timeout: 30m
          command: |
            eval "$(conda shell.bash hook)"
            conda activate
            cmake -B build \
                  -DBUILD_TESTING=ON \
                  -DBUILD_SHARED_LIBS=OFF \
                  -DFAISS_ENABLE_GPU=<< parameters.gpu >> \
                  -DFAISS_ENABLE_RAFT=<< parameters.raft >> \
                  -DFAISS_OPT_LEVEL=<< parameters.opt_level >> \
                  -DFAISS_ENABLE_C_API=ON \
                  -DPYTHON_EXECUTABLE=$(which python) \
                  -DCMAKE_BUILD_TYPE=Release \
                  -DBLA_VENDOR=Intel10_64_dyn \
                  -DCMAKE_CUDA_FLAGS="-gencode arch=compute_75,code=sm_75" \
                  .
            make -k -C build -j$(nproc)
      - run:
          name: C++ tests
          command: |
            export GTEST_OUTPUT="xml:$(realpath .)/test-results/googletest/"
            make -C build test
      - run:
          name: Install Python extension
          command: |
            cd build/faiss/python
            python setup.py install
      - when:
          condition:
            equal: [ "OFF", << parameters.gpu >> ]
          steps:
            - run:
                name: Python tests (CPU only)
                command: |
                  conda install -y -q pytorch -c pytorch
                  pytest --junitxml=test-results/pytest/results.xml tests/test_*.py
                  pytest --junitxml=test-results/pytest/results-torch.xml tests/torch_*.py
      - when:
          condition:
            equal: [ "ON", << parameters.gpu >> ]
          steps:
            - run:
                name: Python tests (CPU + GPU)
                command: |
                  conda install -y -q pytorch pytorch-cuda -c pytorch -c nvidia
                  pytest --junitxml=test-results/pytest/results.xml tests/test_*.py
                  pytest --junitxml=test-results/pytest/results-torch.xml tests/torch_*.py
                  cp tests/common_faiss_tests.py faiss/gpu/test
                  pytest --junitxml=test-results/pytest/results-gpu.xml faiss/gpu/test/test_*.py
                  pytest --junitxml=test-results/pytest/results-gpu-torch.xml faiss/gpu/test/torch_*.py
      - when:
          condition:
            equal: [ "avx2", << parameters.opt_level >> ]
          steps:
            - run:
                name: Test avx2 loading
                command: |
                  FAISS_DISABLE_CPU_FEATURES=AVX2 LD_DEBUG=libs python -c "import faiss" 2>&1 | grep faiss.so
                  LD_DEBUG=libs python -c "import faiss" 2>&1 | grep faiss_avx2.so
      - store_test_results:
          path: test-results

workflows:
  version: 2
  build:
    jobs:
<<<<<<< HEAD
=======
      - format:
          name: Format
      - build_cmake:
          name: Linux x86_64 (cmake)
          exec: linux-x86_64-cpu
      - build_cmake:
          name: Linux x86_64 AVX2 (cmake)
          exec: linux-x86_64-cpu
          opt_level: "avx2"
      - build_cmake:
          name: Linux x86_64 GPU (cmake)
          exec: linux-x86_64-gpu
          gpu: "ON"
          requires:
            - Linux x86_64 (cmake)
      - build_cmake:
          name: Linux x86_64 GPU w/ RAFT (cmake)
          exec: linux-x86_64-gpu
          gpu: "ON"
          raft: "ON"
          requires:
            - Linux x86_64 (cmake)
      - build_conda:
          name: Linux x86_64 (conda)
          exec: linux-x86_64-cpu
      - build_conda:
          name: OSX x86_64 (conda)
          exec: macosx-x86_64-cpu
      - build_conda:
          name: Windows x86_64 (conda)
          exec: windows-x86_64-cpu
      - build_conda:
          name: Linux arm64 (conda)
          exec: linux-arm64-cpu
      - build_conda:
          name: Linux x86_64 packages
          exec: linux-x86_64-cpu
          label: main
          filters:
            tags:
              only: /^v.*/
            branches:
              ignore: /.*/
      - build_conda:
          name: Linux x86_64 GPU packages (CUDA 11.4)
          exec: linux-x86_64-gpu
          label: main
          cuda: "11.4"
          cuda_archs: "60;61;70;72;75;80;86"
          compiler_version: "11.2"
          filters:
            tags:
              only: /^v.*/
            branches:
              ignore: /.*/
      - build_conda:
          name: Windows x86_64 packages
          exec: windows-x86_64-cpu
          label: main
          filters:
            tags:
              only: /^v.*/
            branches:
              ignore: /.*/
      - build_conda:
          name: OSX x86_64 packages
          exec: macosx-x86_64-cpu
          label: main
          filters:
            tags:
              only: /^v.*/
            branches:
              ignore: /.*/
      - build_conda:
          name: OSX arm64 packages
          exec: macosx-arm64-cpu
          label: main
          filters:
            tags:
              only: /^v.*/
            branches:
              ignore: /.*/
      - build_conda:
          name: Linux arm64 packages
          exec: linux-arm64-cpu
          label: main
          filters:
            tags:
              only: /^v.*/
            branches:
              ignore: /.*/

  nightly:
    triggers:
      - schedule:
          cron: "0 0 * * *"
          filters:
            branches:
              only:
                - main
    jobs:
      - build_conda:
          name: Linux x86_64 nightlies
          exec: linux-x86_64-cpu
          label: nightly
      - build_conda:
          name: Linux x86_64 GPU nightlies (CUDA 11.4)
          exec: linux-x86_64-gpu
          cuda: "11.4"
          cuda_archs: "60;61;70;72;75;80;86"
          compiler_version: "11.2"
          label: nightly
      - build_conda:
          name: Windows x86_64 nightlies
          exec: windows-x86_64-cpu
          label: nightly
>>>>>>> 092606b2
      - build_conda:
          name: OSX x86_64 nightlies
          exec: macosx-x86_64-cpu
          label: nightly
<|MERGE_RESOLUTION|>--- conflicted
+++ resolved
@@ -250,125 +250,6 @@
   version: 2
   build:
     jobs:
-<<<<<<< HEAD
-=======
-      - format:
-          name: Format
-      - build_cmake:
-          name: Linux x86_64 (cmake)
-          exec: linux-x86_64-cpu
-      - build_cmake:
-          name: Linux x86_64 AVX2 (cmake)
-          exec: linux-x86_64-cpu
-          opt_level: "avx2"
-      - build_cmake:
-          name: Linux x86_64 GPU (cmake)
-          exec: linux-x86_64-gpu
-          gpu: "ON"
-          requires:
-            - Linux x86_64 (cmake)
-      - build_cmake:
-          name: Linux x86_64 GPU w/ RAFT (cmake)
-          exec: linux-x86_64-gpu
-          gpu: "ON"
-          raft: "ON"
-          requires:
-            - Linux x86_64 (cmake)
-      - build_conda:
-          name: Linux x86_64 (conda)
-          exec: linux-x86_64-cpu
-      - build_conda:
-          name: OSX x86_64 (conda)
-          exec: macosx-x86_64-cpu
-      - build_conda:
-          name: Windows x86_64 (conda)
-          exec: windows-x86_64-cpu
-      - build_conda:
-          name: Linux arm64 (conda)
-          exec: linux-arm64-cpu
-      - build_conda:
-          name: Linux x86_64 packages
-          exec: linux-x86_64-cpu
-          label: main
-          filters:
-            tags:
-              only: /^v.*/
-            branches:
-              ignore: /.*/
-      - build_conda:
-          name: Linux x86_64 GPU packages (CUDA 11.4)
-          exec: linux-x86_64-gpu
-          label: main
-          cuda: "11.4"
-          cuda_archs: "60;61;70;72;75;80;86"
-          compiler_version: "11.2"
-          filters:
-            tags:
-              only: /^v.*/
-            branches:
-              ignore: /.*/
-      - build_conda:
-          name: Windows x86_64 packages
-          exec: windows-x86_64-cpu
-          label: main
-          filters:
-            tags:
-              only: /^v.*/
-            branches:
-              ignore: /.*/
-      - build_conda:
-          name: OSX x86_64 packages
-          exec: macosx-x86_64-cpu
-          label: main
-          filters:
-            tags:
-              only: /^v.*/
-            branches:
-              ignore: /.*/
-      - build_conda:
-          name: OSX arm64 packages
-          exec: macosx-arm64-cpu
-          label: main
-          filters:
-            tags:
-              only: /^v.*/
-            branches:
-              ignore: /.*/
-      - build_conda:
-          name: Linux arm64 packages
-          exec: linux-arm64-cpu
-          label: main
-          filters:
-            tags:
-              only: /^v.*/
-            branches:
-              ignore: /.*/
-
-  nightly:
-    triggers:
-      - schedule:
-          cron: "0 0 * * *"
-          filters:
-            branches:
-              only:
-                - main
-    jobs:
-      - build_conda:
-          name: Linux x86_64 nightlies
-          exec: linux-x86_64-cpu
-          label: nightly
-      - build_conda:
-          name: Linux x86_64 GPU nightlies (CUDA 11.4)
-          exec: linux-x86_64-gpu
-          cuda: "11.4"
-          cuda_archs: "60;61;70;72;75;80;86"
-          compiler_version: "11.2"
-          label: nightly
-      - build_conda:
-          name: Windows x86_64 nightlies
-          exec: windows-x86_64-cpu
-          label: nightly
->>>>>>> 092606b2
       - build_conda:
           name: OSX x86_64 nightlies
           exec: macosx-x86_64-cpu
