--- conflicted
+++ resolved
@@ -76,11 +76,7 @@
           command: |
             export PYTHONPATH="$(ls -d ./build/faiss/python/build/lib*/)"
             python3 -c "import faiss; \
-<<<<<<< HEAD
-                options = faiss.get_compile_options() \
-=======
-                options = faiss.get_compile_options().upper(); \
->>>>>>> b7106b91
+                options = faiss.get_compile_options(); \
                 assert '$OPT_LEVEL'.upper() in options"
       - run:
           name: Test python extension
