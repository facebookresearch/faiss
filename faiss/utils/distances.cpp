--- conflicted
+++ resolved
@@ -704,43 +704,23 @@
            size_t nx,
            size_t ny) {
         if (res.sel || nx < distance_compute_blas_threshold) {
+#ifdef ENABLE_DNNL
+            if(is_amxbf16_supported()){
+                exhaustive_inner_product_seq_dnnl(x, y, d, nx, ny, res);
+                return;
+            }
+#endif    
             exhaustive_inner_product_seq(x, y, d, nx, ny, res);
         } else {
+#ifdef ENABLE_DNNL
+            if(is_amxbf16_supported()){
+                exhaustive_inner_product_blas_dnnl(x, y, d, nx, ny, res);
+                return;
+            }
+#endif           
             exhaustive_inner_product_blas(x, y, d, nx, ny, res);
         }
     }
-<<<<<<< HEAD
-}
-
-template <class BlockResultHandler>
-void knn_inner_product_select(
-        const float* x,
-        const float* y,
-        size_t d,
-        size_t nx,
-        size_t ny,
-        BlockResultHandler& res,
-        const IDSelector* sel) {
-    if (sel) {
-        exhaustive_inner_product_seq<BlockResultHandler, true>(
-                x, y, d, nx, ny, res, sel);
-    } else if (nx < distance_compute_blas_threshold) {
-#ifdef ENABLE_DNNL
-        if(is_amxbf16_supported()){
-            exhaustive_inner_product_seq_dnnl(x, y, d, nx, ny, res);
-            return;
-        }
-#endif
-        exhaustive_inner_product_seq(x, y, d, nx, ny, res);
-    } else {
-#ifdef ENABLE_DNNL
-        if(is_amxbf16_supported()){
-            exhaustive_inner_product_blas_dnnl(x, y, d, nx, ny, res);
-            return;
-        }
-#endif        
-        exhaustive_inner_product_blas(x, y, d, nx, ny, res);
-=======
 };
 
 struct Run_search_L2sqr {
@@ -758,7 +738,6 @@
         } else {
             exhaustive_L2sqr_blas(x, y, d, nx, ny, res, y_norm2);
         }
->>>>>>> 3daf48cc
     }
 };
 
