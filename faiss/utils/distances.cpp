/**
 * Copyright (c) Facebook, Inc. and its affiliates.
 *
 * This source code is licensed under the MIT license found in the
 * LICENSE file in the root directory of this source tree.
 */

#include <faiss/utils/distances.h>

#include <algorithm>
#include <cassert>
#include <cmath>
#include <cstddef>
#include <cstdio>
#include <cstring>

#include <omp.h>

#ifdef __AVX2__
#include <immintrin.h>
#endif

#ifdef ENABLE_DNNL
#include <faiss/utils/onednn/onednn_utils.h>
#endif

#include <faiss/impl/AuxIndexStructures.h>
#include <faiss/impl/FaissAssert.h>
#include <faiss/impl/IDSelector.h>
#include <faiss/impl/ResultHandler.h>

#include <faiss/utils/distances_fused/distances_fused.h>

#ifndef FINTEGER
#define FINTEGER long
#endif

extern "C" {

/* declare BLAS functions, see http://www.netlib.org/clapack/cblas/ */

int sgemm_(
        const char* transa,
        const char* transb,
        FINTEGER* m,
        FINTEGER* n,
        FINTEGER* k,
        const float* alpha,
        const float* a,
        FINTEGER* lda,
        const float* b,
        FINTEGER* ldb,
        float* beta,
        float* c,
        FINTEGER* ldc);
}

namespace faiss {

/***************************************************************************
 * Matrix/vector ops
 ***************************************************************************/

/* Compute the L2 norm of a set of nx vectors */
void fvec_norms_L2(
        float* __restrict nr,
        const float* __restrict x,
        size_t d,
        size_t nx) {
#pragma omp parallel for if (nx > 10000)
    for (int64_t i = 0; i < nx; i++) {
        nr[i] = sqrtf(fvec_norm_L2sqr(x + i * d, d));
    }
}

void fvec_norms_L2sqr(
        float* __restrict nr,
        const float* __restrict x,
        size_t d,
        size_t nx) {
#pragma omp parallel for if (nx > 10000)
    for (int64_t i = 0; i < nx; i++)
        nr[i] = fvec_norm_L2sqr(x + i * d, d);
}

// The following is a workaround to a problem
// in OpenMP in fbcode. The crash occurs
// inside OMP when IndexIVFSpectralHash::set_query()
// calls fvec_renorm_L2. set_query() is always
// calling this function with nx == 1, so even
// the omp version should run single threaded,
// as per the if condition of the omp pragma.
// Instead, the omp version crashes inside OMP.
// The workaround below is explicitly branching
// off to a codepath without omp.

#define FVEC_RENORM_L2_IMPL                   \
    float* __restrict xi = x + i * d;         \
                                              \
    float nr = fvec_norm_L2sqr(xi, d);        \
                                              \
    if (nr > 0) {                             \
        size_t j;                             \
        const float inv_nr = 1.0 / sqrtf(nr); \
        for (j = 0; j < d; j++)               \
            xi[j] *= inv_nr;                  \
    }

void fvec_renorm_L2_noomp(size_t d, size_t nx, float* __restrict x) {
    for (int64_t i = 0; i < nx; i++) {
        FVEC_RENORM_L2_IMPL
    }
}

void fvec_renorm_L2_omp(size_t d, size_t nx, float* __restrict x) {
#pragma omp parallel for if (nx > 10000)
    for (int64_t i = 0; i < nx; i++) {
        FVEC_RENORM_L2_IMPL
    }
}

void fvec_renorm_L2(size_t d, size_t nx, float* __restrict x) {
    if (nx <= 10000) {
        fvec_renorm_L2_noomp(d, nx, x);
    } else {
        fvec_renorm_L2_omp(d, nx, x);
    }
}

/***************************************************************************
 * KNN functions
 ***************************************************************************/

namespace {

/* Find the nearest neighbors for nx queries in a set of ny vectors */
template <class BlockResultHandler>
void exhaustive_inner_product_seq(
        const float* x,
        const float* y,
        size_t d,
        size_t nx,
        size_t ny,
        BlockResultHandler& res) {
    using SingleResultHandler =
            typename BlockResultHandler::SingleResultHandler;
    [[maybe_unused]] int nt = std::min(int(nx), omp_get_max_threads());

<<<<<<< HEAD
    FAISS_ASSERT(use_sel == (sel != nullptr));

#ifdef ENABLE_DNNL
    // use AMX to accelerate if available
    if (is_amxbf16_supported()) {
        float* res_arr = (float*)malloc(nx * ny * sizeof(float));
        comput_f32bf16f32_inner_product(
                nx,
                d,
                ny,
                d,
                const_cast<float*>(x),
                const_cast<float*>(y),
                res_arr);

=======
>>>>>>> 749163e1
#pragma omp parallel num_threads(nt)
        {
            SingleResultHandler resi(res);
#pragma omp for
            for (size_t i = 0; i < nx; i++) {
                resi.begin(i);
                for (size_t j = 0; j < ny; j++) {
                    float ip = res_arr[i * ny + j];
                    resi.add_result(ip, j);
                }
                resi.end();
            }
        }
        delete[] res_arr;
    } else {
#endif

#pragma omp parallel num_threads(nt)
        {
            SingleResultHandler resi(res);
#pragma omp for
            for (int64_t i = 0; i < nx; i++) {
                const float* x_i = x + i * d;
                const float* y_j = y;

<<<<<<< HEAD
                resi.begin(i);

                for (size_t j = 0; j < ny; j++, y_j += d) {
                    if (use_sel && !sel->is_member(j)) {
                        continue;
                    }
                    float ip = fvec_inner_product(x_i, y_j, d);
                    resi.add_result(ip, j);
=======
            for (size_t j = 0; j < ny; j++, y_j += d) {
                if (!res.is_in_selection(j)) {
                    continue;
>>>>>>> 749163e1
                }
                resi.end();
            }
        }

#ifdef ENABLE_DNNL
    }
#endif
}

template <class BlockResultHandler>
void exhaustive_L2sqr_seq(
        const float* x,
        const float* y,
        size_t d,
        size_t nx,
        size_t ny,
        BlockResultHandler& res) {
    using SingleResultHandler =
            typename BlockResultHandler::SingleResultHandler;
    [[maybe_unused]] int nt = std::min(int(nx), omp_get_max_threads());

#pragma omp parallel num_threads(nt)
    {
        SingleResultHandler resi(res);
#pragma omp for
        for (int64_t i = 0; i < nx; i++) {
            const float* x_i = x + i * d;
            const float* y_j = y;
            resi.begin(i);
            for (size_t j = 0; j < ny; j++, y_j += d) {
                if (!res.is_in_selection(j)) {
                    continue;
                }
                float disij = fvec_L2sqr(x_i, y_j, d);
                resi.add_result(disij, j);
            }
            resi.end();
        }
    }
}

/** Find the nearest neighbors for nx queries in a set of ny vectors */
template <class BlockResultHandler>
void exhaustive_inner_product_blas(
        const float* x,
        const float* y,
        size_t d,
        size_t nx,
        size_t ny,
        BlockResultHandler& res) {
    // BLAS does not like empty matrices
    if (nx == 0 || ny == 0)
        return;

    /* block sizes */
    size_t prov_bs_x = distance_compute_blas_query_bs;
    size_t prov_bs_y = distance_compute_blas_database_bs;
#ifdef ENABLE_DNNL
    if (is_amxbf16_supported()) {
        prov_bs_x = distance_compute_dnnl_query_bs;
        prov_bs_y = distance_compute_dnnl_database_bs;
    }
#endif
    const size_t bs_x = prov_bs_x;
    const size_t bs_y = prov_bs_y;
    std::unique_ptr<float[]> ip_block(new float[bs_x * bs_y]);

    for (size_t i0 = 0; i0 < nx; i0 += bs_x) {
        size_t i1 = i0 + bs_x;
        if (i1 > nx)
            i1 = nx;

        res.begin_multiple(i0, i1);

        for (size_t j0 = 0; j0 < ny; j0 += bs_y) {
            size_t j1 = j0 + bs_y;
            if (j1 > ny)
                j1 = ny;
/* compute the actual dot products */
#ifdef ENABLE_DNNL
            if (is_amxbf16_supported()) {
                FINTEGER nyi = j1 - j0, nxi = i1 - i0;
                comput_f32bf16f32_inner_product(
                        nxi,
                        d,
                        nyi,
                        d,
                        const_cast<float*>(x + i0 * d),
                        const_cast<float*>(y + j0 * d),
                        ip_block.get());
            } else
#endif
            {
                float one = 1, zero = 0;
                FINTEGER nyi = j1 - j0, nxi = i1 - i0, di = d;
                sgemm_("Transpose",
                       "Not transpose",
                       &nyi,
                       &nxi,
                       &di,
                       &one,
                       y + j0 * d,
                       &di,
                       x + i0 * d,
                       &di,
                       &zero,
                       ip_block.get(),
                       &nyi);
            }

            res.add_results(j0, j1, ip_block.get());
        }
        res.end_multiple();
        InterruptCallback::check();
    }
}

// distance correction is an operator that can be applied to transform
// the distances
template <class BlockResultHandler>
void exhaustive_L2sqr_blas_default_impl(
        const float* x,
        const float* y,
        size_t d,
        size_t nx,
        size_t ny,
        BlockResultHandler& res,
        const float* y_norms = nullptr) {
    // BLAS does not like empty matrices
    if (nx == 0 || ny == 0)
        return;

    /* block sizes */
    const size_t bs_x = distance_compute_blas_query_bs;
    const size_t bs_y = distance_compute_blas_database_bs;
    // const size_t bs_x = 16, bs_y = 16;
    std::unique_ptr<float[]> ip_block(new float[bs_x * bs_y]);
    std::unique_ptr<float[]> x_norms(new float[nx]);
    std::unique_ptr<float[]> del2;

    fvec_norms_L2sqr(x_norms.get(), x, d, nx);

    if (!y_norms) {
        float* y_norms2 = new float[ny];
        del2.reset(y_norms2);
        fvec_norms_L2sqr(y_norms2, y, d, ny);
        y_norms = y_norms2;
    }

    for (size_t i0 = 0; i0 < nx; i0 += bs_x) {
        size_t i1 = i0 + bs_x;
        if (i1 > nx)
            i1 = nx;

        res.begin_multiple(i0, i1);

        for (size_t j0 = 0; j0 < ny; j0 += bs_y) {
            size_t j1 = j0 + bs_y;
            if (j1 > ny)
                j1 = ny;
            /* compute the actual dot products */
            {
                float one = 1, zero = 0;
                FINTEGER nyi = j1 - j0, nxi = i1 - i0, di = d;
                sgemm_("Transpose",
                       "Not transpose",
                       &nyi,
                       &nxi,
                       &di,
                       &one,
                       y + j0 * d,
                       &di,
                       x + i0 * d,
                       &di,
                       &zero,
                       ip_block.get(),
                       &nyi);
            }
#pragma omp parallel for
            for (int64_t i = i0; i < i1; i++) {
                float* ip_line = ip_block.get() + (i - i0) * (j1 - j0);

                for (size_t j = j0; j < j1; j++) {
                    float ip = *ip_line;
                    float dis = x_norms[i] + y_norms[j] - 2 * ip;

                    if (!res.is_in_selection(j)) {
                        dis = HUGE_VALF;
                    }
                    // negative values can occur for identical vectors
                    // due to roundoff errors
                    if (dis < 0)
                        dis = 0;

                    *ip_line = dis;
                    ip_line++;
                }
            }
            res.add_results(j0, j1, ip_block.get());
        }
        res.end_multiple();
        InterruptCallback::check();
    }
}

template <class BlockResultHandler>
void exhaustive_L2sqr_blas(
        const float* x,
        const float* y,
        size_t d,
        size_t nx,
        size_t ny,
        BlockResultHandler& res,
        const float* y_norms = nullptr) {
    exhaustive_L2sqr_blas_default_impl(x, y, d, nx, ny, res);
}

#ifdef __AVX2__
void exhaustive_L2sqr_blas_cmax_avx2(
        const float* x,
        const float* y,
        size_t d,
        size_t nx,
        size_t ny,
        Top1BlockResultHandler<CMax<float, int64_t>>& res,
        const float* y_norms) {
    // BLAS does not like empty matrices
    if (nx == 0 || ny == 0)
        return;

    /* block sizes */
    const size_t bs_x = distance_compute_blas_query_bs;
    const size_t bs_y = distance_compute_blas_database_bs;
    // const size_t bs_x = 16, bs_y = 16;
    std::unique_ptr<float[]> ip_block(new float[bs_x * bs_y]);
    std::unique_ptr<float[]> x_norms(new float[nx]);
    std::unique_ptr<float[]> del2;

    fvec_norms_L2sqr(x_norms.get(), x, d, nx);

    if (!y_norms) {
        float* y_norms2 = new float[ny];
        del2.reset(y_norms2);
        fvec_norms_L2sqr(y_norms2, y, d, ny);
        y_norms = y_norms2;
    }

    for (size_t i0 = 0; i0 < nx; i0 += bs_x) {
        size_t i1 = i0 + bs_x;
        if (i1 > nx)
            i1 = nx;

        res.begin_multiple(i0, i1);

        for (size_t j0 = 0; j0 < ny; j0 += bs_y) {
            size_t j1 = j0 + bs_y;
            if (j1 > ny)
                j1 = ny;
            /* compute the actual dot products */
            {
                float one = 1, zero = 0;
                FINTEGER nyi = j1 - j0, nxi = i1 - i0, di = d;
                sgemm_("Transpose",
                       "Not transpose",
                       &nyi,
                       &nxi,
                       &di,
                       &one,
                       y + j0 * d,
                       &di,
                       x + i0 * d,
                       &di,
                       &zero,
                       ip_block.get(),
                       &nyi);
            }
#pragma omp parallel for
            for (int64_t i = i0; i < i1; i++) {
                float* ip_line = ip_block.get() + (i - i0) * (j1 - j0);

                _mm_prefetch((const char*)ip_line, _MM_HINT_NTA);
                _mm_prefetch((const char*)(ip_line + 16), _MM_HINT_NTA);

                // constant
                const __m256 mul_minus2 = _mm256_set1_ps(-2);

                // Track 8 min distances + 8 min indices.
                // All the distances tracked do not take x_norms[i]
                //   into account in order to get rid of extra
                //   _mm256_add_ps(x_norms[i], ...) instructions
                //   is distance computations.
                __m256 min_distances =
                        _mm256_set1_ps(res.dis_tab[i] - x_norms[i]);

                // these indices are local and are relative to j0.
                // so, value 0 means j0.
                __m256i min_indices = _mm256_set1_epi32(0);

                __m256i current_indices =
                        _mm256_setr_epi32(0, 1, 2, 3, 4, 5, 6, 7);
                const __m256i indices_delta = _mm256_set1_epi32(8);

                // current j index
                size_t idx_j = 0;
                size_t count = j1 - j0;

                // process 16 elements per loop
                for (; idx_j < (count / 16) * 16; idx_j += 16, ip_line += 16) {
                    _mm_prefetch((const char*)(ip_line + 32), _MM_HINT_NTA);
                    _mm_prefetch((const char*)(ip_line + 48), _MM_HINT_NTA);

                    // load values for norms
                    const __m256 y_norm_0 =
                            _mm256_loadu_ps(y_norms + idx_j + j0 + 0);
                    const __m256 y_norm_1 =
                            _mm256_loadu_ps(y_norms + idx_j + j0 + 8);

                    // load values for dot products
                    const __m256 ip_0 = _mm256_loadu_ps(ip_line + 0);
                    const __m256 ip_1 = _mm256_loadu_ps(ip_line + 8);

                    // compute dis = y_norm[j] - 2 * dot(x_norm[i], y_norm[j]).
                    // x_norm[i] was dropped off because it is a constant for a
                    // given i. We'll deal with it later.
                    __m256 distances_0 =
                            _mm256_fmadd_ps(ip_0, mul_minus2, y_norm_0);
                    __m256 distances_1 =
                            _mm256_fmadd_ps(ip_1, mul_minus2, y_norm_1);

                    // compare the new distances to the min distances
                    // for each of the first group of 8 AVX2 components.
                    const __m256 comparison_0 = _mm256_cmp_ps(
                            min_distances, distances_0, _CMP_LE_OS);

                    // update min distances and indices with closest vectors if
                    // needed.
                    min_distances = _mm256_blendv_ps(
                            distances_0, min_distances, comparison_0);
                    min_indices = _mm256_castps_si256(_mm256_blendv_ps(
                            _mm256_castsi256_ps(current_indices),
                            _mm256_castsi256_ps(min_indices),
                            comparison_0));
                    current_indices =
                            _mm256_add_epi32(current_indices, indices_delta);

                    // compare the new distances to the min distances
                    // for each of the second group of 8 AVX2 components.
                    const __m256 comparison_1 = _mm256_cmp_ps(
                            min_distances, distances_1, _CMP_LE_OS);

                    // update min distances and indices with closest vectors if
                    // needed.
                    min_distances = _mm256_blendv_ps(
                            distances_1, min_distances, comparison_1);
                    min_indices = _mm256_castps_si256(_mm256_blendv_ps(
                            _mm256_castsi256_ps(current_indices),
                            _mm256_castsi256_ps(min_indices),
                            comparison_1));
                    current_indices =
                            _mm256_add_epi32(current_indices, indices_delta);
                }

                // dump values and find the minimum distance / minimum index
                float min_distances_scalar[8];
                uint32_t min_indices_scalar[8];
                _mm256_storeu_ps(min_distances_scalar, min_distances);
                _mm256_storeu_si256(
                        (__m256i*)(min_indices_scalar), min_indices);

                float current_min_distance = res.dis_tab[i];
                uint32_t current_min_index = res.ids_tab[i];

                // This unusual comparison is needed to maintain the behavior
                // of the original implementation: if two indices are
                // represented with equal distance values, then
                // the index with the min value is returned.
                for (size_t jv = 0; jv < 8; jv++) {
                    // add missing x_norms[i]
                    float distance_candidate =
                            min_distances_scalar[jv] + x_norms[i];

                    // negative values can occur for identical vectors
                    //    due to roundoff errors.
                    if (distance_candidate < 0)
                        distance_candidate = 0;

                    int64_t index_candidate = min_indices_scalar[jv] + j0;

                    if (current_min_distance > distance_candidate) {
                        current_min_distance = distance_candidate;
                        current_min_index = index_candidate;
                    } else if (
                            current_min_distance == distance_candidate &&
                            current_min_index > index_candidate) {
                        current_min_index = index_candidate;
                    }
                }

                // process leftovers
                for (; idx_j < count; idx_j++, ip_line++) {
                    float ip = *ip_line;
                    float dis = x_norms[i] + y_norms[idx_j + j0] - 2 * ip;
                    // negative values can occur for identical vectors
                    //    due to roundoff errors.
                    if (dis < 0)
                        dis = 0;

                    if (current_min_distance > dis) {
                        current_min_distance = dis;
                        current_min_index = idx_j + j0;
                    }
                }

                //
                res.add_result(i, current_min_distance, current_min_index);
            }
        }
        // Does nothing for SingleBestResultHandler, but
        // keeping the call for the consistency.
        res.end_multiple();
        InterruptCallback::check();
    }
}
#endif

// an override if only a single closest point is needed
template <>
void exhaustive_L2sqr_blas<Top1BlockResultHandler<CMax<float, int64_t>>>(
        const float* x,
        const float* y,
        size_t d,
        size_t nx,
        size_t ny,
        Top1BlockResultHandler<CMax<float, int64_t>>& res,
        const float* y_norms) {
#if defined(__AVX2__)
    // use a faster fused kernel if available
    if (exhaustive_L2sqr_fused_cmax(x, y, d, nx, ny, res, y_norms)) {
        // the kernel is available and it is complete, we're done.
        return;
    }

    // run the specialized AVX2 implementation
    exhaustive_L2sqr_blas_cmax_avx2(x, y, d, nx, ny, res, y_norms);

#elif defined(__aarch64__)
    // use a faster fused kernel if available
    if (exhaustive_L2sqr_fused_cmax(x, y, d, nx, ny, res, y_norms)) {
        // the kernel is available and it is complete, we're done.
        return;
    }

    // run the default implementation
    exhaustive_L2sqr_blas_default_impl<
            Top1BlockResultHandler<CMax<float, int64_t>>>(
            x, y, d, nx, ny, res, y_norms);
#else
    // run the default implementation
    exhaustive_L2sqr_blas_default_impl<
            Top1BlockResultHandler<CMax<float, int64_t>>>(
            x, y, d, nx, ny, res, y_norms);
#endif
}

struct Run_search_inner_product {
    using T = void;
    template <class BlockResultHandler>
    void f(BlockResultHandler& res,
           const float* x,
           const float* y,
           size_t d,
           size_t nx,
           size_t ny) {
        if (res.sel || nx < distance_compute_blas_threshold) {
            exhaustive_inner_product_seq(x, y, d, nx, ny, res);
        } else {
            exhaustive_inner_product_blas(x, y, d, nx, ny, res);
        }
    }
};

struct Run_search_L2sqr {
    using T = void;
    template <class BlockResultHandler>
    void f(BlockResultHandler& res,
           const float* x,
           const float* y,
           size_t d,
           size_t nx,
           size_t ny,
           const float* y_norm2) {
        if (res.sel || nx < distance_compute_blas_threshold) {
            exhaustive_L2sqr_seq(x, y, d, nx, ny, res);
        } else {
            exhaustive_L2sqr_blas(x, y, d, nx, ny, res, y_norm2);
        }
    }
};

} // anonymous namespace

/*******************************************************
 * KNN driver functions
 *******************************************************/

int distance_compute_blas_threshold = 20;
int distance_compute_blas_query_bs = 4096;
int distance_compute_blas_database_bs = 1024;
int distance_compute_min_k_reservoir = 100;
int distance_compute_dnnl_query_bs = 10240;
int distance_compute_dnnl_database_bs = 10240;

void knn_inner_product(
        const float* x,
        const float* y,
        size_t d,
        size_t nx,
        size_t ny,
        size_t k,
        float* vals,
        int64_t* ids,
        const IDSelector* sel) {
    int64_t imin = 0;
    if (auto selr = dynamic_cast<const IDSelectorRange*>(sel)) {
        imin = std::max(selr->imin, int64_t(0));
        int64_t imax = std::min(selr->imax, int64_t(ny));
        ny = imax - imin;
        y += d * imin;
        sel = nullptr;
    }
    if (auto sela = dynamic_cast<const IDSelectorArray*>(sel)) {
        knn_inner_products_by_idx(
                x, y, sela->ids, d, nx, ny, sela->n, k, vals, ids, 0);
        return;
    }

    Run_search_inner_product r;
    dispatch_knn_ResultHandler(
            nx, vals, ids, k, METRIC_INNER_PRODUCT, sel, r, x, y, d, nx, ny);

    if (imin != 0) {
        for (size_t i = 0; i < nx * k; i++) {
            if (ids[i] >= 0) {
                ids[i] += imin;
            }
        }
    }
}

void knn_inner_product(
        const float* x,
        const float* y,
        size_t d,
        size_t nx,
        size_t ny,
        float_minheap_array_t* res,
        const IDSelector* sel) {
    FAISS_THROW_IF_NOT(nx == res->nh);
    knn_inner_product(x, y, d, nx, ny, res->k, res->val, res->ids, sel);
}

void knn_L2sqr(
        const float* x,
        const float* y,
        size_t d,
        size_t nx,
        size_t ny,
        size_t k,
        float* vals,
        int64_t* ids,
        const float* y_norm2,
        const IDSelector* sel) {
    int64_t imin = 0;
    if (auto selr = dynamic_cast<const IDSelectorRange*>(sel)) {
        imin = std::max(selr->imin, int64_t(0));
        int64_t imax = std::min(selr->imax, int64_t(ny));
        ny = imax - imin;
        y += d * imin;
        sel = nullptr;
    }
    if (auto sela = dynamic_cast<const IDSelectorArray*>(sel)) {
        knn_L2sqr_by_idx(x, y, sela->ids, d, nx, ny, sela->n, k, vals, ids, 0);
        return;
    }

    Run_search_L2sqr r;
    dispatch_knn_ResultHandler(
            nx, vals, ids, k, METRIC_L2, sel, r, x, y, d, nx, ny, y_norm2);

    if (imin != 0) {
        for (size_t i = 0; i < nx * k; i++) {
            if (ids[i] >= 0) {
                ids[i] += imin;
            }
        }
    }
}

void knn_L2sqr(
        const float* x,
        const float* y,
        size_t d,
        size_t nx,
        size_t ny,
        float_maxheap_array_t* res,
        const float* y_norm2,
        const IDSelector* sel) {
    FAISS_THROW_IF_NOT(res->nh == nx);
    knn_L2sqr(x, y, d, nx, ny, res->k, res->val, res->ids, y_norm2, sel);
}

/***************************************************************************
 * Range search
 ***************************************************************************/

// TODO accept a y_norm2 as well
void range_search_L2sqr(
        const float* x,
        const float* y,
        size_t d,
        size_t nx,
        size_t ny,
        float radius,
        RangeSearchResult* res,
        const IDSelector* sel) {
    Run_search_L2sqr r;
    dispatch_range_ResultHandler(
            res, radius, METRIC_L2, sel, r, x, y, d, nx, ny, nullptr);
}

void range_search_inner_product(
        const float* x,
        const float* y,
        size_t d,
        size_t nx,
        size_t ny,
        float radius,
        RangeSearchResult* res,
        const IDSelector* sel) {
    Run_search_inner_product r;
    dispatch_range_ResultHandler(
            res, radius, METRIC_INNER_PRODUCT, sel, r, x, y, d, nx, ny);
}

/***************************************************************************
 * compute a subset of  distances
 ***************************************************************************/

/* compute the inner product between x and a subset y of ny vectors,
   whose indices are given by idy.  */
void fvec_inner_products_by_idx(
        float* __restrict ip,
        const float* x,
        const float* y,
        const int64_t* __restrict ids, /* for y vecs */
        size_t d,
        size_t nx,
        size_t ny) {
#pragma omp parallel for
    for (int64_t j = 0; j < nx; j++) {
        const int64_t* __restrict idsj = ids + j * ny;
        const float* xj = x + j * d;
        float* __restrict ipj = ip + j * ny;
        for (size_t i = 0; i < ny; i++) {
            if (idsj[i] < 0) {
                ipj[i] = -INFINITY;
            } else {
                ipj[i] = fvec_inner_product(xj, y + d * idsj[i], d);
            }
        }
    }
}

/* compute the inner product between x and a subset y of ny vectors,
   whose indices are given by idy.  */
void fvec_L2sqr_by_idx(
        float* __restrict dis,
        const float* x,
        const float* y,
        const int64_t* __restrict ids, /* ids of y vecs */
        size_t d,
        size_t nx,
        size_t ny) {
#pragma omp parallel for
    for (int64_t j = 0; j < nx; j++) {
        const int64_t* __restrict idsj = ids + j * ny;
        const float* xj = x + j * d;
        float* __restrict disj = dis + j * ny;
        for (size_t i = 0; i < ny; i++) {
            if (idsj[i] < 0) {
                disj[i] = INFINITY;
            } else {
                disj[i] = fvec_L2sqr(xj, y + d * idsj[i], d);
            }
        }
    }
}

void pairwise_indexed_L2sqr(
        size_t d,
        size_t n,
        const float* x,
        const int64_t* ix,
        const float* y,
        const int64_t* iy,
        float* dis) {
#pragma omp parallel for if (n > 1)
    for (int64_t j = 0; j < n; j++) {
        if (ix[j] >= 0 && iy[j] >= 0) {
            dis[j] = fvec_L2sqr(x + d * ix[j], y + d * iy[j], d);
        } else {
            dis[j] = INFINITY;
        }
    }
}

void pairwise_indexed_inner_product(
        size_t d,
        size_t n,
        const float* x,
        const int64_t* ix,
        const float* y,
        const int64_t* iy,
        float* dis) {
#pragma omp parallel for if (n > 1)
    for (int64_t j = 0; j < n; j++) {
        if (ix[j] >= 0 && iy[j] >= 0) {
            dis[j] = fvec_inner_product(x + d * ix[j], y + d * iy[j], d);
        } else {
            dis[j] = -INFINITY;
        }
    }
}

/* Find the nearest neighbors for nx queries in a set of ny vectors
   indexed by ids. May be useful for re-ranking a pre-selected vector list */
void knn_inner_products_by_idx(
        const float* x,
        const float* y,
        const int64_t* ids,
        size_t d,
        size_t nx,
        size_t ny,
        size_t nsubset,
        size_t k,
        float* res_vals,
        int64_t* res_ids,
        int64_t ld_ids) {
    if (ld_ids < 0) {
        ld_ids = ny;
    }

#pragma omp parallel for if (nx > 100)
    for (int64_t i = 0; i < nx; i++) {
        const float* x_ = x + i * d;
        const int64_t* idsi = ids + i * ld_ids;
        size_t j;
        float* __restrict simi = res_vals + i * k;
        int64_t* __restrict idxi = res_ids + i * k;
        minheap_heapify(k, simi, idxi);

        for (j = 0; j < nsubset; j++) {
            if (idsi[j] < 0 || idsi[j] >= ny) {
                break;
            }
            float ip = fvec_inner_product(x_, y + d * idsi[j], d);

            if (ip > simi[0]) {
                minheap_replace_top(k, simi, idxi, ip, idsi[j]);
            }
        }
        minheap_reorder(k, simi, idxi);
    }
}

void knn_L2sqr_by_idx(
        const float* x,
        const float* y,
        const int64_t* __restrict ids,
        size_t d,
        size_t nx,
        size_t ny,
        size_t nsubset,
        size_t k,
        float* res_vals,
        int64_t* res_ids,
        int64_t ld_ids) {
    if (ld_ids < 0) {
        ld_ids = ny;
    }
#pragma omp parallel for if (nx > 100)
    for (int64_t i = 0; i < nx; i++) {
        const float* x_ = x + i * d;
        const int64_t* __restrict idsi = ids + i * ld_ids;
        float* __restrict simi = res_vals + i * k;
        int64_t* __restrict idxi = res_ids + i * k;
        maxheap_heapify(k, simi, idxi);
        for (size_t j = 0; j < nsubset; j++) {
            if (idsi[j] < 0 || idsi[j] >= ny) {
                break;
            }
            float disij = fvec_L2sqr(x_, y + d * idsi[j], d);

            if (disij < simi[0]) {
                maxheap_replace_top(k, simi, idxi, disij, idsi[j]);
            }
        }
        maxheap_reorder(k, simi, idxi);
    }
}

void pairwise_L2sqr(
        int64_t d,
        int64_t nq,
        const float* xq,
        int64_t nb,
        const float* xb,
        float* dis,
        int64_t ldq,
        int64_t ldb,
        int64_t ldd) {
    if (nq == 0 || nb == 0)
        return;
    if (ldq == -1)
        ldq = d;
    if (ldb == -1)
        ldb = d;
    if (ldd == -1)
        ldd = nb;

    // store in beginning of distance matrix to avoid malloc
    float* b_norms = dis;

#pragma omp parallel for if (nb > 1)
    for (int64_t i = 0; i < nb; i++)
        b_norms[i] = fvec_norm_L2sqr(xb + i * ldb, d);

#pragma omp parallel for
    for (int64_t i = 1; i < nq; i++) {
        float q_norm = fvec_norm_L2sqr(xq + i * ldq, d);
        for (int64_t j = 0; j < nb; j++)
            dis[i * ldd + j] = q_norm + b_norms[j];
    }

    {
        float q_norm = fvec_norm_L2sqr(xq, d);
        for (int64_t j = 0; j < nb; j++)
            dis[j] += q_norm;
    }

    {
        FINTEGER nbi = nb, nqi = nq, di = d, ldqi = ldq, ldbi = ldb, lddi = ldd;
        float one = 1.0, minus_2 = -2.0;

        sgemm_("Transposed",
               "Not transposed",
               &nbi,
               &nqi,
               &di,
               &minus_2,
               xb,
               &ldbi,
               xq,
               &ldqi,
               &one,
               dis,
               &lddi);
    }
}

void inner_product_to_L2sqr(
        float* __restrict dis,
        const float* nr1,
        const float* nr2,
        size_t n1,
        size_t n2) {
#pragma omp parallel for
    for (int64_t j = 0; j < n1; j++) {
        float* disj = dis + j * n2;
        for (size_t i = 0; i < n2; i++)
            disj[i] = nr1[j] + nr2[i] - 2 * disj[i];
    }
}

} // namespace faiss<|MERGE_RESOLUTION|>--- conflicted
+++ resolved
@@ -146,7 +146,6 @@
             typename BlockResultHandler::SingleResultHandler;
     [[maybe_unused]] int nt = std::min(int(nx), omp_get_max_threads());
 
-<<<<<<< HEAD
     FAISS_ASSERT(use_sel == (sel != nullptr));
 
 #ifdef ENABLE_DNNL
@@ -162,8 +161,6 @@
                 const_cast<float*>(y),
                 res_arr);
 
-=======
->>>>>>> 749163e1
 #pragma omp parallel num_threads(nt)
         {
             SingleResultHandler resi(res);
@@ -188,21 +185,14 @@
             for (int64_t i = 0; i < nx; i++) {
                 const float* x_i = x + i * d;
                 const float* y_j = y;
-
-<<<<<<< HEAD
                 resi.begin(i);
 
                 for (size_t j = 0; j < ny; j++, y_j += d) {
-                    if (use_sel && !sel->is_member(j)) {
+                    if (!res.is_in_selection(j)) {
                         continue;
                     }
                     float ip = fvec_inner_product(x_i, y_j, d);
                     resi.add_result(ip, j);
-=======
-            for (size_t j = 0; j < ny; j++, y_j += d) {
-                if (!res.is_in_selection(j)) {
-                    continue;
->>>>>>> 749163e1
                 }
                 resi.end();
             }
