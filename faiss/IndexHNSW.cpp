--- conflicted
+++ resolved
@@ -948,11 +948,7 @@
 
             std::random_device rd;
             std::mt19937 gen(rd());
-<<<<<<< HEAD
-            std::uniform_int_distribution<idx_t> distrib(0, this->ntotal);
-=======
             std::uniform_int_distribution<idx_t> distrib(0, this->ntotal - 1);
->>>>>>> 3fe0b934
 
             for (idx_t j = 0; j < num_base_level_search_entrypoints; j++) {
                 auto idx = distrib(gen);
