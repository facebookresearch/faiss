# Copyright (c) Facebook, Inc. and its affiliates.
#
# This source code is licensed under the MIT license found in the
# LICENSE file in the root directory of this source tree.

#@nolint

# not linting this file because it imports * from swigfaiss, which
# causes a ton of useless warnings.

import numpy as np
import sys
import inspect
import array
import warnings

# We import * so that the symbol foo can be accessed as faiss.foo.
from .loader import *


__version__ = "%d.%d.%d" % (FAISS_VERSION_MAJOR,
                            FAISS_VERSION_MINOR,
                            FAISS_VERSION_PATCH)

##################################################################
# The functions below add or replace some methods for classes
# this is to be able to pass in numpy arrays directly
# The C++ version of the classnames will be suffixed with _c
##################################################################

# For most arrays we force the convesion to the target type with
# np.ascontiguousarray, but for uint8 codes, we raise a type error
# because it is unclear how the conversion should occur: with a view
# (= cast) or conversion?
def _check_dtype_uint8(codes):
    if codes.dtype != 'uint8':
        raise TypeError("Input argument %s must be ndarray of dtype "
                " uint8, but found %s" % ("x", x.dtype))
    return np.ascontiguousarray(codes)


def replace_method(the_class, name, replacement, ignore_missing=False):
    """ Replaces a method in a class with another version. The old method
    is renamed to method_name_c (because presumably it was implemented in C) """
    try:
        orig_method = getattr(the_class, name)
    except AttributeError:
        if ignore_missing:
            return
        raise
    if orig_method.__name__ == 'replacement_' + name:
        # replacement was done in parent class
        return
    setattr(the_class, name + '_c', orig_method)
    setattr(the_class, name, replacement)

def handle_Clustering():

    def replacement_train(self, x, index, weights=None):
        """Perform clustering on a set of vectors. The index is used for assignment.

        Parameters
        ----------
        x : array_like
            Training vectors, shape (n, self.d). `dtype` must be float32.
        index : faiss.Index
            Index used for assignment. The dimension of the index should be `self.d`.
        weights : array_like, optional
            Per training sample weight (size n) used when computing the weighted
            average to obtain the centroid (default is 1 for all training vectors).
        """
        n, d = x.shape
        x = np.ascontiguousarray(x, dtype='float32')
        assert d == self.d
        if weights is not None:
            weights = np.ascontiguousarray(weights, dtype='float32')
            assert weights.shape == (n, )
            self.train_c(n, swig_ptr(x), index, swig_ptr(weights))
        else:
            self.train_c(n, swig_ptr(x), index)

    def replacement_train_encoded(self, x, codec, index, weights=None):
        """ Perform clustering on a set of compressed vectors. The index is used for assignment.
        The decompression is performed on-the-fly.

        Parameters
        ----------
        x : array_like
            Training vectors, shape (n, codec.code_size()). `dtype` must be `uint8`.
        codec : faiss.Index
            Index used to decode the vectors. Should have dimension `self.d`.
        index : faiss.Index
            Index used for assignment. The dimension of the index should be `self.d`.
        weigths : array_like, optional
            Per training sample weight (size n) used when computing the weighted
            average to obtain the centroid (default is 1 for all training vectors).
        """
        n, d = x.shape
        x = _check_dtype_uint8(x)
        assert d == codec.sa_code_size()
        assert codec.d == index.d
        if weights is not None:
            weights = np.ascontiguousarray(weights, dtype='float32')
            assert weights.shape == (n, )
            self.train_encoded_c(n, swig_ptr(x), codec, index, swig_ptr(weights))
        else:
            self.train_encoded_c(n, swig_ptr(x), codec, index)

    replace_method(Clustering, 'train', replacement_train)
    replace_method(Clustering, 'train_encoded', replacement_train_encoded)


handle_Clustering()


def handle_Clustering1D():

    def replacement_train_exact(self, x):
        """Perform clustering on a set of 1D vectors.

        Parameters
        ----------
        x : array_like
            Training vectors, shape (n, 1). `dtype` must be float32.
        """
        n, d = x.shape
        x = np.ascontiguousarray(x, dtype='float32')
        assert d == self.d
        self.train_exact_c(n, swig_ptr(x))

    replace_method(Clustering1D, 'train_exact', replacement_train_exact)


handle_Clustering1D()


def handle_Quantizer(the_class):

    def replacement_train(self, x):
        """ Train the quantizer on a set of training vectors.

        Parameters
        ----------
        x : array_like
            Training vectors, shape (n, self.d). `dtype` must be float32.
        """
        n, d = x.shape
        x = np.ascontiguousarray(x, dtype='float32')
        assert d == self.d
        self.train_c(n, swig_ptr(x))

    def replacement_compute_codes(self, x):
        """ Compute the codes corresponding to a set of vectors.

        Parameters
        ----------
        x : array_like
            Vectors to encode, shape (n, self.d). `dtype` must be float32.

        Returns
        -------
        codes : array_like
            Corresponding code for each vector, shape (n, self.code_size)
            and `dtype` uint8.
        """
        n, d = x.shape
        x = np.ascontiguousarray(x, dtype='float32')
        assert d == self.d
        codes = np.empty((n, self.code_size), dtype='uint8')
        self.compute_codes_c(swig_ptr(x), swig_ptr(codes), n)
        return codes

    def replacement_decode(self, codes):
        """Reconstruct an approximation of vectors given their codes.

        Parameters
        ----------
        codes : array_like
            Codes to decode, shape (n, self.code_size). `dtype` must be uint8.

        Returns
        -------
            Reconstructed vectors for each code, shape `(n, d)` and `dtype` float32.
        """
        n, cs = codes.shape
        codes = _check_dtype_uint8(codes)
        assert cs == self.code_size
        x = np.empty((n, self.d), dtype='float32')
        self.decode_c(swig_ptr(codes), swig_ptr(x), n)
        return x

    replace_method(the_class, 'train', replacement_train)
    replace_method(the_class, 'compute_codes', replacement_compute_codes)
    replace_method(the_class, 'decode', replacement_decode)


<<<<<<< HEAD
handle_Quantizer(ProductQuantizer)
handle_Quantizer(ScalarQuantizer)
handle_Quantizer(ResidualQuantizer)
handle_Quantizer(LocalSearchQuantizer)
handle_Quantizer(ProductResidualQuantizer)
handle_Quantizer(ProductLocalSearchQuantizer)


def handle_ProductAdditiveQuantizer(the_class):

    def set_paq_attr(self, name, value):
        if name.startswith('sub_'):
            name = name[4:]
            for i in range(self.nsplits):
                setattr(self.subquantizer(i), name, value)
        else:
            super(the_class, self).__setattr__(name, value)

    def get_paq_attr(self, name):
        if name.startswith('sub_'):
            name = name[4:]
            values = []
            for i in range(self.nsplits):
                v = getattr(self.subquantizer(i), name)
                values.append(v)
            return values

        cls_name = the_class.__name__
        raise AttributeError(f"'{cls_name}' object has no attribute '{name}'")

    def replacement_subquantizer(self, s):
        """Return the s-th sub-quantizer.

        Parameters
        ----------
        s : int
            The index of the sub-quantizer

        Returns
        -------
            The s-th sub-quantizer.
        """
        q = self.subquantizer_c(s)
        return downcast_AdditiveQuantizer(q)

    the_class.__setattr__ = set_paq_attr
    the_class.__getattr__ = get_paq_attr
    replace_method(the_class, 'subquantizer', replacement_subquantizer)


handle_ProductAdditiveQuantizer(ProductResidualQuantizer)
handle_ProductAdditiveQuantizer(ProductLocalSearchQuantizer)


=======
>>>>>>> d77ebcac
def handle_NSG(the_class):

    def replacement_build(self, x, graph):
        n, d = x.shape
        assert d == self.d
        assert graph.ndim == 2
        assert graph.shape[0] == n
        K = graph.shape[1]
        x = np.ascontiguousarray(x, dtype='float32')
        graph = np.ascontiguousarray(graph, dtype='int64')
        self.build_c(n, swig_ptr(x), swig_ptr(graph), K)

    replace_method(the_class, 'build', replacement_build)


def handle_Index(the_class):

    def replacement_add(self, x):
        """Adds vectors to the index.
        The index must be trained before vectors can be added to it.
        The vectors are implicitly numbered in sequence. When `n` vectors are
        added to the index, they are given ids `ntotal`, `ntotal + 1`, ..., `ntotal + n - 1`.

        Parameters
        ----------
        x : array_like
            Query vectors, shape (n, d) where d is appropriate for the index.
            `dtype` must be float32.
        """

        n, d = x.shape
        assert d == self.d
        x = np.ascontiguousarray(x, dtype='float32')
        self.add_c(n, swig_ptr(x))

    def replacement_add_with_ids(self, x, ids):
        """Adds vectors with arbitrary ids to the index (not all indexes support this).
        The index must be trained before vectors can be added to it.
        Vector `i` is stored in `x[i]` and has id `ids[i]`.

        Parameters
        ----------
        x : array_like
            Query vectors, shape (n, d) where d is appropriate for the index.
            `dtype` must be float32.
        ids : array_like
            Array if ids of size n. The ids must be of type `int64`. Note that `-1` is reserved
            in result lists to mean "not found" so it's better to not use it as an id.
        """
        n, d = x.shape
        assert d == self.d
        x = np.ascontiguousarray(x, dtype='float32')
        ids = np.ascontiguousarray(ids, dtype='int64')
        assert ids.shape == (n, ), 'not same nb of vectors as ids'
        self.add_with_ids_c(n, swig_ptr(x), swig_ptr(ids))

    def replacement_assign(self, x, k, labels=None):
        """Find the k nearest neighbors of the set of vectors x in the index.
        This is the same as the `search` method, but discards the distances.

        Parameters
        ----------
        x : array_like
            Query vectors, shape (n, d) where d is appropriate for the index.
            `dtype` must be float32.
        k : int
            Number of nearest neighbors.
        labels : array_like, optional
            Labels array to store the results.

        Returns
        -------
        labels: array_like
            Labels of the nearest neighbors, shape (n, k).
            When not enough results are found, the label is set to -1
        """
        n, d = x.shape
        assert d == self.d
        x = np.ascontiguousarray(x, dtype='float32')

        if labels is None:
            labels = np.empty((n, k), dtype=np.int64)
        else:
            assert labels.shape == (n, k)

        self.assign_c(n, swig_ptr(x), swig_ptr(labels), k)
        return labels

    def replacement_train(self, x):
        """Trains the index on a representative set of vectors.
        The index must be trained before vectors can be added to it.

        Parameters
        ----------
        x : array_like
            Query vectors, shape (n, d) where d is appropriate for the index.
            `dtype` must be float32.
        """
        n, d = x.shape
        assert d == self.d
        x = np.ascontiguousarray(x, dtype='float32')
        self.train_c(n, swig_ptr(x))

    def replacement_search(self, x, k, D=None, I=None):
        """Find the k nearest neighbors of the set of vectors x in the index.

        Parameters
        ----------
        x : array_like
            Query vectors, shape (n, d) where d is appropriate for the index.
            `dtype` must be float32.
        k : int
            Number of nearest neighbors.
        D : array_like, optional
            Distance array to store the result.
        I : array_like, optional
            Labels array to store the results.

        Returns
        -------
        D : array_like
            Distances of the nearest neighbors, shape (n, k). When not enough results are found
            the label is set to +Inf or -Inf.
        I : array_like
            Labels of the nearest neighbors, shape (n, k).
            When not enough results are found, the label is set to -1
        """

        n, d = x.shape
        x = np.ascontiguousarray(x, dtype='float32')
        assert d == self.d

        assert k > 0

        if D is None:
            D = np.empty((n, k), dtype=np.float32)
        else:
            assert D.shape == (n, k)

        if I is None:
            I = np.empty((n, k), dtype=np.int64)
        else:
            assert I.shape == (n, k)

        self.search_c(n, swig_ptr(x), k, swig_ptr(D), swig_ptr(I))
        return D, I

    def replacement_search_and_reconstruct(self, x, k, D=None, I=None, R=None):
        """Find the k nearest neighbors of the set of vectors x in the index,
        and return an approximation of these vectors.

        Parameters
        ----------
        x : array_like
            Query vectors, shape (n, d) where d is appropriate for the index.
            `dtype` must be float32.
        k : int
            Number of nearest neighbors.
        D : array_like, optional
            Distance array to store the result.
        I : array_like, optional
            Labels array to store the result.
        R : array_like, optional
            reconstruction array to store

        Returns
        -------
        D : array_like
            Distances of the nearest neighbors, shape (n, k). When not enough results are found
            the label is set to +Inf or -Inf.
        I : array_like
            Labels of the nearest neighbors, shape (n, k). When not enough results are found,
            the label is set to -1
        R : array_like
            Approximate (reconstructed) nearest neighbor vectors, shape (n, k, d).
        """
        n, d = x.shape
        assert d == self.d
        x = np.ascontiguousarray(x, dtype='float32')

        assert k > 0

        if D is None:
            D = np.empty((n, k), dtype=np.float32)
        else:
            assert D.shape == (n, k)

        if I is None:
            I = np.empty((n, k), dtype=np.int64)
        else:
            assert I.shape == (n, k)

        if R is None:
            R = np.empty((n, k, d), dtype=np.float32)
        else:
            assert R.shape == (n, k, d)

        self.search_and_reconstruct_c(n, swig_ptr(x),
                                      k, swig_ptr(D),
                                      swig_ptr(I),
                                      swig_ptr(R))
        return D, I, R

    def replacement_remove_ids(self, x):
        """Remove some ids from the index.
        This is a O(ntotal) operation by default, so could be expensive.

        Parameters
        ----------
        x : array_like or faiss.IDSelector
            Either an IDSelector that returns True for vectors to remove, or a
            list of ids to reomove (1D array of int64). When `x` is a list,
            it is wrapped into an IDSelector.

        Returns
        -------
        n_remove: int
            number of vectors that were removed
        """
        if isinstance(x, IDSelector):
            sel = x
        else:
            assert x.ndim == 1
            index_ivf = try_extract_index_ivf (self)
            x = np.ascontiguousarray(x, dtype='int64')
            if index_ivf and index_ivf.direct_map.type == DirectMap.Hashtable:
                sel = IDSelectorArray(x.size, swig_ptr(x))
            else:
                sel = IDSelectorBatch(x.size, swig_ptr(x))
        return self.remove_ids_c(sel)

    def replacement_reconstruct(self, key, x=None):
        """Approximate reconstruction of one vector from the index.

        Parameters
        ----------
        key : int
            Id of the vector to reconstruct
        x : array_like, optional
            pre-allocated array to store the results

        Returns
        -------
        x : array_like
            Reconstructed vector, size `self.d`, `dtype`=float32
        """
        if x is None:
            x = np.empty(self.d, dtype=np.float32)
        else:
            assert x.shape == (self.d, )

        self.reconstruct_c(key, swig_ptr(x))
        return x

    def replacement_reconstruct_n(self, n0, ni, x=None):
        """Approximate reconstruction of vectors `n0` ... `n0 + ni - 1` from the index.
        Missing vectors trigger an exception.

        Parameters
        ----------
        n0 : int
            Id of the first vector to reconstruct
        ni : int
            Number of vectors to reconstruct
        x : array_like, optional
            pre-allocated array to store the results

        Returns
        -------
        x : array_like
            Reconstructed vectors, size (`ni`, `self.d`), `dtype`=float32
        """
        if x is None:
            x = np.empty((ni, self.d), dtype=np.float32)
        else:
            assert x.shape == (ni, self.d)

        self.reconstruct_n_c(n0, ni, swig_ptr(x))
        return x

    def replacement_update_vectors(self, keys, x):
        n = keys.size
        assert keys.shape == (n, )
        assert x.shape == (n, self.d)
        x = np.ascontiguousarray(x, dtype='float32')
        keys = np.ascontiguousarray(keys, dtype='int64')
        self.update_vectors_c(n, swig_ptr(keys), swig_ptr(x))

    # The CPU does not support passed-in output buffers
    def replacement_range_search(self, x, thresh):
        """Search vectors that are within a distance of the query vectors.

        Parameters
        ----------
        x : array_like
            Query vectors, shape (n, d) where d is appropriate for the index.
            `dtype` must be float32.
        thresh : float
            Threshold to select neighbors. All elements within this radius are returned,
            except for maximum inner product indexes, where the elements above the
            threshold are returned

        Returns
        -------
        lims: array_like
            Startring index of the results for each query vector, size n+1.
        D : array_like
            Distances of the nearest neighbors, shape `lims[n]`. The distances for
            query i are in `D[lims[i]:lims[i+1]]`.
        I : array_like
            Labels of nearest neighbors, shape `lims[n]`. The labels for query i
            are in `I[lims[i]:lims[i+1]]`.

        """
        n, d = x.shape
        assert d == self.d
        x = np.ascontiguousarray(x, dtype='float32')

        res = RangeSearchResult(n)
        self.range_search_c(n, swig_ptr(x), thresh, res)
        # get pointers and copy them
        lims = rev_swig_ptr(res.lims, n + 1).copy()
        nd = int(lims[-1])
        D = rev_swig_ptr(res.distances, nd).copy()
        I = rev_swig_ptr(res.labels, nd).copy()
        return lims, D, I

    def replacement_sa_encode(self, x, codes=None):
        n, d = x.shape
        assert d == self.d
        x = np.ascontiguousarray(x, dtype='float32')

        if codes is None:
            codes = np.empty((n, self.sa_code_size()), dtype=np.uint8)
        else:
            assert codes.shape == (n, self.sa_code_size())

        self.sa_encode_c(n, swig_ptr(x), swig_ptr(codes))
        return codes

    def replacement_sa_decode(self, codes, x=None):
        n, cs = codes.shape
        assert cs == self.sa_code_size()
        codes = _check_dtype_uint8(codes)

        if x is None:
            x = np.empty((n, self.d), dtype=np.float32)
        else:
            assert x.shape == (n, self.d)

        self.sa_decode_c(n, swig_ptr(codes), swig_ptr(x))
        return x

    def replacement_add_sa_codes(self, codes, ids=None):
        n, cs = codes.shape
        assert cs == self.sa_code_size()
        codes = _check_dtype_uint8(codes)

        if ids is not None:
            assert ids.shape == (n,)
            ids = swig_ptr(ids)
        self.add_sa_codes_c(n, swig_ptr(codes), ids)

    replace_method(the_class, 'add', replacement_add)
    replace_method(the_class, 'add_with_ids', replacement_add_with_ids)
    replace_method(the_class, 'assign', replacement_assign)
    replace_method(the_class, 'train', replacement_train)
    replace_method(the_class, 'search', replacement_search)
    replace_method(the_class, 'remove_ids', replacement_remove_ids)
    replace_method(the_class, 'reconstruct', replacement_reconstruct)
    replace_method(the_class, 'reconstruct_n', replacement_reconstruct_n)
    replace_method(the_class, 'range_search', replacement_range_search)
    replace_method(the_class, 'update_vectors', replacement_update_vectors,
                   ignore_missing=True)
    replace_method(the_class, 'search_and_reconstruct',
                   replacement_search_and_reconstruct, ignore_missing=True)
    replace_method(the_class, 'sa_encode', replacement_sa_encode)
    replace_method(the_class, 'sa_decode', replacement_sa_decode)
    replace_method(the_class, 'add_sa_codes', replacement_add_sa_codes,
                ignore_missing=True)

    # get/set state for pickle
    # the data is serialized to std::vector -> numpy array -> python bytes
    # so not very efficient for now.

    def index_getstate(self):
        return {"this": serialize_index(self).tobytes()}

    def index_setstate(self, st):
        index2 = deserialize_index(np.frombuffer(st["this"], dtype="uint8"))
        self.this = index2.this

    the_class.__getstate__ = index_getstate
    the_class.__setstate__ = index_setstate



def handle_IndexBinary(the_class):

    def replacement_add(self, x):
        n, d = x.shape
        x = _check_dtype_uint8(x)
        assert d * 8 == self.d
        self.add_c(n, swig_ptr(x))

    def replacement_add_with_ids(self, x, ids):
        n, d = x.shape
        x = _check_dtype_uint8(x)
        ids = np.ascontiguousarray(ids, dtype='int64')
        assert d * 8 == self.d
        assert ids.shape == (n, ), 'not same nb of vectors as ids'
        self.add_with_ids_c(n, swig_ptr(x), swig_ptr(ids))

    def replacement_train(self, x):
        n, d = x.shape
        x = _check_dtype_uint8(x)
        assert d * 8 == self.d
        self.train_c(n, swig_ptr(x))

    def replacement_reconstruct(self, key):
        x = np.empty(self.d // 8, dtype=np.uint8)
        self.reconstruct_c(key, swig_ptr(x))
        return x

    def replacement_search(self, x, k):
        x = _check_dtype_uint8(x)
        n, d = x.shape
        assert d * 8 == self.d
        assert k > 0
        distances = np.empty((n, k), dtype=np.int32)
        labels = np.empty((n, k), dtype=np.int64)
        self.search_c(n, swig_ptr(x),
                      k, swig_ptr(distances),
                      swig_ptr(labels))
        return distances, labels

    def replacement_range_search(self, x, thresh):
        n, d = x.shape
        x = _check_dtype_uint8(x)
        assert d * 8 == self.d
        res = RangeSearchResult(n)
        self.range_search_c(n, swig_ptr(x), thresh, res)
        # get pointers and copy them
        lims = rev_swig_ptr(res.lims, n + 1).copy()
        nd = int(lims[-1])
        D = rev_swig_ptr(res.distances, nd).copy()
        I = rev_swig_ptr(res.labels, nd).copy()
        return lims, D, I

    def replacement_remove_ids(self, x):
        if isinstance(x, IDSelector):
            sel = x
        else:
            assert x.ndim == 1
            x = np.ascontiguousarray(x, dtype='int64')
            sel = IDSelectorBatch(x.size, swig_ptr(x))
        return self.remove_ids_c(sel)

    replace_method(the_class, 'add', replacement_add)
    replace_method(the_class, 'add_with_ids', replacement_add_with_ids)
    replace_method(the_class, 'train', replacement_train)
    replace_method(the_class, 'search', replacement_search)
    replace_method(the_class, 'range_search', replacement_range_search)
    replace_method(the_class, 'reconstruct', replacement_reconstruct)
    replace_method(the_class, 'remove_ids', replacement_remove_ids)


def handle_VectorTransform(the_class):

    def apply_method(self, x):
        n, d = x.shape
        x = np.ascontiguousarray(x, dtype='float32')
        assert d == self.d_in
        y = np.empty((n, self.d_out), dtype=np.float32)
        self.apply_noalloc(n, swig_ptr(x), swig_ptr(y))
        return y

    def replacement_reverse_transform(self, x):
        n, d = x.shape
        x = np.ascontiguousarray(x, dtype='float32')
        assert d == self.d_out
        y = np.empty((n, self.d_in), dtype=np.float32)
        self.reverse_transform_c(n, swig_ptr(x), swig_ptr(y))
        return y

    def replacement_vt_train(self, x):
        n, d = x.shape
        x = np.ascontiguousarray(x, dtype='float32')
        assert d == self.d_in
        self.train_c(n, swig_ptr(x))

    replace_method(the_class, 'train', replacement_vt_train)
    # apply is reserved in Pyton...
    the_class.apply_py = apply_method
    the_class.apply = apply_method
    replace_method(the_class, 'reverse_transform',
                   replacement_reverse_transform)


def handle_AutoTuneCriterion(the_class):
    def replacement_set_groundtruth(self, D, I):
        if D:
            assert I.shape == D.shape
        self.nq, self.gt_nnn = I.shape
        self.set_groundtruth_c(
            self.gt_nnn, swig_ptr(D) if D else None, swig_ptr(I))

    def replacement_evaluate(self, D, I):
        assert I.shape == D.shape
        assert I.shape == (self.nq, self.nnn)
        return self.evaluate_c(swig_ptr(D), swig_ptr(I))

    replace_method(the_class, 'set_groundtruth', replacement_set_groundtruth)
    replace_method(the_class, 'evaluate', replacement_evaluate)


def handle_ParameterSpace(the_class):
    def replacement_explore(self, index, xq, crit):
        assert xq.shape == (crit.nq, index.d)
        xq = np.ascontiguousarray(xq, dtype='float32')
        ops = OperatingPoints()
        self.explore_c(index, crit.nq, swig_ptr(xq),
                       crit, ops)
        return ops
    replace_method(the_class, 'explore', replacement_explore)


def handle_MatrixStats(the_class):
    original_init = the_class.__init__

    def replacement_init(self, m):
        assert len(m.shape) == 2
        m = np.ascontiguousarray(m, dtype='float32')
        original_init(self, m.shape[0], m.shape[1], swig_ptr(m))

    the_class.__init__ = replacement_init

handle_MatrixStats(MatrixStats)

def handle_IOWriter(the_class):

    def write_bytes(self, b):
        return self(swig_ptr(b), 1, len(b))

    the_class.write_bytes = write_bytes

handle_IOWriter(IOWriter)

def handle_IOReader(the_class):

    def read_bytes(self, totsz):
        buf = bytearray(totsz)
        was_read = self(swig_ptr(buf), 1, len(buf))
        return bytes(buf[:was_read])

    the_class.read_bytes = read_bytes

handle_IOReader(IOReader)

this_module = sys.modules[__name__]


for symbol in dir(this_module):
    obj = getattr(this_module, symbol)
    # print symbol, isinstance(obj, (type, types.ClassType))
    if inspect.isclass(obj):
        the_class = obj
        if issubclass(the_class, Index):
            handle_Index(the_class)

        if issubclass(the_class, IndexBinary):
            handle_IndexBinary(the_class)

        if issubclass(the_class, VectorTransform):
            handle_VectorTransform(the_class)

        if issubclass(the_class, AutoTuneCriterion):
            handle_AutoTuneCriterion(the_class)

        if issubclass(the_class, ParameterSpace):
            handle_ParameterSpace(the_class)

        if issubclass(the_class, IndexNSG):
            handle_NSG(the_class)

        if issubclass(the_class, Quantizer):
            handle_Quantizer(the_class)

###########################################
# Utility to add a deprecation warning to
# classes from the SWIG interface
###########################################

def _make_deprecated_swig_class(deprecated_name, base_name):
    """
    Dynamically construct deprecated classes as wrappers around renamed ones

    The deprecation warning added in their __new__-method will trigger upon
    construction of an instance of the class, but only once per session.

    We do this here (in __init__.py) because the base classes are defined in
    the SWIG interface, making it cumbersome to add the deprecation there.

    Parameters
    ----------
    deprecated_name : string
        Name of the class to be deprecated; _not_ present in SWIG interface.
    base_name : string
        Name of the class that is replacing deprecated_name; must already be
        imported into the current namespace.

    Returns
    -------
    None
        However, the deprecated class gets added to the faiss namespace
    """
    base_class = globals()[base_name]
    def new_meth(cls, *args, **kwargs):
        msg = f"The class faiss.{deprecated_name} is deprecated in favour of faiss.{base_name}!"
        warnings.warn(msg, DeprecationWarning, stacklevel=2)
        instance = super(base_class, cls).__new__(cls, *args, **kwargs)
        return instance

    # three-argument version of "type" uses (name, tuple-of-bases, dict-of-attributes)
    klazz = type(deprecated_name, (base_class,), {"__new__": new_meth})

    # this ends up adding the class to the "faiss" namespace, in a way that it
    # is available both through "import faiss" and "from faiss import *"
    globals()[deprecated_name] = klazz

###########################################
# Add Python references to objects
# we do this at the Python class wrapper level.
###########################################

def add_ref_in_constructor(the_class, parameter_no):
    # adds a reference to parameter parameter_no in self
    # so that that parameter does not get deallocated before self
    original_init = the_class.__init__

    def replacement_init(self, *args):
        original_init(self, *args)
        self.referenced_objects = [args[parameter_no]]

    def replacement_init_multiple(self, *args):
        original_init(self, *args)
        pset = parameter_no[len(args)]
        self.referenced_objects = [args[no] for no in pset]

    if type(parameter_no) == dict:
        # a list of parameters to keep, depending on the number of arguments
        the_class.__init__ = replacement_init_multiple
    else:
        the_class.__init__ = replacement_init


def add_ref_in_method(the_class, method_name, parameter_no):
    original_method = getattr(the_class, method_name)
    def replacement_method(self, *args):
        ref = args[parameter_no]
        if not hasattr(self, 'referenced_objects'):
            self.referenced_objects = [ref]
        else:
            self.referenced_objects.append(ref)
        return original_method(self, *args)
    setattr(the_class, method_name, replacement_method)

def add_ref_in_function(function_name, parameter_no):
    # assumes the function returns an object
    original_function = getattr(this_module, function_name)
    def replacement_function(*args):
        result = original_function(*args)
        ref = args[parameter_no]
        result.referenced_objects = [ref]
        return result
    setattr(this_module, function_name, replacement_function)

add_ref_in_constructor(IndexIVFFlat, 0)
add_ref_in_constructor(IndexIVFFlatDedup, 0)
add_ref_in_constructor(IndexPreTransform, {2: [0, 1], 1: [0]})
add_ref_in_method(IndexPreTransform, 'prepend_transform', 0)
add_ref_in_constructor(IndexIVFPQ, 0)
add_ref_in_constructor(IndexIVFPQR, 0)
add_ref_in_constructor(IndexIVFPQFastScan, 0)
add_ref_in_constructor(IndexIVFResidualQuantizer, 0)
add_ref_in_constructor(IndexIVFLocalSearchQuantizer, 0)
add_ref_in_constructor(IndexIVFResidualQuantizerFastScan, 0)
add_ref_in_constructor(IndexIVFLocalSearchQuantizerFastScan, 0)
add_ref_in_constructor(Index2Layer, 0)
add_ref_in_constructor(Level1Quantizer, 0)
add_ref_in_constructor(IndexIVFScalarQuantizer, 0)
add_ref_in_constructor(IndexIDMap, 0)
add_ref_in_constructor(IndexIDMap2, 0)
add_ref_in_constructor(IndexHNSW, 0)
add_ref_in_method(IndexShards, 'add_shard', 0)
add_ref_in_method(IndexBinaryShards, 'add_shard', 0)
add_ref_in_constructor(IndexRefineFlat, {2:[0], 1:[0]})
add_ref_in_constructor(IndexRefine, {2:[0, 1]})

add_ref_in_constructor(IndexBinaryIVF, 0)
add_ref_in_constructor(IndexBinaryFromFloat, 0)
add_ref_in_constructor(IndexBinaryIDMap, 0)
add_ref_in_constructor(IndexBinaryIDMap2, 0)

add_ref_in_method(IndexReplicas, 'addIndex', 0)
add_ref_in_method(IndexBinaryReplicas, 'addIndex', 0)

add_ref_in_constructor(BufferedIOWriter, 0)
add_ref_in_constructor(BufferedIOReader, 0)

# seems really marginal...
# remove_ref_from_method(IndexReplicas, 'removeIndex', 0)

###########################################
# GPU functions
###########################################


def index_cpu_to_gpu_multiple_py(resources, index, co=None, gpus=None):
    """ builds the C++ vectors for the GPU indices and the
    resources. Handles the case where the resources are assigned to
    the list of GPUs """
    if gpus is None:
        gpus = range(len(resources))
    vres = GpuResourcesVector()
    vdev = Int32Vector()
    for i, res in zip(gpus, resources):
        vdev.push_back(i)
        vres.push_back(res)
    index = index_cpu_to_gpu_multiple(vres, vdev, index, co)
    return index


def index_cpu_to_all_gpus(index, co=None, ngpu=-1):
    index_gpu = index_cpu_to_gpus_list(index, co=co, gpus=None, ngpu=ngpu)
    return index_gpu


def index_cpu_to_gpus_list(index, co=None, gpus=None, ngpu=-1):
    """ Here we can pass list of GPU ids as a parameter or ngpu to
    use first n GPU's. gpus mut be a list or None"""
    if (gpus is None) and (ngpu == -1):  # All blank
        gpus = range(get_num_gpus())
    elif (gpus is None) and (ngpu != -1):  # Get number of GPU's only
        gpus = range(ngpu)
    res = [StandardGpuResources() for _ in gpus]
    index_gpu = index_cpu_to_gpu_multiple_py(res, index, co, gpus)
    return index_gpu

# allows numpy ndarray usage with bfKnn
def knn_gpu(res, xq, xb, k, D=None, I=None, metric=METRIC_L2):
    """
    Compute the k nearest neighbors of a vector on one GPU without constructing an index

    Parameters
    ----------
    res : StandardGpuResources
        GPU resources to use during computation
    xq : array_like
        Query vectors, shape (nq, d) where d is appropriate for the index.
        `dtype` must be float32.
    xb : array_like
        Database vectors, shape (nb, d) where d is appropriate for the index.
        `dtype` must be float32.
    k : int
        Number of nearest neighbors.
    D : array_like, optional
        Output array for distances of the nearest neighbors, shape (nq, k)
    I : array_like, optional
        Output array for the nearest neighbors, shape (nq, k)
    distance_type : MetricType, optional
        distance measure to use (either METRIC_L2 or METRIC_INNER_PRODUCT)

    Returns
    -------
    D : array_like
        Distances of the nearest neighbors, shape (nq, k)
    I : array_like
        Labels of the nearest neighbors, shape (nq, k)
    """
    nq, d = xq.shape
    if xq.flags.c_contiguous:
        xq_row_major = True
    elif xq.flags.f_contiguous:
        xq = xq.T
        xq_row_major = False
    else:
        xq = np.ascontiguousarray(xq, dtype='float32')
        xq_row_major = True

    xq_ptr = swig_ptr(xq)

    if xq.dtype == np.float32:
        xq_type = DistanceDataType_F32
    elif xq.dtype == np.float16:
        xq_type = DistanceDataType_F16
    else:
        raise TypeError('xq must be f32 or f16')

    nb, d2 = xb.shape
    assert d2 == d
    if xb.flags.c_contiguous:
        xb_row_major = True
    elif xb.flags.f_contiguous:
        xb = xb.T
        xb_row_major = False
    else:
        xb = np.ascontiguousarray(xb, dtype='float32')
        xb_row_major = True

    xb_ptr = swig_ptr(xb)

    if xb.dtype == np.float32:
        xb_type = DistanceDataType_F32
    elif xb.dtype == np.float16:
        xb_type = DistanceDataType_F16
    else:
        raise TypeError('xb must be float32 or float16')

    if D is None:
        D = np.empty((nq, k), dtype=np.float32)
    else:
        assert D.shape == (nq, k)
        # interface takes void*, we need to check this
        assert D.dtype == np.float32

    D_ptr = swig_ptr(D)

    if I is None:
        I = np.empty((nq, k), dtype=np.int64)
    else:
        assert I.shape == (nq, k)

    I_ptr = swig_ptr(I)

    if I.dtype == np.int64:
        I_type = IndicesDataType_I64
    elif I.dtype == I.dtype == np.int32:
        I_type = IndicesDataType_I32
    else:
        raise TypeError('I must be i64 or i32')

    args = GpuDistanceParams()
    args.metric = metric
    args.k = k
    args.dims = d
    args.vectors = xb_ptr
    args.vectorsRowMajor = xb_row_major
    args.vectorType = xb_type
    args.numVectors = nb
    args.queries = xq_ptr
    args.queriesRowMajor = xq_row_major
    args.queryType = xq_type
    args.numQueries = nq
    args.outDistances = D_ptr
    args.outIndices = I_ptr
    args.outIndicesType = I_type

    # no stream synchronization needed, inputs and outputs are guaranteed to
    # be on the CPU (numpy arrays)
    bfKnn(res, args)

    return D, I

# allows numpy ndarray usage with bfKnn for all pairwise distances
def pairwise_distance_gpu(res, xq, xb, D=None, metric=METRIC_L2):
    """
    Compute all pairwise distances between xq and xb on one GPU without constructing an index

    Parameters
    ----------
    res : StandardGpuResources
        GPU resources to use during computation
    xq : array_like
        Query vectors, shape (nq, d) where d is appropriate for the index.
        `dtype` must be float32.
    xb : array_like
        Database vectors, shape (nb, d) where d is appropriate for the index.
        `dtype` must be float32.
    D : array_like, optional
        Output array for all pairwise distances, shape (nq, nb)
    distance_type : MetricType, optional
        distance measure to use (either METRIC_L2 or METRIC_INNER_PRODUCT)

    Returns
    -------
    D : array_like
        All pairwise distances, shape (nq, nb)
    """
    nq, d = xq.shape
    if xq.flags.c_contiguous:
        xq_row_major = True
    elif xq.flags.f_contiguous:
        xq = xq.T
        xq_row_major = False
    else:
        raise TypeError('xq matrix should be row (C) or column-major (Fortran)')

    xq_ptr = swig_ptr(xq)

    if xq.dtype == np.float32:
        xq_type = DistanceDataType_F32
    elif xq.dtype == np.float16:
        xq_type = DistanceDataType_F16
    else:
        xq = np.ascontiguousarray(xb, dtype='float32')
        xq_row_major = True

    nb, d2 = xb.shape
    assert d2 == d
    if xb.flags.c_contiguous:
        xb_row_major = True
    elif xb.flags.f_contiguous:
        xb = xb.T
        xb_row_major = False
    else:
        xb = np.ascontiguousarray(xb, dtype='float32')
        xb_row_major = True

    xb_ptr = swig_ptr(xb)

    if xb.dtype == np.float32:
        xb_type = DistanceDataType_F32
    elif xb.dtype == np.float16:
        xb_type = DistanceDataType_F16
    else:
        raise TypeError('xb must be float32 or float16')

    if D is None:
        D = np.empty((nq, nb), dtype=np.float32)
    else:
        assert D.shape == (nq, nb)
        # interface takes void*, we need to check this
        assert D.dtype == np.float32

    D_ptr = swig_ptr(D)

    args = GpuDistanceParams()
    args.metric = metric
    args.k = -1 # selects all pairwise distances
    args.dims = d
    args.vectors = xb_ptr
    args.vectorsRowMajor = xb_row_major
    args.vectorType = xb_type
    args.numVectors = nb
    args.queries = xq_ptr
    args.queriesRowMajor = xq_row_major
    args.queryType = xq_type
    args.numQueries = nq
    args.outDistances = D_ptr

    # no stream synchronization needed, inputs and outputs are guaranteed to
    # be on the CPU (numpy arrays)
    bfKnn(res, args)

    return D


###########################################
# numpy array / std::vector conversions
###########################################

sizeof_long = array.array('l').itemsize
deprecated_name_map = {
    # deprecated: replacement
    'Float': 'Float32',
    'Double': 'Float64',
    'Char': 'Int8',
    'Int': 'Int32',
    'Long': 'Int32' if sizeof_long == 4 else 'Int64',
    'LongLong': 'Int64',
    'Byte': 'UInt8',
    # previously misspelled variant
    'Uint64': 'UInt64',
}

for depr_prefix, base_prefix in deprecated_name_map.items():
    _make_deprecated_swig_class(depr_prefix + "Vector", base_prefix + "Vector")

    # same for the three legacy *VectorVector classes
    if depr_prefix in ['Float', 'Long', 'Byte']:
        _make_deprecated_swig_class(depr_prefix + "VectorVector",
                                    base_prefix + "VectorVector")

# mapping from vector names in swigfaiss.swig and the numpy dtype names
# TODO: once deprecated classes are removed, remove the dict and just use .lower() below
vector_name_map = {
    'Float32': 'float32',
    'Float64': 'float64',
    'Int8': 'int8',
    'Int16': 'int16',
    'Int32': 'int32',
    'Int64': 'int64',
    'UInt8': 'uint8',
    'UInt16': 'uint16',
    'UInt32': 'uint32',
    'UInt64': 'uint64',
    **{k: v.lower() for k, v in deprecated_name_map.items()}
}


def vector_to_array(v):
    """ convert a C++ vector to a numpy array """
    classname = v.__class__.__name__
    assert classname.endswith('Vector')
    dtype = np.dtype(vector_name_map[classname[:-6]])
    a = np.empty(v.size(), dtype=dtype)
    if v.size() > 0:
        memcpy(swig_ptr(a), v.data(), a.nbytes)
    return a


def vector_float_to_array(v):
    return vector_to_array(v)


def copy_array_to_vector(a, v):
    """ copy a numpy array to a vector """
    n, = a.shape
    classname = v.__class__.__name__
    assert classname.endswith('Vector')
    dtype = np.dtype(vector_name_map[classname[:-6]])
    assert dtype == a.dtype, (
        'cannot copy a %s array to a %s (should be %s)' % (
            a.dtype, classname, dtype))
    v.resize(n)
    if n > 0:
        memcpy(v.data(), swig_ptr(a), a.nbytes)

# same for AlignedTable

def copy_array_to_AlignedTable(a, v):
    n, = a.shape
    # TODO check class name
    assert v.itemsize() == a.itemsize
    v.resize(n)
    if n > 0:
        memcpy(v.get(), swig_ptr(a), a.nbytes)

def array_to_AlignedTable(a):
    if a.dtype == 'uint16':
        v = AlignedTableUint16(a.size)
    elif a.dtype == 'uint8':
        v = AlignedTableUint8(a.size)
    else:
        assert False
    copy_array_to_AlignedTable(a, v)
    return v

def AlignedTable_to_array(v):
    """ convert an AlignedTable to a numpy array """
    classname = v.__class__.__name__
    assert classname.startswith('AlignedTable')
    dtype = classname[12:].lower()
    a = np.empty(v.size(), dtype=dtype)
    if a.size > 0:
        memcpy(swig_ptr(a), v.data(), a.nbytes)
    return a

###########################################
# Wrapper for a few functions
###########################################

def kmin(array, k):
    """return k smallest values (and their indices) of the lines of a
    float32 array"""
    array = np.ascontiguousarray(array, dtype='float32')
    m, n = array.shape
    I = np.zeros((m, k), dtype='int64')
    D = np.zeros((m, k), dtype='float32')
    ha = float_maxheap_array_t()
    ha.ids = swig_ptr(I)
    ha.val = swig_ptr(D)
    ha.nh = m
    ha.k = k
    ha.heapify()
    ha.addn(n, swig_ptr(array))
    ha.reorder()
    return D, I


def kmax(array, k):
    """return k largest values (and their indices) of the lines of a
    float32 array"""
    array = np.ascontiguousarray(array, dtype='float32')
    m, n = array.shape
    I = np.zeros((m, k), dtype='int64')
    D = np.zeros((m, k), dtype='float32')
    ha = float_minheap_array_t()
    ha.ids = swig_ptr(I)
    ha.val = swig_ptr(D)
    ha.nh = m
    ha.k = k
    ha.heapify()
    ha.addn(n, swig_ptr(array))
    ha.reorder()
    return D, I


def pairwise_distances(xq, xb, mt=METRIC_L2, metric_arg=0):
    """compute the whole pairwise distance matrix between two sets of
    vectors"""
    xq = np.ascontiguousarray(xq, dtype='float32')
    xb = np.ascontiguousarray(xb, dtype='float32')
    nq, d = xq.shape
    nb, d2 = xb.shape
    assert d == d2
    dis = np.empty((nq, nb), dtype='float32')
    if mt == METRIC_L2:
        pairwise_L2sqr(
            d, nq, swig_ptr(xq),
            nb, swig_ptr(xb),
            swig_ptr(dis))
    else:
        pairwise_extra_distances(
            d, nq, swig_ptr(xq),
            nb, swig_ptr(xb),
            mt, metric_arg,
            swig_ptr(dis))
    return dis




def rand(n, seed=12345):
    res = np.empty(n, dtype='float32')
    float_rand(swig_ptr(res), res.size, seed)
    return res


def randint(n, seed=12345, vmax=None):
    res = np.empty(n, dtype='int64')
    if vmax is None:
        int64_rand(swig_ptr(res), res.size, seed)
    else:
        int64_rand_max(swig_ptr(res), res.size, vmax, seed)
    return res

lrand = randint

def randn(n, seed=12345):
    res = np.empty(n, dtype='float32')
    float_randn(swig_ptr(res), res.size, seed)
    return res

rand_smooth_vectors_c = rand_smooth_vectors

def rand_smooth_vectors(n, d, seed=1234):
    res = np.empty((n, d), dtype='float32')
    rand_smooth_vectors_c(n, d, swig_ptr(res), seed)
    return res

def eval_intersection(I1, I2):
    """ size of intersection between each line of two result tables"""
    I1 = np.ascontiguousarray(I1, dtype='int64')
    I2 = np.ascontiguousarray(I2, dtype='int64')
    n = I1.shape[0]
    assert I2.shape[0] == n
    k1, k2 = I1.shape[1], I2.shape[1]
    ninter = 0
    for i in range(n):
        ninter += ranklist_intersection_size(
            k1, swig_ptr(I1[i]), k2, swig_ptr(I2[i]))
    return ninter


def normalize_L2(x):
    fvec_renorm_L2(x.shape[1], x.shape[0], swig_ptr(x))

######################################################
# MapLong2Long interface
######################################################

def replacement_map_add(self, keys, vals):
    n, = keys.shape
    assert (n,) == keys.shape
    self.add_c(n, swig_ptr(keys), swig_ptr(vals))

def replacement_map_search_multiple(self, keys):
    n, = keys.shape
    vals = np.empty(n, dtype='int64')
    self.search_multiple_c(n, swig_ptr(keys), swig_ptr(vals))
    return vals

replace_method(MapLong2Long, 'add', replacement_map_add)
replace_method(MapLong2Long, 'search_multiple', replacement_map_search_multiple)

######################################################
# search_with_parameters interface
######################################################

search_with_parameters_c = search_with_parameters

def search_with_parameters(index, x, k, params=None, output_stats=False):
    x = np.ascontiguousarray(x, dtype='float32')
    n, d = x.shape
    assert d == index.d
    if not params:
        # if not provided use the ones set in the IVF object
        params = IVFSearchParameters()
        index_ivf = extract_index_ivf(index)
        params.nprobe = index_ivf.nprobe
        params.max_codes = index_ivf.max_codes
    nb_dis = np.empty(1, 'uint64')
    ms_per_stage = np.empty(3, 'float64')
    distances = np.empty((n, k), dtype=np.float32)
    labels = np.empty((n, k), dtype=np.int64)
    search_with_parameters_c(
        index, n, swig_ptr(x),
        k, swig_ptr(distances),
        swig_ptr(labels),
        params, swig_ptr(nb_dis), swig_ptr(ms_per_stage)
    )
    if not output_stats:
        return distances, labels
    else:
        stats = {
            'ndis': nb_dis[0],
            'pre_transform_ms': ms_per_stage[0],
            'coarse_quantizer_ms': ms_per_stage[1],
            'invlist_scan_ms': ms_per_stage[2],
        }
        return distances, labels, stats

range_search_with_parameters_c = range_search_with_parameters

def range_search_with_parameters(index, x, radius, params=None, output_stats=False):
    x = np.ascontiguousarray(x, dtype='float32')
    n, d = x.shape
    assert d == index.d
    if not params:
        # if not provided use the ones set in the IVF object
        params = IVFSearchParameters()
        index_ivf = extract_index_ivf(index)
        params.nprobe = index_ivf.nprobe
        params.max_codes = index_ivf.max_codes
    nb_dis = np.empty(1, 'uint64')
    ms_per_stage = np.empty(3, 'float64')
    res = RangeSearchResult(n)
    range_search_with_parameters_c(
        index, n, swig_ptr(x),
        radius, res,
        params, swig_ptr(nb_dis), swig_ptr(ms_per_stage)
    )
    lims = rev_swig_ptr(res.lims, n + 1).copy()
    nd = int(lims[-1])
    Dout = rev_swig_ptr(res.distances, nd).copy()
    Iout = rev_swig_ptr(res.labels, nd).copy()
    if not output_stats:
        return lims, Dout, Iout
    else:
        stats = {
            'ndis': nb_dis[0],
            'pre_transform_ms': ms_per_stage[0],
            'coarse_quantizer_ms': ms_per_stage[1],
            'invlist_scan_ms': ms_per_stage[2],
        }
        return lims, Dout, Iout, stats


######################################################
# KNN function
######################################################

def knn(xq, xb, k, metric=METRIC_L2):
    """
    Compute the k nearest neighbors of a vector without constructing an index


    Parameters
    ----------
    xq : array_like
        Query vectors, shape (nq, d) where d is appropriate for the index.
        `dtype` must be float32.
    xb : array_like
        Database vectors, shape (nb, d) where d is appropriate for the index.
        `dtype` must be float32.
    k : int
        Number of nearest neighbors.
    distance_type : MetricType, optional
        distance measure to use (either METRIC_L2 or METRIC_INNER_PRODUCT)

    Returns
    -------
    D : array_like
        Distances of the nearest neighbors, shape (nq, k)
    I : array_like
        Labels of the nearest neighbors, shape (nq, k)
    """
    xq = np.ascontiguousarray(xq, dtype='float32')
    xb = np.ascontiguousarray(xb, dtype='float32')
    nq, d = xq.shape
    nb, d2 = xb.shape
    assert d == d2

    I = np.empty((nq, k), dtype='int64')
    D = np.empty((nq, k), dtype='float32')

    if metric == METRIC_L2:
        knn_L2sqr(
            swig_ptr(xq), swig_ptr(xb),
            d, nq, nb, k, swig_ptr(D), swig_ptr(I)
        )
    elif metric == METRIC_INNER_PRODUCT:
        knn_inner_product(
            swig_ptr(xq), swig_ptr(xb),
            d, nq, nb, k, swig_ptr(D), swig_ptr(I)
        )
    else:
        raise NotImplementedError("only L2 and INNER_PRODUCT are supported")
    return D, I


###########################################
# Kmeans object
###########################################


class Kmeans:
    """Object that performs k-means clustering and manages the centroids.
    The `Kmeans` class is essentially a wrapper around the C++ `Clustering` object.

    Parameters
    ----------
    d : int
       dimension of the vectors to cluster
    k : int
       number of clusters
    gpu: bool or int, optional
       False: don't use GPU
       True: use all GPUs
       number: use this many GPUs
    progressive_dim_steps:
        use a progressive dimension clustering (with that number of steps)

    Subsequent parameters are fields of the Clustring object. The most important are:

    niter: int, optional
       clustering iterations
    nredo: int, optional
       redo clustering this many times and keep best
    verbose: bool, optional
    spherical: bool, optional
       do we want normalized centroids?
    int_centroids: bool, optional
       round centroids coordinates to integer
    seed: int, optional
       seed for the random number generator

    """


    def __init__(self, d, k, **kwargs):
        """d: input dimension, k: nb of centroids. Additional
         parameters are passed on the ClusteringParameters object,
         including niter=25, verbose=False, spherical = False
        """
        self.d = d
        self.k = k
        self.gpu = False
        if "progressive_dim_steps" in kwargs:
            self.cp = ProgressiveDimClusteringParameters()
        else:
            self.cp = ClusteringParameters()
        for k, v in kwargs.items():
            if k == 'gpu':
                if v == True or v == -1:
                    v = get_num_gpus()
                self.gpu = v
            else:
                # if this raises an exception, it means that it is a non-existent field
                getattr(self.cp, k)
                setattr(self.cp, k, v)
        self.centroids = None

    def train(self, x, weights=None, init_centroids=None):
        """ Perform k-means clustering.
        On output of the function call:

        - the centroids are in the centroids field of size (`k`, `d`).

        - the objective value at each iteration is in the array obj (size `niter`)

        - detailed optimization statistics are in the array iteration_stats.

        Parameters
        ----------
        x : array_like
            Training vectors, shape (n, d), `dtype` must be float32 and n should
            be larger than the number of clusters `k`.
        weights : array_like
            weight associated to each vector, shape `n`
        init_centroids : array_like
            initial set of centroids, shape (n, d)

        Returns
        -------
        final_obj: float
            final optimization objective

        """
        x = np.ascontiguousarray(x, dtype='float32')
        n, d = x.shape
        assert d == self.d

        if self.cp.__class__ == ClusteringParameters:
            # regular clustering
            clus = Clustering(d, self.k, self.cp)
            if init_centroids is not None:
                nc, d2 = init_centroids.shape
                assert d2 == d
                copy_array_to_vector(init_centroids.ravel(), clus.centroids)
            if self.cp.spherical:
                self.index = IndexFlatIP(d)
            else:
                self.index = IndexFlatL2(d)
            if self.gpu:
                self.index = index_cpu_to_all_gpus(self.index, ngpu=self.gpu)
            clus.train(x, self.index, weights)
        else:
            # not supported for progressive dim
            assert weights is None
            assert init_centroids is None
            assert not self.cp.spherical
            clus = ProgressiveDimClustering(d, self.k, self.cp)
            if self.gpu:
                fac = GpuProgressiveDimIndexFactory(ngpu=self.gpu)
            else:
                fac = ProgressiveDimIndexFactory()
            clus.train(n, swig_ptr(x), fac)

        centroids = vector_float_to_array(clus.centroids)

        self.centroids = centroids.reshape(self.k, d)
        stats = clus.iteration_stats
        stats = [stats.at(i) for i in range(stats.size())]
        self.obj = np.array([st.obj for st in stats])
        # copy all the iteration_stats objects to a python array
        stat_fields = 'obj time time_search imbalance_factor nsplit'.split()
        self.iteration_stats = [
            {field: getattr(st, field) for field in stat_fields}
            for st in stats
        ]
        return self.obj[-1] if self.obj.size > 0 else 0.0

    def assign(self, x):
        x = np.ascontiguousarray(x, dtype='float32')
        assert self.centroids is not None, "should train before assigning"
        self.index.reset()
        self.index.add(self.centroids)
        D, I = self.index.search(x, 1)
        return D.ravel(), I.ravel()

# IndexProxy was renamed to IndexReplicas, remap the old name for any old code
# people may have
IndexProxy = IndexReplicas
ConcatenatedInvertedLists = HStackInvertedLists
IndexResidual = IndexResidualQuantizer

###########################################
# serialization of indexes to byte arrays
###########################################

def serialize_index(index):
    """ convert an index to a numpy uint8 array  """
    writer = VectorIOWriter()
    write_index(index, writer)
    return vector_to_array(writer.data)

def deserialize_index(data):
    reader = VectorIOReader()
    copy_array_to_vector(data, reader.data)
    return read_index(reader)

def serialize_index_binary(index):
    """ convert an index to a numpy uint8 array  """
    writer = VectorIOWriter()
    write_index_binary(index, writer)
    return vector_to_array(writer.data)

def deserialize_index_binary(data):
    reader = VectorIOReader()
    copy_array_to_vector(data, reader.data)
    return read_index_binary(reader)


###########################################
# ResultHeap
###########################################

class ResultHeap:
    """Accumulate query results from a sliced dataset. The final result will
    be in self.D, self.I."""

    def __init__(self, nq, k, keep_max=False):
        " nq: number of query vectors, k: number of results per query "
        self.I = np.zeros((nq, k), dtype='int64')
        self.D = np.zeros((nq, k), dtype='float32')
        self.nq, self.k = nq, k
        if keep_max:
            heaps = float_minheap_array_t()
        else:
            heaps = float_maxheap_array_t()
        heaps.k = k
        heaps.nh = nq
        heaps.val = swig_ptr(self.D)
        heaps.ids = swig_ptr(self.I)
        heaps.heapify()
        self.heaps = heaps

    def add_result(self, D, I):
        """D, I do not need to be in a particular order (heap or sorted)"""
        nq, kd = D.shape
        D = np.ascontiguousarray(D, dtype='float32')
        I = np.ascontiguousarray(I, dtype='int64')
        assert I.shape == (nq, kd)
        assert nq == self.nq
        self.heaps.addn_with_ids(
            kd, swig_ptr(D),
            swig_ptr(I), kd)

    def finalize(self):
        self.heaps.reorder()<|MERGE_RESOLUTION|>--- conflicted
+++ resolved
@@ -194,15 +194,6 @@
     replace_method(the_class, 'decode', replacement_decode)
 
 
-<<<<<<< HEAD
-handle_Quantizer(ProductQuantizer)
-handle_Quantizer(ScalarQuantizer)
-handle_Quantizer(ResidualQuantizer)
-handle_Quantizer(LocalSearchQuantizer)
-handle_Quantizer(ProductResidualQuantizer)
-handle_Quantizer(ProductLocalSearchQuantizer)
-
-
 def handle_ProductAdditiveQuantizer(the_class):
 
     def set_paq_attr(self, name, value):
@@ -245,12 +236,6 @@
     replace_method(the_class, 'subquantizer', replacement_subquantizer)
 
 
-handle_ProductAdditiveQuantizer(ProductResidualQuantizer)
-handle_ProductAdditiveQuantizer(ProductLocalSearchQuantizer)
-
-
-=======
->>>>>>> d77ebcac
 def handle_NSG(the_class):
 
     def replacement_build(self, x, graph):
@@ -838,6 +823,10 @@
 
         if issubclass(the_class, Quantizer):
             handle_Quantizer(the_class)
+
+        if issubclass(the_class, ProductAdditiveQuantizer):
+            handle_ProductAdditiveQuantizer(the_class)
+
 
 ###########################################
 # Utility to add a deprecation warning to
