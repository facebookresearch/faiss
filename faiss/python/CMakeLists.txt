# Copyright (c) Facebook, Inc. and its affiliates.
# All rights reserved.
#
# This source code is licensed under the BSD-style license found in the
# LICENSE file in the root directory of this source tree.

cmake_minimum_required(VERSION 3.17 FATAL_ERROR)

project(pyfaiss
  DESCRIPTION "Python bindings for faiss."
  HOMEPAGE_URL "https://github.com/facebookresearch/faiss"
  LANGUAGES CXX)

set(CMAKE_CXX_STANDARD 17)

find_package(SWIG REQUIRED COMPONENTS python)
include(${SWIG_USE_FILE})

set(UseSWIG_TARGET_NAME_PREFERENCE STANDARD)
set(SWIG_SOURCE_FILE_EXTENSIONS swig)

macro(configure_swigfaiss source)
  set_source_files_properties(${source} PROPERTIES
    CPLUSPLUS ON
    USE_TARGET_INCLUDE_DIRECTORIES TRUE
  )
  if(NOT ${CMAKE_SYSTEM_NAME} MATCHES "Darwin" AND NOT WIN32)
    set_source_files_properties(${source} PROPERTIES
      SWIG_FLAGS -DSWIGWORDSIZE64
    )
  endif()
  if(WIN32)
    set_source_files_properties(${source} PROPERTIES
      SWIG_FLAGS -DSWIGWIN
    )
  endif()
  if(FAISS_ENABLE_GPU)
    set_source_files_properties(${source} PROPERTIES
      COMPILE_DEFINITIONS GPU_WRAPPER
    )
<<<<<<< HEAD
    if (USE_ROCM)
      message(USE_ROCM="${USE_ROCM}")
      set_source_files_properties(${source} PROPERTIES
        COMPILE_DEFINITIONS USE_ROCM
=======
    if (FAISS_ENABLE_RAFT)
      set_property(SOURCE ${source} APPEND PROPERTY
        COMPILE_DEFINITIONS FAISS_ENABLE_RAFT
>>>>>>> 34feae48
      )
    endif()
  endif()
endmacro()

# CMake's SWIG wrappers only allow tweaking certain settings at source level, so
# we duplicate the source in order to override the module name.
configure_file(swigfaiss.swig ${CMAKE_CURRENT_SOURCE_DIR}/swigfaiss_avx2.swig COPYONLY)
configure_file(swigfaiss.swig ${CMAKE_CURRENT_SOURCE_DIR}/swigfaiss_avx512.swig COPYONLY)

configure_swigfaiss(swigfaiss.swig)
configure_swigfaiss(swigfaiss_avx2.swig)
configure_swigfaiss(swigfaiss_avx512.swig)

if(TARGET faiss)
  # Manually add headers as extra dependencies of swigfaiss.
  set(SWIG_MODULE_swigfaiss_EXTRA_DEPS)
  foreach(h ${FAISS_HEADERS})
    list(APPEND SWIG_MODULE_swigfaiss_EXTRA_DEPS "${faiss_SOURCE_DIR}/faiss/${h}")
    list(APPEND SWIG_MODULE_swigfaiss_avx2_EXTRA_DEPS "${faiss_SOURCE_DIR}/faiss/${h}")
    list(APPEND SWIG_MODULE_swigfaiss_avx512_EXTRA_DEPS "${faiss_SOURCE_DIR}/faiss/${h}")
  endforeach()
  if(USE_ROCM)
    foreach(h ${FAISS_GPU_HEADERS})
      list(APPEND SWIG_MODULE_swigfaiss_EXTRA_DEPS "${faiss_SOURCE_DIR}/faiss/gpu-rocm/${h}")
      list(APPEND SWIG_MODULE_swigfaiss_avx2_EXTRA_DEPS "${faiss_SOURCE_DIR}/faiss/gpu-rocm/${h}")
      list(APPEND SWIG_MODULE_swigfaiss_avx512_EXTRA_DEPS "${faiss_SOURCE_DIR}/faiss/gpu-rocm/${h}")
    endforeach()
  else()
    foreach(h ${FAISS_GPU_HEADERS})
      list(APPEND SWIG_MODULE_swigfaiss_EXTRA_DEPS "${faiss_SOURCE_DIR}/faiss/gpu/${h}")
      list(APPEND SWIG_MODULE_swigfaiss_avx2_EXTRA_DEPS "${faiss_SOURCE_DIR}/faiss/gpu/${h}")
      list(APPEND SWIG_MODULE_swigfaiss_avx512_EXTRA_DEPS "${faiss_SOURCE_DIR}/faiss/gpu/${h}")
    endforeach()
  endif()
else()
  find_package(faiss REQUIRED)
endif()

if (${CMAKE_SYSTEM_NAME} MATCHES "AIX")
swig_add_library(swigfaiss
  TYPE MODULE
  LANGUAGE python
  SOURCES swigfaiss.swig
)
else ()
swig_add_library(swigfaiss
  TYPE SHARED
  LANGUAGE python
  SOURCES swigfaiss.swig
)
endif()

set_property(TARGET swigfaiss PROPERTY SWIG_COMPILE_OPTIONS -doxygen)

set_property(SOURCE swigfaiss_avx2.swig
  PROPERTY SWIG_MODULE_NAME swigfaiss_avx2)
swig_add_library(swigfaiss_avx2
  TYPE SHARED
  LANGUAGE python
  SOURCES swigfaiss_avx2.swig
)
set_property(TARGET swigfaiss_avx2 PROPERTY SWIG_COMPILE_OPTIONS -doxygen)
if(NOT FAISS_OPT_LEVEL STREQUAL "avx2")
  set_target_properties(swigfaiss_avx2 PROPERTIES EXCLUDE_FROM_ALL TRUE)
endif()

set_property(SOURCE swigfaiss_avx512.swig
  PROPERTY SWIG_MODULE_NAME swigfaiss_avx512)
swig_add_library(swigfaiss_avx512
  TYPE SHARED
  LANGUAGE python
  SOURCES swigfaiss_avx512.swig
)
set_property(TARGET swigfaiss_avx512 PROPERTY SWIG_COMPILE_OPTIONS -doxygen)
if(NOT FAISS_OPT_LEVEL STREQUAL "avx512")
  set_target_properties(swigfaiss_avx512 PROPERTIES EXCLUDE_FROM_ALL TRUE)
endif()

if(NOT WIN32)
  # NOTE: Python does not recognize the dylib extension.
  set_target_properties(swigfaiss PROPERTIES SUFFIX .so)
  set_target_properties(swigfaiss_avx2 PROPERTIES SUFFIX .so)
  set_target_properties(swigfaiss_avx512 PROPERTIES SUFFIX .so)
else()
  # we need bigobj for the swig wrapper
  target_compile_options(swigfaiss PRIVATE /bigobj)
  target_compile_options(swigfaiss_avx2 PRIVATE /bigobj)
  target_compile_options(swigfaiss_avx512 PRIVATE /bigobj)
endif()

if(FAISS_ENABLE_GPU)
  if(USE_ROCM)
    find_package(HIP REQUIRED)
    target_link_libraries(swigfaiss PRIVATE hip::host)
    target_link_libraries(swigfaiss_avx2 PRIVATE hip::host)
    target_link_libraries(swigfaiss_avx512 PRIVATE hip::host)
  else()
    find_package(CUDAToolkit REQUIRED)
    if(FAISS_ENABLE_RAFT)
      find_package(raft COMPONENTS compiled distributed)
    endif()
    target_link_libraries(swigfaiss PRIVATE CUDA::cudart $<$<BOOL:${FAISS_ENABLE_RAFT}>:raft::raft> $<$<BOOL:${FAISS_ENABLE_RAFT}>:nvidia::cutlass::cutlass>)
    target_link_libraries(swigfaiss_avx2 PRIVATE CUDA::cudart $<$<BOOL:${FAISS_ENABLE_RAFT}>:raft::raft> $<$<BOOL:${FAISS_ENABLE_RAFT}>:nvidia::cutlass::cutlass>)
    target_link_libraries(swigfaiss_avx512 PRIVATE CUDA::cudart $<$<BOOL:${FAISS_ENABLE_RAFT}>:raft::raft> $<$<BOOL:${FAISS_ENABLE_RAFT}>:nvidia::cutlass::cutlass>)
  endif()
endif()

find_package(OpenMP REQUIRED)

target_link_libraries(swigfaiss PRIVATE
  faiss
  Python::Module
  Python::NumPy
  OpenMP::OpenMP_CXX
)

target_link_libraries(swigfaiss_avx2 PRIVATE
  faiss_avx2
  Python::Module
  Python::NumPy
  OpenMP::OpenMP_CXX
)

target_link_libraries(swigfaiss_avx512 PRIVATE
  faiss_avx512
  Python::Module
  Python::NumPy
  OpenMP::OpenMP_CXX
)

# Hack so that python_callbacks.h can be included as
# `#include <faiss/python/python_callbacks.h>`.
target_include_directories(swigfaiss PRIVATE ${PROJECT_SOURCE_DIR}/../..)
target_include_directories(swigfaiss_avx2 PRIVATE ${PROJECT_SOURCE_DIR}/../..)
target_include_directories(swigfaiss_avx512 PRIVATE ${PROJECT_SOURCE_DIR}/../..)

find_package(Python REQUIRED
  COMPONENTS Development NumPy
)

add_library(faiss_python_callbacks EXCLUDE_FROM_ALL
  python_callbacks.cpp
)
set_property(TARGET faiss_python_callbacks
  PROPERTY POSITION_INDEPENDENT_CODE ON
)

if (${CMAKE_SYSTEM_NAME} MATCHES "AIX")
target_link_libraries(faiss_python_callbacks PRIVATE faiss)
endif()

# Hack so that python_callbacks.h can be included as
# `#include <faiss/python/python_callbacks.h>`.
target_include_directories(faiss_python_callbacks PRIVATE ${PROJECT_SOURCE_DIR}/../..)
target_include_directories(faiss_python_callbacks PRIVATE ${Python_INCLUDE_DIRS})

target_link_libraries(swigfaiss PRIVATE faiss_python_callbacks)
target_link_libraries(swigfaiss_avx2 PRIVATE faiss_python_callbacks)
target_link_libraries(swigfaiss_avx512 PRIVATE faiss_python_callbacks)

configure_file(setup.py setup.py COPYONLY)
configure_file(__init__.py __init__.py COPYONLY)
configure_file(loader.py loader.py COPYONLY)
configure_file(class_wrappers.py class_wrappers.py COPYONLY)
configure_file(gpu_wrappers.py gpu_wrappers.py COPYONLY)
configure_file(extra_wrappers.py extra_wrappers.py COPYONLY)
configure_file(array_conversions.py array_conversions.py COPYONLY)

file(GLOB files "${PROJECT_SOURCE_DIR}/../../contrib/*.py")
file(COPY ${files} DESTINATION contrib/)<|MERGE_RESOLUTION|>--- conflicted
+++ resolved
@@ -38,16 +38,15 @@
     set_source_files_properties(${source} PROPERTIES
       COMPILE_DEFINITIONS GPU_WRAPPER
     )
-<<<<<<< HEAD
     if (USE_ROCM)
       message(USE_ROCM="${USE_ROCM}")
       set_source_files_properties(${source} PROPERTIES
         COMPILE_DEFINITIONS USE_ROCM
-=======
+      )
+    endif()
     if (FAISS_ENABLE_RAFT)
       set_property(SOURCE ${source} APPEND PROPERTY
         COMPILE_DEFINITIONS FAISS_ENABLE_RAFT
->>>>>>> 34feae48
       )
     endif()
   endif()
