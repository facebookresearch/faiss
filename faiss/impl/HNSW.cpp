/*
 * Copyright (c) Meta Platforms, Inc. and affiliates.
 *
 * This source code is licensed under the MIT license found in the
 * LICENSE file in the root directory of this source tree.
 */

#include <faiss/impl/HNSW.h>

#include <cstddef>

#include <faiss/impl/AuxIndexStructures.h>
#include <faiss/impl/DistanceComputer.h>
#include <faiss/impl/IDSelector.h>
#include <faiss/impl/ResultHandler.h>
#include <faiss/utils/prefetch.h>

#include <faiss/impl/platform_macros.h>

#ifdef __AVX2__
#include <immintrin.h>

#include <limits>
#include <type_traits>
#endif

namespace faiss {

/**************************************************************
 * HNSW structure implementation
 **************************************************************/

int HNSW::nb_neighbors(int layer_no) const {
    FAISS_THROW_IF_NOT(layer_no + 1 < cum_nneighbor_per_level.size());
    return cum_nneighbor_per_level[layer_no + 1] -
            cum_nneighbor_per_level[layer_no];
}

void HNSW::set_nb_neighbors(int level_no, int n) {
    FAISS_THROW_IF_NOT(levels.size() == 0);
    int cur_n = nb_neighbors(level_no);
    for (int i = level_no + 1; i < cum_nneighbor_per_level.size(); i++) {
        cum_nneighbor_per_level[i] += n - cur_n;
    }
}

int HNSW::cum_nb_neighbors(int layer_no) const {
    return cum_nneighbor_per_level[layer_no];
}

void HNSW::neighbor_range(idx_t no, int layer_no, size_t* begin, size_t* end)
        const {
    if (storage_is_compact) {
        // CSR Format Logic
        // Basic bounds check for the node index itself
        FAISS_THROW_IF_NOT_FMT(
                no < compact_node_offsets.size() - 1,
                "Node index %ld out of bounds for compact_node_offsets (size %zd)",
                no,
                compact_node_offsets.size());

        size_t ptr_start = compact_node_offsets[no];
        size_t ptr_end =
                compact_node_offsets[no + 1]; // Exclusive end for level
                                              // pointers of this node

        // Calculate the number of levels stored for this node in the ptr array
        // Each level needs two entries in level_ptr (start and end offset),
        // so (ptr_end - ptr_start) gives num_levels + 1 entries.
        int num_level_entries = ptr_end - ptr_start;
        int num_levels_for_node =
                (num_level_entries > 0) ? (num_level_entries - 1) : 0;

        // Check if the requested layer exists for this node
        if (layer_no < 0 || layer_no >= num_levels_for_node) {
            // Layer does not exist for this node or invalid layer index
            *begin = 0;
            *end = 0; // Indicate empty range
        } else {
            // Valid layer, get data pointers from compact_level_ptr
            size_t level_ptr_index_begin = ptr_start + layer_no;
            size_t level_ptr_index_end = ptr_start + layer_no + 1;

            // Bounds check for level_ptr access
            FAISS_THROW_IF_NOT_FMT(
                    level_ptr_index_end < compact_level_ptr.size(),
                    "Level pointer index %zd out of bounds for compact_level_ptr (size %zd)",
                    level_ptr_index_end,
                    compact_level_ptr.size());

            *begin = compact_level_ptr[level_ptr_index_begin];
            *end = compact_level_ptr
                    [level_ptr_index_end]; // Exclusive end for neighbors at
                                           // this level in
                                           // compact_neighbors_data
        }
    } else {
        // Original Format Logic
        FAISS_THROW_IF_NOT_FMT(
                no < offsets.size() - 1,
                "Node index %ld out of bounds for offsets (size %zd)",
                no,
                offsets.size());
        FAISS_THROW_IF_NOT_FMT(
                layer_no + 1 < cum_nneighbor_per_level.size(),
                "Layer index %d out of bounds for cum_nneighbor_per_level (size %zd)",
                layer_no,
                cum_nneighbor_per_level.size());

        size_t o = offsets[no];
        *begin = o + cum_nb_neighbors(layer_no);
        *end = o + cum_nb_neighbors(layer_no + 1);
    }
}

HNSW::HNSW(int M, int M0) : rng(12345) {
    set_default_probas(M, 1.0 / log(M), M0);
    offsets.push_back(0);
}

int HNSW::random_level() {
    double f = rng.rand_float();
    // could be a bit faster with bissection
    for (int level = 0; level < assign_probas.size(); level++) {
        if (f < assign_probas[level]) {
            return level;
        }
        f -= assign_probas[level];
    }
    // happens with exponentially low probability
    return assign_probas.size() - 1;
}

void HNSW::set_default_probas(int M, float levelMult, int M0) {
    int nn = 0;
    printf("M0: %d\n", M0);
    printf("M: %d\n", M);
    if (M0 == -1) {
        M0 = M * 2;
    }
    cum_nneighbor_per_level.push_back(0);
    for (int level = 0;; level++) {
        float proba = exp(-level / levelMult) * (1 - exp(-1 / levelMult));
        if (proba < 1e-9)
            break;
        assign_probas.push_back(proba);
        nn += level == 0 ? M0 : M;
        printf("level %d, proba %f, nn %d\n", level, proba, nn);
        cum_nneighbor_per_level.push_back(nn);
    }
}

void HNSW::clear_neighbor_tables(int level) {
    for (int i = 0; i < levels.size(); i++) {
        size_t begin, end;
        neighbor_range(i, level, &begin, &end);
        for (size_t j = begin; j < end; j++) {
            neighbors[j] = -1;
        }
    }
}

void HNSW::reset() {
    max_level = -1;
    entry_point = -1;
    offsets.clear();
    offsets.push_back(0);
    levels.clear();
    neighbors.clear();

    // Clear compact storage fields
    storage_is_compact = false; // Reset flag to default
    compact_neighbors_data.clear();
    compact_level_ptr.clear();
    compact_node_offsets.clear();
}

void HNSW::save_degree_distribution(int level, const char* filename) const {
    // Check if level is valid
    if (level < 0 || level >= cum_nneighbor_per_level.size() - 1) {
        fprintf(stderr,
                "Invalid level %d (max level is %d)\n",
                level,
                (int)cum_nneighbor_per_level.size() - 2);
        return;
    }

    // Open file for writing
    FILE* f = fopen(filename, "w");
    if (!f) {
        fprintf(stderr, "Could not open %s for writing\n", filename);
        return;
    }

    // For each node, count actual neighbors at the specified level
    printf("Computing degree distribution for level %d\n", level);

    // Only consider nodes that exist at this level or above
    int nodes_at_level = 0;
    for (int i = 0; i < levels.size(); i++) {
        if (levels[i] > level) {
            nodes_at_level++;

            // Count actual neighbors (not -1)
            size_t begin, end;
            neighbor_range(i, level, &begin, &end);

            int degree = 0;
            for (size_t j = begin; j < end; j++) {
                if (neighbors[j] >= 0) {
                    degree++;
                } else {
                    break; // Stop at first -1
                }
            }

            // Write the degree to the file
            fprintf(f, "%d\n", degree);
        }
    }

    fclose(f);
    printf("Saved degree distribution for %d nodes at level %d to %s\n",
           nodes_at_level,
           level,
           filename);

    // Print command to generate the plot
    printf("To visualize the distribution, run:\n");
    printf("python -m faiss.contrib.plot_degree_distribution %s\n", filename);
}

void HNSW::print_neighbor_stats(int level) const {
    FAISS_THROW_IF_NOT(level < cum_nneighbor_per_level.size());
    printf("stats on level %d, max %d neighbors per vertex:\n",
           level,
           nb_neighbors(level));
    size_t tot_neigh = 0, tot_common = 0, tot_reciprocal = 0, n_node = 0;
#pragma omp parallel for reduction(+ : tot_neigh) reduction(+ : tot_common) \
        reduction(+ : tot_reciprocal) reduction(+ : n_node)
    for (int i = 0; i < levels.size(); i++) {
        if (levels[i] > level) {
            n_node++;
            size_t begin, end;
            neighbor_range(i, level, &begin, &end);
            std::unordered_set<int> neighset;
            for (size_t j = begin; j < end; j++) {
                if (neighbors[j] < 0)
                    break;
                neighset.insert(neighbors[j]);
            }
            int n_neigh = neighset.size();
            int n_common = 0;
            int n_reciprocal = 0;
            for (size_t j = begin; j < end; j++) {
                storage_idx_t i2 = neighbors[j];
                if (i2 < 0)
                    break;
                FAISS_ASSERT(i2 != i);
                size_t begin2, end2;
                neighbor_range(i2, level, &begin2, &end2);
                for (size_t j2 = begin2; j2 < end2; j2++) {
                    storage_idx_t i3 = neighbors[j2];
                    if (i3 < 0)
                        break;
                    if (i3 == i) {
                        n_reciprocal++;
                        continue;
                    }
                    if (neighset.count(i3)) {
                        neighset.erase(i3);
                        n_common++;
                    }
                }
            }
            tot_neigh += n_neigh;
            tot_common += n_common;
            tot_reciprocal += n_reciprocal;
        }
    }
    float normalizer = n_node;
    printf("   nb of nodes at that level %zd\n", n_node);
    printf("   neighbors per node: %.2f (%zd)\n",
           tot_neigh / normalizer,
           tot_neigh);
    printf("   nb of reciprocal neighbors: %.2f\n",
           tot_reciprocal / normalizer);
    printf("   nb of neighbors that are also neighbor-of-neighbors: %.2f (%zd)\n",
           tot_common / normalizer,
           tot_common);
}

void HNSW::fill_with_random_links(size_t n) {
    int max_level_2 = prepare_level_tab(n);
    RandomGenerator rng2(456);

    for (int level = max_level_2 - 1; level >= 0; --level) {
        std::vector<int> elts;
        for (int i = 0; i < n; i++) {
            if (levels[i] > level) {
                elts.push_back(i);
            }
        }
        printf("linking %zd elements in level %d\n", elts.size(), level);

        if (elts.size() == 1)
            continue;

        for (int ii = 0; ii < elts.size(); ii++) {
            int i = elts[ii];
            size_t begin, end;
            neighbor_range(i, 0, &begin, &end);
            for (size_t j = begin; j < end; j++) {
                int other = 0;
                do {
                    other = elts[rng2.rand_int(elts.size())];
                } while (other == i);

                neighbors[j] = other;
            }
        }
    }
}

int HNSW::prepare_level_tab(size_t n, bool preset_levels) {
    size_t n0 = offsets.size() - 1;

    if (preset_levels) {
        FAISS_ASSERT(n0 + n == levels.size());
    } else {
        FAISS_ASSERT(n0 == levels.size());
        for (int i = 0; i < n; i++) {
            int pt_level = random_level();
            levels.push_back(pt_level + 1);
        }
    }

    int max_level_2 = 0;
    for (int i = 0; i < n; i++) {
        int pt_level = levels[i + n0] - 1;
        if (pt_level > max_level_2)
            max_level_2 = pt_level;
        offsets.push_back(offsets.back() + cum_nb_neighbors(pt_level + 1));
    }
    neighbors.resize(offsets.back(), -1);

    return max_level_2;
}

/** Enumerate vertices from nearest to farthest from query, keep a
 * neighbor only if there is no previous neighbor that is closer to
 * that vertex than the query.
 */
void HNSW::shrink_neighbor_list(
        DistanceComputer& qdis,
        std::priority_queue<NodeDistFarther>& input,
        std::vector<NodeDistFarther>& output,
        int max_size,
        bool keep_max_size_level0) {
    // RNG pruning
    //  This prevents number of neighbors at
    //  level 0 from being shrunk to less than 2 * M.
    //  This is essential in making sure
    //  `faiss::gpu::GpuIndexCagra::copyFrom(IndexHNSWCagra*)` is functional
    std::vector<NodeDistFarther> outsiders;

    while (input.size() > 0) {
        NodeDistFarther v1 = input.top();
        input.pop();
        float dist_v1_q = v1.d;

        bool good = true;
        for (NodeDistFarther v2 : output) {
            float dist_v1_v2 = qdis.symmetric_dis(v2.id, v1.id);

            if (dist_v1_v2 < dist_v1_q) {
                good = false;
                break;
            }
        }

        if (good) {
            output.push_back(v1);
            if (output.size() >= max_size) {
                return;
            }
        } else if (keep_max_size_level0) {
            outsiders.push_back(v1);
        }
    }
    size_t idx = 0;
    while (keep_max_size_level0 && (output.size() < max_size) &&
           (idx < outsiders.size())) {
        output.push_back(outsiders[idx++]);
    }
}

namespace {

using storage_idx_t = HNSW::storage_idx_t;
using NodeDistCloser = HNSW::NodeDistCloser;
using NodeDistFarther = HNSW::NodeDistFarther;

/**************************************************************
 * Addition subroutines
 **************************************************************/

/// remove neighbors from the list to make it smaller than max_size
void shrink_neighbor_list(
        DistanceComputer& qdis,
        std::priority_queue<NodeDistCloser>& resultSet1,
        int max_size,
        bool keep_max_size_level0 = false) {
    // if remove this, which menas we will enforce RNG check no matter if the
    // degree is too high this does not work to save degree()may because nodes
    // with low degree already hvae strict go though RNG test
    if (resultSet1.size() < max_size) {
        return;
    }
    std::priority_queue<NodeDistFarther> resultSet;
    std::vector<NodeDistFarther> returnlist;

    while (resultSet1.size() > 0) {
        resultSet.emplace(resultSet1.top().d, resultSet1.top().id);
        resultSet1.pop();
    }

    HNSW::shrink_neighbor_list(
            qdis, resultSet, returnlist, max_size, keep_max_size_level0);

    for (NodeDistFarther curen2 : returnlist) {
        resultSet1.emplace(curen2.d, curen2.id);
    }
}

/// add a link between two elements, possibly shrinking the list
/// of links to make room for it.
void add_link(
        HNSW& hnsw,
        DistanceComputer& qdis,
        storage_idx_t src,
        storage_idx_t dest,
        int level,
        bool keep_max_size_level0 = false) {
    size_t begin, end;
    hnsw.neighbor_range(src, level, &begin, &end);
    
    int strict_end = end;
    if (hnsw.neighbors[end - 1] == -1) {
        // there is enough room, find a slot to add it
        size_t i = end;
        while (i > begin) {
            if (hnsw.neighbors[i - 1] != -1)
                break;
            i--;
        }
        strict_end = i;
        if (level == 0 && strict_end - begin < hnsw.ems[src]) {
            hnsw.neighbors[i] = dest;
            return;
        }
    }

    // otherwise we let them fight out which to keep

    // copy to resultSet...
    std::priority_queue<NodeDistCloser> resultSet;
    resultSet.emplace(qdis.symmetric_dis(src, dest), dest);
    for (size_t i = begin; i < strict_end; i++) { // HERE WAS THE BUG
        storage_idx_t neigh = hnsw.neighbors[i];
        resultSet.emplace(qdis.symmetric_dis(src, neigh), neigh);
    }

    // printf("end - begin: %zd, strict_end - begin: %zd\n", end - begin, strict_end - begin);
    int len = strict_end - begin;
    len = std::min(len, hnsw.ems[src]);
    shrink_neighbor_list(qdis, resultSet, len, keep_max_size_level0);

    // ...and back
    size_t i = begin;
    while (resultSet.size()) {
        hnsw.neighbors[i++] = resultSet.top().id;
        resultSet.pop();
    }
    // they may have shrunk more than just by 1 element
    while (i < end) {
        hnsw.neighbors[i++] = -1;
    }
}

} // namespace

/// search neighbors on a single level, starting from an entry point
void search_neighbors_to_add(
        HNSW& hnsw,
        DistanceComputer& qdis,
        std::priority_queue<NodeDistCloser>& results,
        int entry_point,
        float d_entry_point,
        int level,
        VisitedTable& vt,
        bool reference_version) {
    // top is nearest candidate
    std::priority_queue<NodeDistFarther> candidates;

    NodeDistFarther ev(d_entry_point, entry_point);
    candidates.push(ev);
    results.emplace(d_entry_point, entry_point);
    vt.set(entry_point);

    while (!candidates.empty()) {
        // get nearest
        const NodeDistFarther& currEv = candidates.top();

        if (currEv.d > results.top().d) {
            break;
        }
        int currNode = currEv.id;
        candidates.pop();

        // loop over neighbors
        size_t begin, end;
        hnsw.neighbor_range(currNode, level, &begin, &end);

        // The reference version is not used, but kept here because:
        // 1. It is easier to switch back if the optimized version has a problem
        // 2. It serves as a starting point for new optimizations
        // 3. It helps understand the code
        // 4. It ensures the reference version is still compilable if the
        // optimized version changes
        // The reference and the optimized versions' results are compared in
        // test_hnsw.cpp
        if (reference_version) {
            // a reference version
            for (size_t i = begin; i < end; i++) {
                storage_idx_t nodeId = hnsw.neighbors[i];
                if (nodeId < 0)
                    break;
                if (vt.get(nodeId))
                    continue;
                vt.set(nodeId);

                float dis = qdis(nodeId);
                NodeDistFarther evE1(dis, nodeId);

                if (results.size() < hnsw.efConstruction ||
                    results.top().d > dis) {
                    results.emplace(dis, nodeId);
                    candidates.emplace(dis, nodeId);
                    if (results.size() > hnsw.efConstruction) {
                        results.pop();
                    }
                }
            }
        } else {
            // a faster version

            // the following version processes 4 neighbors at a time
            auto update_with_candidate = [&](const storage_idx_t idx,
                                             const float dis) {
                if (results.size() < hnsw.efConstruction ||
                    results.top().d > dis) {
                    results.emplace(dis, idx);
                    candidates.emplace(dis, idx);
                    if (results.size() > hnsw.efConstruction) {
                        results.pop();
                    }
                }
            };

            int n_buffered = 0;
            storage_idx_t buffered_ids[4];

            for (size_t j = begin; j < end; j++) {
                storage_idx_t nodeId = hnsw.neighbors[j];
                if (nodeId < 0)
                    break;
                if (vt.get(nodeId)) {
                    continue;
                }
                vt.set(nodeId);

                buffered_ids[n_buffered] = nodeId;
                n_buffered += 1;

                if (n_buffered == 4) {
                    float dis[4];
                    qdis.distances_batch_4(
                            buffered_ids[0],
                            buffered_ids[1],
                            buffered_ids[2],
                            buffered_ids[3],
                            dis[0],
                            dis[1],
                            dis[2],
                            dis[3]);

                    for (size_t id4 = 0; id4 < 4; id4++) {
                        update_with_candidate(buffered_ids[id4], dis[id4]);
                    }

                    n_buffered = 0;
                }
            }

            // process leftovers
            for (size_t icnt = 0; icnt < n_buffered; icnt++) {
                float dis = qdis(buffered_ids[icnt]);
                update_with_candidate(buffered_ids[icnt], dis);
            }
        }
    }

    vt.advance();
}

/// Finds neighbors and builds links with them, starting from an entry
/// point. The own neighbor list is assumed to be locked.
void HNSW::add_links_starting_from(
        DistanceComputer& ptdis,
        storage_idx_t pt_id,
        storage_idx_t nearest,
        float d_nearest,
        int level,
        omp_lock_t* locks,
        VisitedTable& vt,
        bool keep_max_size_level0) {
    std::priority_queue<NodeDistCloser> link_targets;

    search_neighbors_to_add(
            *this, ptdis, link_targets, nearest, d_nearest, level, vt);

    // but we can afford only this many neighbors
    int M = nb_neighbors(level);
<<<<<<< HEAD
    bool pruning_during_construction = true;

    // Apply pruning during construction with 90% probability
    int effective_M = M;
    if (pruning_during_construction) {
        // Use random number generator to decide whether to prune
        float r = rng.rand_float();           // Assuming rng is accessible here
        if (r < 0.9 && level ==0) {                        // 90% probability
            effective_M = std::max(M / 8, 1); // Reduce to M/8 but at least 1
        }
    }
=======
>>>>>>> 9b809ed8

    ::faiss::shrink_neighbor_list(
            ptdis, link_targets, ems[pt_id], keep_max_size_level0);

    std::vector<storage_idx_t> neighbors_to_add;
    neighbors_to_add.reserve(link_targets.size());
    while (!link_targets.empty()) {
        storage_idx_t other_id = link_targets.top().id;
        add_link(*this, ptdis, pt_id, other_id, level, keep_max_size_level0);
        neighbors_to_add.push_back(other_id);
        link_targets.pop();
    }

    omp_unset_lock(&locks[pt_id]);
    for (storage_idx_t other_id : neighbors_to_add) {
        omp_set_lock(&locks[other_id]);
        add_link(*this, ptdis, other_id, pt_id, level, keep_max_size_level0);
        omp_unset_lock(&locks[other_id]);
    }
    omp_set_lock(&locks[pt_id]);
}

/**************************************************************
 * Building, parallel
 **************************************************************/

void HNSW::add_with_locks(
        DistanceComputer& ptdis,
        int pt_level,
        int pt_id,
        std::vector<omp_lock_t>& locks,
        VisitedTable& vt,
        bool keep_max_size_level0) {
    //  greedy search on upper levels

    storage_idx_t nearest;
#pragma omp critical
    {
        nearest = entry_point;

        if (nearest == -1) {
            max_level = pt_level;
            entry_point = pt_id;
        }
    }

    if (nearest < 0) {
        return;
    }

    omp_set_lock(&locks[pt_id]);

    int level = max_level; // level at which we start adding neighbors
    float d_nearest = ptdis(nearest);

    for (; level > pt_level; level--) {
        greedy_update_nearest(*this, ptdis, level, nearest, d_nearest);
    }

    for (; level >= 0; level--) {
        add_links_starting_from(
                ptdis,
                pt_id,
                nearest,
                d_nearest,
                level,
                locks.data(),
                vt,
                keep_max_size_level0);
    }

    omp_unset_lock(&locks[pt_id]);

    if (pt_level > max_level) {
        max_level = pt_level;
        entry_point = pt_id;
    }
}

/**************************************************************
 * Searching
 **************************************************************/

inline HNSW::storage_idx_t get_neighbor_id_internal(
        const HNSW& hnsw,
        size_t index_in_neighbor_array) {
    // assumes index_in_neighbor_array is valid based on begin/end from
    // neighbor_range
    return hnsw.storage_is_compact
            ? hnsw.compact_neighbors_data[index_in_neighbor_array]
            : hnsw.neighbors[index_in_neighbor_array];
}

using MinimaxHeap = HNSW::MinimaxHeap;
using Node = HNSW::Node;
using C = HNSW::C;
/** Do a BFS on the candidates list */
int search_from_candidates(
        const HNSW& hnsw,
        DistanceComputer& qdis,
        ResultHandler<C>& res,
        MinimaxHeap& candidates,
        VisitedTable& vt,
        HNSWStats& stats,
        int level,
        int nres_in,
        const SearchParameters* params) {
    int nres = nres_in;
    int ndis = 0;

    // can be overridden by search params
    bool do_dis_check = hnsw.check_relative_distance;
    int efSearch = hnsw.efSearch;
    const IDSelector* sel = nullptr;
    if (params) {
        if (const SearchParametersHNSW* hnsw_params =
                    dynamic_cast<const SearchParametersHNSW*>(params)) {
            do_dis_check = hnsw_params->check_relative_distance;
            efSearch = hnsw_params->efSearch;
        }
        sel = params->sel;
    }

    C::T threshold = res.threshold;
    for (int i = 0; i < candidates.size(); i++) {
        idx_t v1 = candidates.ids[i];
        float d = candidates.dis[i];
        FAISS_ASSERT(v1 >= 0);
        if (!sel || sel->is_member(v1)) {
            if (d < threshold) {
                if (res.add_result(d, v1)) {
                    threshold = res.threshold;
                }
            }
        }
        vt.set(v1);
    }

    int nstep = 0;

    while (candidates.size() > 0) {
        float d0 = 0;
        int v0 = candidates.pop_min(&d0);

        if (do_dis_check) {
            // tricky stopping condition: there are more that ef
            // distances that are processed already that are smaller
            // than d0

            int n_dis_below = candidates.count_below(d0);
            if (n_dis_below >= efSearch) {
                break;
            }
        }

        size_t begin, end;
        hnsw.neighbor_range(v0, level, &begin, &end);

        // a faster version: reference version in unit test test_hnsw.cpp
        // the following version processes 4 neighbors at a time
        size_t jmax = begin;
        for (size_t j = begin; j < end; j++) {
            // *** CSR Change: Conditional neighbor access ***
            int v1 = hnsw.storage_is_compact ? hnsw.compact_neighbors_data[j]
                                             : hnsw.neighbors[j];
            // *** CSR Change: Conditional break for original format ***
            if (!hnsw.storage_is_compact && v1 < 0)
                break;

            if (v1 >= 0) {
                prefetch_L2(vt.visited.data() + v1);
            }
            jmax += 1;
        }

        int counter = 0;
        size_t saved_j[4];

        threshold = res.threshold;

        auto add_to_heap = [&](const size_t idx, const float dis) {
            if (!sel || sel->is_member(idx)) {
                if (dis < threshold) {
                    if (res.add_result(dis, idx)) {
                        threshold = res.threshold;
                        nres += 1;
                    }
                }
            }
            candidates.push(idx, dis);
        };

        for (size_t j = begin; j < jmax; j++) {
            // *** CSR Change: Conditional neighbor access ***
            int v1 = hnsw.storage_is_compact ? hnsw.compact_neighbors_data[j]
                                             : hnsw.neighbors[j];

            bool vget = vt.get(v1);
            vt.set(v1);
            saved_j[counter] = v1;
            counter += vget ? 0 : 1;

            if (counter == 4) {
                float dis[4];
                qdis.distances_batch_4(
                        saved_j[0],
                        saved_j[1],
                        saved_j[2],
                        saved_j[3],
                        dis[0],
                        dis[1],
                        dis[2],
                        dis[3]);

                for (size_t id4 = 0; id4 < 4; id4++) {
                    add_to_heap(saved_j[id4], dis[id4]);
                }

                ndis += 4;

                counter = 0;
            }
        }

        for (size_t icnt = 0; icnt < counter; icnt++) {
            float dis = qdis(saved_j[icnt]);
            add_to_heap(saved_j[icnt], dis);

            ndis += 1;
        }

        nstep++;
        if (!do_dis_check && nstep > efSearch) {
            break;
        }
    }

    if (level == 0) {
        stats.n1++;
        if (candidates.size() == 0) {
            stats.n2++;
        }
        stats.ndis += ndis;
        stats.nhops += nstep;
    }

    return nres;
}

std::priority_queue<HNSW::Node> search_from_candidate_unbounded(
        const HNSW& hnsw,
        const Node& node,
        DistanceComputer& qdis,
        int ef,
        VisitedTable* vt,
        HNSWStats& stats) {
    int ndis = 0;
    std::priority_queue<Node> top_candidates;
    std::priority_queue<Node, std::vector<Node>, std::greater<Node>> candidates;

    top_candidates.push(node);
    candidates.push(node);

    vt->set(node.second);

    while (!candidates.empty()) {
        float d0;
        storage_idx_t v0;
        std::tie(d0, v0) = candidates.top();

        if (d0 > top_candidates.top().first) {
            break;
        }

        candidates.pop();

        size_t begin, end;
        hnsw.neighbor_range(v0, 0, &begin, &end);

        // a faster version: reference version in unit test test_hnsw.cpp
        // the following version processes 4 neighbors at a time
        size_t jmax = begin;
        for (size_t j = begin; j < end; j++) {
            // *** CSR Change: Conditional neighbor access ***
            int v1 = hnsw.storage_is_compact ? hnsw.compact_neighbors_data[j]
                                             : hnsw.neighbors[j];
            // *** CSR Change: Conditional break for original format ***
            if (!hnsw.storage_is_compact && v1 < 0)
                break;

            if (v1 >= 0) {
                prefetch_L2(vt->visited.data() + v1);
            }
            jmax += 1;
        }

        int counter = 0;
        size_t saved_j[4];

        auto add_to_heap = [&](const size_t idx, const float dis) {
            if (top_candidates.top().first > dis ||
                top_candidates.size() < ef) {
                candidates.emplace(dis, idx);
                top_candidates.emplace(dis, idx);

                if (top_candidates.size() > ef) {
                    top_candidates.pop();
                }
            }
        };

        for (size_t j = begin; j < jmax; j++) {
            // *** CSR Change: Conditional neighbor access ***
            int v1 = hnsw.storage_is_compact ? hnsw.compact_neighbors_data[j]
                                             : hnsw.neighbors[j];

            bool vget = vt->get(v1);
            vt->set(v1);
            if (!vget) {
                vt->set(v1);
                saved_j[counter] = v1;
                counter += 1;
            }

            if (counter == 4) {
                float dis[4];
                qdis.distances_batch_4(
                        saved_j[0],
                        saved_j[1],
                        saved_j[2],
                        saved_j[3],
                        dis[0],
                        dis[1],
                        dis[2],
                        dis[3]);

                for (size_t id4 = 0; id4 < 4; id4++) {
                    add_to_heap(saved_j[id4], dis[id4]);
                }

                ndis += 4;

                counter = 0;
            }
        }

        for (size_t icnt = 0; icnt < counter; icnt++) {
            float dis = qdis(saved_j[icnt]);
            add_to_heap(saved_j[icnt], dis);

            ndis += 1;
        }

        stats.nhops += 1;
    }

    ++stats.n1;
    if (candidates.size() == 0) {
        ++stats.n2;
    }
    stats.ndis += ndis;

    return top_candidates;
}

/// greedily update a nearest vector at a given level
HNSWStats greedy_update_nearest(
        const HNSW& hnsw,
        DistanceComputer& qdis,
        int level,
        storage_idx_t& nearest,
        float& d_nearest) {
    HNSWStats stats;

    for (;;) {
        storage_idx_t prev_nearest = nearest;

        size_t begin, end;
        hnsw.neighbor_range(nearest, level, &begin, &end);

        size_t ndis = 0;

        // a faster version: reference version in unit test test_hnsw.cpp
        // the following version processes 4 neighbors at a time
        auto update_with_candidate = [&](const storage_idx_t idx,
                                         const float dis) {
            if (dis < d_nearest) {
                nearest = idx;
                d_nearest = dis;
            }
        };

        int n_buffered = 0;
        storage_idx_t buffered_ids[4];

        for (size_t j = begin; j < end; j++) {
            // *** CSR Change: Conditional neighbor access ***
            HNSW::storage_idx_t v = hnsw.storage_is_compact
                    ? hnsw.compact_neighbors_data[j]
                    : hnsw.neighbors[j]; // 保持类型 HNSW::storage_idx_t
            // *** CSR Change: Conditional break for original format ***
            if (v < 0)
                break;

            ndis += 1;

            buffered_ids[n_buffered] = v;
            n_buffered += 1;

            if (n_buffered == 4) {
                float dis[4];
                qdis.distances_batch_4(
                        buffered_ids[0],
                        buffered_ids[1],
                        buffered_ids[2],
                        buffered_ids[3],
                        dis[0],
                        dis[1],
                        dis[2],
                        dis[3]);

                for (size_t id4 = 0; id4 < 4; id4++) {
                    update_with_candidate(buffered_ids[id4], dis[id4]);
                }

                n_buffered = 0;
            }
        }

        // process leftovers
        for (size_t icnt = 0; icnt < n_buffered; icnt++) {
            float dis = qdis(buffered_ids[icnt]);
            update_with_candidate(buffered_ids[icnt], dis);
        }

        // update stats
        stats.ndis += ndis;
        stats.nhops += 1;

        if (nearest == prev_nearest) {
            return stats;
        }
    }
}

namespace {
using MinimaxHeap = HNSW::MinimaxHeap;
using Node = HNSW::Node;
using C = HNSW::C;

// just used as a lower bound for the minmaxheap, but it is set for heap search
int extract_k_from_ResultHandler(ResultHandler<C>& res) {
    using RH = HeapBlockResultHandler<C>;
    if (auto hres = dynamic_cast<RH::SingleResultHandler*>(&res)) {
        return hres->k;
    }
    return 1;
}

} // namespace

HNSWStats HNSW::search(
        DistanceComputer& qdis,
        ResultHandler<C>& res,
        VisitedTable& vt,
        const SearchParameters* params) const {
    HNSWStats stats;
    if (entry_point == -1) {
        return stats;
    }
    int k = extract_k_from_ResultHandler(res);

    bool bounded_queue = this->search_bounded_queue;
    int efSearch = this->efSearch;
    if (params) {
        if (const SearchParametersHNSW* hnsw_params =
                    dynamic_cast<const SearchParametersHNSW*>(params)) {
            bounded_queue = hnsw_params->bounded_queue;
            efSearch = hnsw_params->efSearch;
        }
    }

    //  greedy search on upper levels
    storage_idx_t nearest = entry_point;
    float d_nearest = qdis(nearest);

    for (int level = max_level; level >= 1; level--) {
        HNSWStats local_stats =
                greedy_update_nearest(*this, qdis, level, nearest, d_nearest);
        stats.combine(local_stats);
    }

    int ef = std::max(efSearch, k);
    if (bounded_queue) { // this is the most common branch
        MinimaxHeap candidates(ef);

        candidates.push(nearest, d_nearest);

        search_from_candidates(
                *this, qdis, res, candidates, vt, stats, 0, 0, params);
    } else {
        std::priority_queue<Node> top_candidates =
                search_from_candidate_unbounded(
                        *this, Node(d_nearest, nearest), qdis, ef, &vt, stats);

        while (top_candidates.size() > k) {
            top_candidates.pop();
        }

        while (!top_candidates.empty()) {
            float d;
            storage_idx_t label;
            std::tie(d, label) = top_candidates.top();
            res.add_result(d, label);
            top_candidates.pop();
        }
    }

    vt.advance();

    return stats;
}

void HNSW::search_level_0(
        DistanceComputer& qdis,
        ResultHandler<C>& res,
        idx_t nprobe,
        const storage_idx_t* nearest_i,
        const float* nearest_d,
        int search_type,
        HNSWStats& search_stats,
        VisitedTable& vt,
        const SearchParameters* params) const {
    const HNSW& hnsw = *this;

    auto efSearch = hnsw.efSearch;
    if (params) {
        if (const SearchParametersHNSW* hnsw_params =
                    dynamic_cast<const SearchParametersHNSW*>(params)) {
            efSearch = hnsw_params->efSearch;
        }
    }

    int k = extract_k_from_ResultHandler(res);

    if (search_type == 1) {
        int nres = 0;

        for (int j = 0; j < nprobe; j++) {
            storage_idx_t cj = nearest_i[j];

            if (cj < 0)
                break;

            if (vt.get(cj))
                continue;

            int candidates_size = std::max(efSearch, k);
            MinimaxHeap candidates(candidates_size);

            candidates.push(cj, nearest_d[j]);

            nres = search_from_candidates(
                    hnsw,
                    qdis,
                    res,
                    candidates,
                    vt,
                    search_stats,
                    0,
                    nres,
                    params);
            nres = std::min(nres, candidates_size);
        }
    } else if (search_type == 2) {
        int candidates_size = std::max(efSearch, int(k));
        candidates_size = std::max(candidates_size, int(nprobe));

        MinimaxHeap candidates(candidates_size);
        for (int j = 0; j < nprobe; j++) {
            storage_idx_t cj = nearest_i[j];

            if (cj < 0)
                break;
            candidates.push(cj, nearest_d[j]);
        }

        search_from_candidates(
                hnsw, qdis, res, candidates, vt, search_stats, 0, 0, params);
    }
}

void HNSW::permute_entries(const idx_t* map) {
    // remap levels
    storage_idx_t ntotal = levels.size();
    std::vector<storage_idx_t> imap(ntotal); // inverse mapping
    // map: new index -> old index
    // imap: old index -> new index
    for (int i = 0; i < ntotal; i++) {
        assert(map[i] >= 0 && map[i] < ntotal);
        imap[map[i]] = i;
    }
    if (entry_point != -1) {
        entry_point = imap[entry_point];
    }
    std::vector<int> new_levels(ntotal);
    std::vector<size_t> new_offsets(ntotal + 1);
    std::vector<storage_idx_t> new_neighbors(neighbors.size());
    size_t no = 0;
    for (int i = 0; i < ntotal; i++) {
        storage_idx_t o = map[i]; // corresponding "old" index
        new_levels[i] = levels[o];
        for (size_t j = offsets[o]; j < offsets[o + 1]; j++) {
            storage_idx_t neigh = neighbors[j];
            new_neighbors[no++] = neigh >= 0 ? imap[neigh] : neigh;
        }
        new_offsets[i + 1] = no;
    }
    assert(new_offsets[ntotal] == offsets[ntotal]);
    // swap everyone
    std::swap(levels, new_levels);
    std::swap(offsets, new_offsets);
    neighbors = std::move(new_neighbors);
}

/**************************************************************
 * MinimaxHeap
 **************************************************************/

void HNSW::MinimaxHeap::push(storage_idx_t i, float v) {
    if (k == n) {
        if (v >= dis[0])
            return;
        if (ids[0] != -1) {
            --nvalid;
        }
        faiss::heap_pop<HC>(k--, dis.data(), ids.data());
    }
    faiss::heap_push<HC>(++k, dis.data(), ids.data(), v, i);
    ++nvalid;
}

float HNSW::MinimaxHeap::max() const {
    return dis[0];
}

int HNSW::MinimaxHeap::size() const {
    return nvalid;
}

void HNSW::MinimaxHeap::clear() {
    nvalid = k = 0;
}

#ifdef __AVX512F__

int HNSW::MinimaxHeap::pop_min(float* vmin_out) {
    assert(k > 0);
    static_assert(
            std::is_same<storage_idx_t, int32_t>::value,
            "This code expects storage_idx_t to be int32_t");

    int32_t min_idx = -1;
    float min_dis = std::numeric_limits<float>::infinity();

    __m512i min_indices = _mm512_set1_epi32(-1);
    __m512 min_distances =
            _mm512_set1_ps(std::numeric_limits<float>::infinity());
    __m512i current_indices = _mm512_setr_epi32(
            0, 1, 2, 3, 4, 5, 6, 7, 8, 9, 10, 11, 12, 13, 14, 15);
    __m512i offset = _mm512_set1_epi32(16);

    // The following loop tracks the rightmost index with the min distance.
    // -1 index values are ignored.
    const int k16 = (k / 16) * 16;
    for (size_t iii = 0; iii < k16; iii += 16) {
        __m512i indices =
                _mm512_loadu_si512((const __m512i*)(ids.data() + iii));
        __m512 distances = _mm512_loadu_ps(dis.data() + iii);

        // This mask filters out -1 values among indices.
        __mmask16 m1mask =
                _mm512_cmpgt_epi32_mask(_mm512_setzero_si512(), indices);

        __mmask16 dmask =
                _mm512_cmp_ps_mask(min_distances, distances, _CMP_LT_OS);
        __mmask16 finalmask = m1mask | dmask;

        const __m512i min_indices_new = _mm512_mask_blend_epi32(
                finalmask, current_indices, min_indices);
        const __m512 min_distances_new =
                _mm512_mask_blend_ps(finalmask, distances, min_distances);

        min_indices = min_indices_new;
        min_distances = min_distances_new;

        current_indices = _mm512_add_epi32(current_indices, offset);
    }

    // leftovers
    if (k16 != k) {
        const __mmask16 kmask = (1 << (k - k16)) - 1;

        __m512i indices = _mm512_mask_loadu_epi32(
                _mm512_set1_epi32(-1), kmask, ids.data() + k16);
        __m512 distances = _mm512_maskz_loadu_ps(kmask, dis.data() + k16);

        // This mask filters out -1 values among indices.
        __mmask16 m1mask =
                _mm512_cmpgt_epi32_mask(_mm512_setzero_si512(), indices);

        __mmask16 dmask =
                _mm512_cmp_ps_mask(min_distances, distances, _CMP_LT_OS);
        __mmask16 finalmask = m1mask | dmask;

        const __m512i min_indices_new = _mm512_mask_blend_epi32(
                finalmask, current_indices, min_indices);
        const __m512 min_distances_new =
                _mm512_mask_blend_ps(finalmask, distances, min_distances);

        min_indices = min_indices_new;
        min_distances = min_distances_new;
    }

    // grab min distance
    min_dis = _mm512_reduce_min_ps(min_distances);
    // blend
    __mmask16 mindmask =
            _mm512_cmpeq_ps_mask(min_distances, _mm512_set1_ps(min_dis));
    // pick the max one
    min_idx = _mm512_mask_reduce_max_epi32(mindmask, min_indices);

    if (min_idx == -1) {
        return -1;
    }

    if (vmin_out) {
        *vmin_out = min_dis;
    }
    int ret = ids[min_idx];
    ids[min_idx] = -1;
    --nvalid;
    return ret;
}

#elif __AVX2__

int HNSW::MinimaxHeap::pop_min(float* vmin_out) {
    assert(k > 0);
    static_assert(
            std::is_same<storage_idx_t, int32_t>::value,
            "This code expects storage_idx_t to be int32_t");

    int32_t min_idx = -1;
    float min_dis = std::numeric_limits<float>::infinity();

    size_t iii = 0;

    __m256i min_indices = _mm256_setr_epi32(-1, -1, -1, -1, -1, -1, -1, -1);
    __m256 min_distances =
            _mm256_set1_ps(std::numeric_limits<float>::infinity());
    __m256i current_indices = _mm256_setr_epi32(0, 1, 2, 3, 4, 5, 6, 7);
    __m256i offset = _mm256_set1_epi32(8);

    // The baseline version is available in non-AVX2 branch.

    // The following loop tracks the rightmost index with the min distance.
    // -1 index values are ignored.
    const int k8 = (k / 8) * 8;
    for (; iii < k8; iii += 8) {
        __m256i indices =
                _mm256_loadu_si256((const __m256i*)(ids.data() + iii));
        __m256 distances = _mm256_loadu_ps(dis.data() + iii);

        // This mask filters out -1 values among indices.
        __m256i m1mask = _mm256_cmpgt_epi32(_mm256_setzero_si256(), indices);

        __m256i dmask = _mm256_castps_si256(
                _mm256_cmp_ps(min_distances, distances, _CMP_LT_OS));
        __m256 finalmask = _mm256_castsi256_ps(_mm256_or_si256(m1mask, dmask));

        const __m256i min_indices_new = _mm256_castps_si256(_mm256_blendv_ps(
                _mm256_castsi256_ps(current_indices),
                _mm256_castsi256_ps(min_indices),
                finalmask));

        const __m256 min_distances_new =
                _mm256_blendv_ps(distances, min_distances, finalmask);

        min_indices = min_indices_new;
        min_distances = min_distances_new;

        current_indices = _mm256_add_epi32(current_indices, offset);
    }

    // Vectorizing is doable, but is not practical
    int32_t vidx8[8];
    float vdis8[8];
    _mm256_storeu_ps(vdis8, min_distances);
    _mm256_storeu_si256((__m256i*)vidx8, min_indices);

    for (size_t j = 0; j < 8; j++) {
        if (min_dis > vdis8[j] || (min_dis == vdis8[j] && min_idx < vidx8[j])) {
            min_idx = vidx8[j];
            min_dis = vdis8[j];
        }
    }

    // process last values. Vectorizing is doable, but is not practical
    for (; iii < k; iii++) {
        if (ids[iii] != -1 && dis[iii] <= min_dis) {
            min_dis = dis[iii];
            min_idx = iii;
        }
    }

    if (min_idx == -1) {
        return -1;
    }

    if (vmin_out) {
        *vmin_out = min_dis;
    }
    int ret = ids[min_idx];
    ids[min_idx] = -1;
    --nvalid;
    return ret;
}

#else

// baseline non-vectorized version
int HNSW::MinimaxHeap::pop_min(float* vmin_out) {
    assert(k > 0);
    // returns min. This is an O(n) operation
    int i = k - 1;
    while (i >= 0) {
        if (ids[i] != -1) {
            break;
        }
        i--;
    }
    if (i == -1) {
        return -1;
    }
    int imin = i;
    float vmin = dis[i];
    i--;
    while (i >= 0) {
        if (ids[i] != -1 && dis[i] < vmin) {
            vmin = dis[i];
            imin = i;
        }
        i--;
    }
    if (vmin_out) {
        *vmin_out = vmin;
    }
    int ret = ids[imin];
    ids[imin] = -1;
    --nvalid;

    return ret;
}
#endif

int HNSW::MinimaxHeap::count_below(float thresh) {
    int n_below = 0;
    for (int i = 0; i < k; i++) {
        if (dis[i] < thresh) {
            n_below++;
        }
    }

    return n_below;
}

} // namespace faiss<|MERGE_RESOLUTION|>--- conflicted
+++ resolved
@@ -444,6 +444,54 @@
         bool keep_max_size_level0 = false) {
     size_t begin, end;
     hnsw.neighbor_range(src, level, &begin, &end);
+    if (hnsw.neighbors[end - 1] == -1) {
+        // there is enough room, find a slot to add it
+        size_t i = end;
+        while (i > begin) {
+            if (hnsw.neighbors[i - 1] != -1)
+                break;
+            i--;
+        }
+        hnsw.neighbors[i] = dest;
+        return;
+    }
+
+    // otherwise we let them fight out which to keep
+
+    // copy to resultSet...
+    std::priority_queue<NodeDistCloser> resultSet;
+    resultSet.emplace(qdis.symmetric_dis(src, dest), dest);
+    for (size_t i = begin; i < end; i++) { // HERE WAS THE BUG
+        storage_idx_t neigh = hnsw.neighbors[i];
+        resultSet.emplace(qdis.symmetric_dis(src, neigh), neigh);
+    }
+
+    shrink_neighbor_list(qdis, resultSet, end - begin, keep_max_size_level0);
+
+    // ...and back
+    size_t i = begin;
+    while (resultSet.size()) {
+        hnsw.neighbors[i++] = resultSet.top().id;
+        resultSet.pop();
+    }
+    // they may have shrunk more than just by 1 element
+    while (i < end) {
+        hnsw.neighbors[i++] = -1;
+    }
+}
+
+/// add a link between two elements, possibly shrinking the list
+/// of links to make room for it.
+// this is a variant of add_link that prunes the list with 90% probability
+void add_link_pruned(
+        HNSW& hnsw,
+        DistanceComputer& qdis,
+        storage_idx_t src,
+        storage_idx_t dest,
+        int level,
+        bool keep_max_size_level0 = false) {
+    size_t begin, end;
+    hnsw.neighbor_range(src, level, &begin, &end);
     
     int strict_end = end;
     if (hnsw.neighbors[end - 1] == -1) {
@@ -632,29 +680,20 @@
 
     // but we can afford only this many neighbors
     int M = nb_neighbors(level);
-<<<<<<< HEAD
-    bool pruning_during_construction = true;
-
-    // Apply pruning during construction with 90% probability
-    int effective_M = M;
-    if (pruning_during_construction) {
-        // Use random number generator to decide whether to prune
-        float r = rng.rand_float();           // Assuming rng is accessible here
-        if (r < 0.9 && level ==0) {                        // 90% probability
-            effective_M = std::max(M / 8, 1); // Reduce to M/8 but at least 1
-        }
-    }
-=======
->>>>>>> 9b809ed8
 
     ::faiss::shrink_neighbor_list(
             ptdis, link_targets, ems[pt_id], keep_max_size_level0);
 
     std::vector<storage_idx_t> neighbors_to_add;
     neighbors_to_add.reserve(link_targets.size());
+    bool prune_in_add_link = true;
     while (!link_targets.empty()) {
         storage_idx_t other_id = link_targets.top().id;
-        add_link(*this, ptdis, pt_id, other_id, level, keep_max_size_level0);
+        if (level == 0 && M > ems[pt_id] && prune_in_add_link) {
+            add_link_pruned(*this, ptdis, pt_id, other_id, level, keep_max_size_level0);
+        } else {
+            add_link(*this, ptdis, pt_id, other_id, level, keep_max_size_level0);
+        }
         neighbors_to_add.push_back(other_id);
         link_targets.pop();
     }
@@ -662,7 +701,11 @@
     omp_unset_lock(&locks[pt_id]);
     for (storage_idx_t other_id : neighbors_to_add) {
         omp_set_lock(&locks[other_id]);
-        add_link(*this, ptdis, other_id, pt_id, level, keep_max_size_level0);
+        if (level == 0 && M > ems[pt_id] && prune_in_add_link) {
+            add_link_pruned(*this, ptdis, other_id, pt_id, level, keep_max_size_level0);
+        } else {
+            add_link(*this, ptdis, other_id, pt_id, level, keep_max_size_level0);
+        }
         omp_unset_lock(&locks[other_id]);
     }
     omp_set_lock(&locks[pt_id]);
