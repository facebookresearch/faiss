--- conflicted
+++ resolved
@@ -144,11 +144,7 @@
                         n_reciprocal++;
                         continue;
                     }
-<<<<<<< HEAD
-                    if (neighset.find(i3) != neighset.end()) {
-=======
                     if (neighset.count(i3)) {
->>>>>>> caa03393
                         neighset.erase(i3);
                         n_common++;
                     }
