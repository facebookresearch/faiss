/**
 * Copyright (c) Facebook, Inc. and its affiliates.
 *
 * This source code is licensed under the MIT license found in the
 * LICENSE file in the root directory of this source tree.
 */

// -*- c++ -*-

#pragma once

#include <queue>
#include <unordered_set>
#include <vector>

#include <omp.h>

#include <faiss/Index.h>
#include <faiss/impl/FaissAssert.h>
#include <faiss/impl/platform_macros.h>
#include <faiss/utils/Heap.h>
#include <faiss/utils/random.h>

namespace faiss {

/** Implementation of the Hierarchical Navigable Small World
 * datastructure.
 *
 * Efficient and robust approximate nearest neighbor search using
 * Hierarchical Navigable Small World graphs
 *
 *  Yu. A. Malkov, D. A. Yashunin, arXiv 2017
 *
 * This implmentation is heavily influenced by the NMSlib
 * implementation by Yury Malkov and Leonid Boystov
 * (https://github.com/searchivarius/nmslib)
 *
 * The HNSW object stores only the neighbor link structure, see
 * IndexHNSW.h for the full index object.
 */

struct VisitedTable;
struct DistanceComputer; // from AuxIndexStructures
struct HNSWStats;

struct HNSW {
    /// internal storage of vectors (32 bits: this is expensive)
    typedef int storage_idx_t;

    /// Faiss results are 64-bit
    typedef Index::idx_t idx_t;

    typedef std::pair<float, storage_idx_t> Node;

    /** Heap structure that allows fast
     */
    struct MinimaxHeap {
        int n;
        int k;
        int nvalid;

        std::vector<storage_idx_t> ids;
        std::vector<float> dis;
        typedef faiss::CMax<float, storage_idx_t> HC;

        explicit MinimaxHeap(int n) : n(n), k(0), nvalid(0), ids(n), dis(n) {}

        void push(storage_idx_t i, float v);

        float max() const;

        int size() const;

        void clear();

        int pop_min(float* vmin_out = nullptr);

        int count_below(float thresh);
    };

    /// to sort pairs of (id, distance) from nearest to fathest or the reverse
    struct NodeDistCloser {
        float d;
        int id;
        NodeDistCloser(float d, int id) : d(d), id(id) {}
        bool operator<(const NodeDistCloser& obj1) const {
            return d < obj1.d;
        }
    };

    struct NodeDistFarther {
        float d;
        int id;
        NodeDistFarther(float d, int id) : d(d), id(id) {}
        bool operator<(const NodeDistFarther& obj1) const {
            return d > obj1.d;
        }
    };

    /// assignment probability to each layer (sum=1)
    std::vector<double> assign_probas;

    /// number of neighbors stored per layer (cumulative), should not
    /// be changed after first add
    std::vector<int> cum_nneighbor_per_level;

    /// level of each vector (base level = 1), size = ntotal
    std::vector<int> levels;

    /// offsets[i] is the offset in the neighbors array where vector i is stored
    /// size ntotal + 1
    std::vector<size_t> offsets;

    /// neighbors[offsets[i]:offsets[i+1]] is the list of neighbors of vector i
    /// for all levels. this is where all storage goes.
    std::vector<storage_idx_t> neighbors;

    /// entry point in the search structure (one of the points with maximum
    /// level
    storage_idx_t entry_point;

    faiss::RandomGenerator rng;

    /// maximum level
    int max_level;

    /// expansion factor at construction time
    int efConstruction;

    /// expansion factor at search time
    int efSearch;

    /// during search: do we check whether the next best distance is good
    /// enough?
    bool check_relative_distance = true;

    /// number of entry points in levels > 0.
    int upper_beam;

    /// use bounded queue during exploration
    bool search_bounded_queue = true;

    // methods that initialize the tree sizes

    /// initialize the assign_probas and cum_nneighbor_per_level to
    /// have 2*M links on level 0 and M links on levels > 0
    void set_default_probas(int M, float levelMult);

    /// set nb of neighbors for this level (before adding anything)
    void set_nb_neighbors(int level_no, int n);

    // methods that access the tree sizes

    /// nb of neighbors for this level
    int nb_neighbors(int layer_no) const;

    /// cumumlative nb up to (and excluding) this level
    int cum_nb_neighbors(int layer_no) const;

    /// range of entries in the neighbors table of vertex no at layer_no
    void neighbor_range(idx_t no, int layer_no, size_t* begin, size_t* end)
            const;

    /// only mandatory parameter: nb of neighbors
    explicit HNSW(int M = 32);

    /// pick a random level for a new point
    int random_level();

    /// add n random levels to table (for debugging...)
    void fill_with_random_links(size_t n);

    void add_links_starting_from(
            DistanceComputer& ptdis,
            storage_idx_t pt_id,
            storage_idx_t nearest,
            float d_nearest,
            int level,
            omp_lock_t* locks,
            VisitedTable& vt);

    /** add point pt_id on all levels <= pt_level and build the link
     * structure for them. */
    void add_with_locks(
            DistanceComputer& ptdis,
            int pt_level,
            int pt_id,
            std::vector<omp_lock_t>& locks,
            VisitedTable& vt);

    int search_from_candidates(
            DistanceComputer& qdis,
            int k,
            idx_t* I,
            float* D,
            MinimaxHeap& candidates,
            VisitedTable& vt,
            HNSWStats& stats,
            int level,
            int nres_in = 0) const;

    std::priority_queue<Node> search_from_candidate_unbounded(
            const Node& node,
            DistanceComputer& qdis,
            int ef,
            VisitedTable* vt,
            HNSWStats& stats) const;

    /// search interface
    HNSWStats search(
            DistanceComputer& qdis,
            int k,
            idx_t* I,
            float* D,
            VisitedTable& vt) const;

    void reset();

    void clear_neighbor_tables(int level);
    void print_neighbor_stats(int level) const;

    int prepare_level_tab(size_t n, bool preset_levels = false);

    static void shrink_neighbor_list(
            DistanceComputer& qdis,
            std::priority_queue<NodeDistFarther>& input,
            std::vector<NodeDistFarther>& output,
            int max_size);
};

/**************************************************************
 * Auxiliary structures
 **************************************************************/

<<<<<<< HEAD
=======
/// set implementation optimized for fast access.
struct VisitedTable {
    std::vector<uint8_t> visited;
    int visno;

    explicit VisitedTable(int size) : visited(size), visno(1) {}

    /// set flog #no to true
    void set(int no) {
        visited[no] = visno;
    }

    /// get flag #no
    bool get(int no) const {
        return visited[no] == visno;
    }

    /// reset all flags to false
    void advance() {
        visno++;
        if (visno == 250) {
            // 250 rather than 255 because sometimes we use visno and visno+1
            memset(visited.data(), 0, sizeof(visited[0]) * visited.size());
            visno = 1;
        }
    }
};

>>>>>>> e86bf8ca
struct HNSWStats {
    size_t n1, n2, n3;
    size_t ndis;
    size_t nreorder;

    HNSWStats(
            size_t n1 = 0,
            size_t n2 = 0,
            size_t n3 = 0,
            size_t ndis = 0,
            size_t nreorder = 0)
            : n1(n1), n2(n2), n3(n3), ndis(ndis), nreorder(nreorder) {}

    void reset() {
        n1 = n2 = n3 = 0;
        ndis = 0;
        nreorder = 0;
    }

    void combine(const HNSWStats& other) {
        n1 += other.n1;
        n2 += other.n2;
        n3 += other.n3;
        ndis += other.ndis;
        nreorder += other.nreorder;
    }
};

// global var that collects them all
FAISS_API extern HNSWStats hnsw_stats;

} // namespace faiss<|MERGE_RESOLUTION|>--- conflicted
+++ resolved
@@ -232,37 +232,6 @@
  * Auxiliary structures
  **************************************************************/
 
-<<<<<<< HEAD
-=======
-/// set implementation optimized for fast access.
-struct VisitedTable {
-    std::vector<uint8_t> visited;
-    int visno;
-
-    explicit VisitedTable(int size) : visited(size), visno(1) {}
-
-    /// set flog #no to true
-    void set(int no) {
-        visited[no] = visno;
-    }
-
-    /// get flag #no
-    bool get(int no) const {
-        return visited[no] == visno;
-    }
-
-    /// reset all flags to false
-    void advance() {
-        visno++;
-        if (visno == 250) {
-            // 250 rather than 255 because sometimes we use visno and visno+1
-            memset(visited.data(), 0, sizeof(visited[0]) * visited.size());
-            visno = 1;
-        }
-    }
-};
-
->>>>>>> e86bf8ca
 struct HNSWStats {
     size_t n1, n2, n3;
     size_t ndis;
