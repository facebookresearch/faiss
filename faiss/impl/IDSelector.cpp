--- conflicted
+++ resolved
@@ -105,11 +105,7 @@
     if (!(bloom[im >> 3] & (1 << (im & 7)))) {
         return 0;
     }
-<<<<<<< HEAD
-    return set.find(i) != set.end();
-=======
     return set.count(i);
->>>>>>> caa03393
 }
 
 /***********************************************************************
