/*
 * Copyright (c) Meta Platforms, Inc. and affiliates.
 *
 * This source code is licensed under the MIT license found in the
 * LICENSE file in the root directory of this source tree.
 */

#include <faiss/index_io.h>

#include <faiss/impl/io.h>
#include <faiss/impl/io_macros.h>

#include <cstdio>
#include <cstdlib>

#include <faiss/invlists/InvertedListsIOHook.h>

#include <faiss/impl/FaissAssert.h>
#include <faiss/utils/hamming.h>

#include <faiss/Index2Layer.h>
#include <faiss/IndexAdditiveQuantizer.h>
#include <faiss/IndexAdditiveQuantizerFastScan.h>
#include <faiss/IndexFlat.h>
#include <faiss/IndexHNSW.h>
#include <faiss/IndexIVF.h>
#include <faiss/IndexIVFAdditiveQuantizer.h>
#include <faiss/IndexIVFAdditiveQuantizerFastScan.h>
#include <faiss/IndexIVFFlat.h>
#include <faiss/IndexIVFFlatPanorama.h>
#include <faiss/IndexIVFIndependentQuantizer.h>
#include <faiss/IndexIVFPQ.h>
#include <faiss/IndexIVFPQFastScan.h>
#include <faiss/IndexIVFPQR.h>
#include <faiss/IndexIVFRaBitQ.h>
#include <faiss/IndexIVFRaBitQFastScan.h>
#include <faiss/IndexIVFSpectralHash.h>
#include <faiss/IndexLSH.h>
#include <faiss/IndexLattice.h>
#include <faiss/IndexNNDescent.h>
#include <faiss/IndexNSG.h>
#include <faiss/IndexPQ.h>
#include <faiss/IndexPQFastScan.h>
#include <faiss/IndexPreTransform.h>
#include <faiss/IndexRaBitQ.h>
#include <faiss/IndexRaBitQFastScan.h>
#include <faiss/IndexRefine.h>
#include <faiss/IndexRowwiseMinMax.h>
#ifdef FAISS_ENABLE_SVS
#include <faiss/impl/svs_io.h>
#include <faiss/svs/IndexSVSFlat.h>
#include <faiss/svs/IndexSVSVamana.h>
#include <faiss/svs/IndexSVSVamanaLVQ.h>
#include <faiss/svs/IndexSVSVamanaLeanVec.h>
#endif
#include <faiss/IndexScalarQuantizer.h>
#include <faiss/MetaIndexes.h>
#include <faiss/VectorTransform.h>

#include <faiss/IndexBinaryFlat.h>
#include <faiss/IndexBinaryFromFloat.h>
#include <faiss/IndexBinaryHNSW.h>
#include <faiss/IndexBinaryHash.h>
#include <faiss/IndexBinaryIVF.h>

/*************************************************************
 * The I/O format is the content of the class. For objects that are
 * inherited, like Index, a 4-character-code (fourcc) indicates which
 * child class this is an instance of.
 *
 * In this case, the fields of the parent class are written first,
 * then the ones for the child classes. Note that this requires
 * classes to be serialized to have a constructor without parameters,
 * so that the fields can be filled in later. The default constructor
 * should set reasonable defaults for all fields.
 *
 * The fourccs are assigned arbitrarily. When the class changed (added
 * or deprecated fields), the fourcc can be replaced. New code should
 * be able to read the old fourcc and fill in new classes.
 *
 * TODO: in this file, the read functions that encouter errors may
 * leak memory.
 **************************************************************/

namespace faiss {

/*************************************************************
 * Write
 **************************************************************/
static void write_index_header(const Index* idx, IOWriter* f) {
    WRITE1(idx->d);
    WRITE1(idx->ntotal);
    idx_t dummy = 1 << 20;
    WRITE1(dummy);
    WRITE1(dummy);
    WRITE1(idx->is_trained);
    WRITE1(idx->metric_type);
    if (idx->metric_type > 1) {
        WRITE1(idx->metric_arg);
    }
}

void write_VectorTransform(const VectorTransform* vt, IOWriter* f) {
    if (const LinearTransform* lt = dynamic_cast<const LinearTransform*>(vt)) {
        if (dynamic_cast<const RandomRotationMatrix*>(lt)) {
            uint32_t h = fourcc("rrot");
            WRITE1(h);
        } else if (const PCAMatrix* pca = dynamic_cast<const PCAMatrix*>(lt)) {
            uint32_t h = fourcc("Pcam");
            WRITE1(h);
            WRITE1(pca->eigen_power);
            WRITE1(pca->epsilon);
            WRITE1(pca->random_rotation);
            WRITE1(pca->balanced_bins);
            WRITEVECTOR(pca->mean);
            WRITEVECTOR(pca->eigenvalues);
            WRITEVECTOR(pca->PCAMat);
        } else if (const ITQMatrix* itqm = dynamic_cast<const ITQMatrix*>(lt)) {
            uint32_t h = fourcc("Viqm");
            WRITE1(h);
            WRITE1(itqm->max_iter);
            WRITE1(itqm->seed);
        } else {
            // generic LinearTransform (includes OPQ)
            uint32_t h = fourcc("LTra");
            WRITE1(h);
        }
        WRITE1(lt->have_bias);
        WRITEVECTOR(lt->A);
        WRITEVECTOR(lt->b);
    } else if (
            const RemapDimensionsTransform* rdt =
                    dynamic_cast<const RemapDimensionsTransform*>(vt)) {
        uint32_t h = fourcc("RmDT");
        WRITE1(h);
        WRITEVECTOR(rdt->map);
    } else if (
            const NormalizationTransform* nt =
                    dynamic_cast<const NormalizationTransform*>(vt)) {
        uint32_t h = fourcc("VNrm");
        WRITE1(h);
        WRITE1(nt->norm);
    } else if (
            const CenteringTransform* ct =
                    dynamic_cast<const CenteringTransform*>(vt)) {
        uint32_t h = fourcc("VCnt");
        WRITE1(h);
        WRITEVECTOR(ct->mean);
    } else if (
            const ITQTransform* itqt = dynamic_cast<const ITQTransform*>(vt)) {
        uint32_t h = fourcc("Viqt");
        WRITE1(h);
        WRITEVECTOR(itqt->mean);
        WRITE1(itqt->do_pca);
        write_VectorTransform(&itqt->itq, f);
        write_VectorTransform(&itqt->pca_then_itq, f);
    } else {
        FAISS_THROW_MSG("cannot serialize this");
    }
    // common fields
    WRITE1(vt->d_in);
    WRITE1(vt->d_out);
    WRITE1(vt->is_trained);
}

void write_ProductQuantizer(const ProductQuantizer* pq, IOWriter* f) {
    WRITE1(pq->d);
    WRITE1(pq->M);
    WRITE1(pq->nbits);
    WRITEVECTOR(pq->centroids);
}

static void write_AdditiveQuantizer(const AdditiveQuantizer* aq, IOWriter* f) {
    WRITE1(aq->d);
    WRITE1(aq->M);
    WRITEVECTOR(aq->nbits);
    WRITE1(aq->is_trained);
    WRITEVECTOR(aq->codebooks);
    WRITE1(aq->search_type);
    WRITE1(aq->norm_min);
    WRITE1(aq->norm_max);
    if (aq->search_type == AdditiveQuantizer::ST_norm_cqint8 ||
        aq->search_type == AdditiveQuantizer::ST_norm_cqint4 ||
        aq->search_type == AdditiveQuantizer::ST_norm_lsq2x4 ||
        aq->search_type == AdditiveQuantizer::ST_norm_rq2x4) {
        WRITEXBVECTOR(aq->qnorm.codes);
    }

    if (aq->search_type == AdditiveQuantizer::ST_norm_lsq2x4 ||
        aq->search_type == AdditiveQuantizer::ST_norm_rq2x4) {
        WRITEVECTOR(aq->norm_tabs);
    }
}

static void write_ResidualQuantizer(const ResidualQuantizer* rq, IOWriter* f) {
    write_AdditiveQuantizer(rq, f);
    WRITE1(rq->train_type);
    WRITE1(rq->max_beam_size);
}

static void write_LocalSearchQuantizer(
        const LocalSearchQuantizer* lsq,
        IOWriter* f) {
    write_AdditiveQuantizer(lsq, f);
    WRITE1(lsq->K);
    WRITE1(lsq->train_iters);
    WRITE1(lsq->encode_ils_iters);
    WRITE1(lsq->train_ils_iters);
    WRITE1(lsq->icm_iters);
    WRITE1(lsq->p);
    WRITE1(lsq->lambd);
    WRITE1(lsq->chunk_size);
    WRITE1(lsq->random_seed);
    WRITE1(lsq->nperts);
    WRITE1(lsq->update_codebooks_with_double);
}

static void write_ProductAdditiveQuantizer(
        const ProductAdditiveQuantizer* paq,
        IOWriter* f) {
    write_AdditiveQuantizer(paq, f);
    WRITE1(paq->nsplits);
}

static void write_ProductResidualQuantizer(
        const ProductResidualQuantizer* prq,
        IOWriter* f) {
    write_ProductAdditiveQuantizer(prq, f);
    for (const auto aq : prq->quantizers) {
        auto rq = dynamic_cast<const ResidualQuantizer*>(aq);
        write_ResidualQuantizer(rq, f);
    }
}

static void write_ProductLocalSearchQuantizer(
        const ProductLocalSearchQuantizer* plsq,
        IOWriter* f) {
    write_ProductAdditiveQuantizer(plsq, f);
    for (const auto aq : plsq->quantizers) {
        auto lsq = dynamic_cast<const LocalSearchQuantizer*>(aq);
        write_LocalSearchQuantizer(lsq, f);
    }
}

static void write_ScalarQuantizer(const ScalarQuantizer* ivsc, IOWriter* f) {
    WRITE1(ivsc->qtype);
    WRITE1(ivsc->rangestat);
    WRITE1(ivsc->rangestat_arg);
    WRITE1(ivsc->d);
    WRITE1(ivsc->code_size);
    WRITEVECTOR(ivsc->trained);
}

void write_InvertedLists(const InvertedLists* ils, IOWriter* f) {
    if (ils == nullptr) {
        uint32_t h = fourcc("il00");
        WRITE1(h);
    } else if (
            const auto& ailp =
                    dynamic_cast<const ArrayInvertedListsPanorama*>(ils)) {
        uint32_t h = fourcc("ilpn");
        WRITE1(h);
        WRITE1(ailp->nlist);
        WRITE1(ailp->code_size);
        WRITE1(ailp->n_levels);
        uint32_t list_type = fourcc("full");
        WRITE1(list_type);
        std::vector<size_t> sizes;
        sizes.reserve(ailp->nlist);
        for (size_t i = 0; i < ailp->nlist; i++) {
            sizes.push_back(ailp->ids[i].size());
        }
        WRITEVECTOR(sizes);

        // Write codes, ids, and cum_sums
        for (size_t i = 0; i < ailp->nlist; i++) {
            size_t n = ailp->ids[i].size();
            if (n > 0) {
                WRITEANDCHECK(ailp->codes[i].data(), ailp->codes[i].size());
                WRITEANDCHECK(ailp->ids[i].data(), n);
                WRITEANDCHECK(
                        ailp->cum_sums[i].data(), ailp->cum_sums[i].size());
            }
        }
    } else if (
            const auto& ails = dynamic_cast<const ArrayInvertedLists*>(ils)) {
        uint32_t h = fourcc("ilar");
        WRITE1(h);
        WRITE1(ails->nlist);
        WRITE1(ails->code_size);
        // here we store either as a full or a sparse data buffer
        size_t n_non0 = 0;
        for (size_t i = 0; i < ails->nlist; i++) {
            if (ails->ids[i].size() > 0) {
                n_non0++;
            }
        }
        if (n_non0 > ails->nlist / 2) {
            uint32_t list_type = fourcc("full");
            WRITE1(list_type);
            std::vector<size_t> sizes;
            for (size_t i = 0; i < ails->nlist; i++) {
                sizes.push_back(ails->ids[i].size());
            }
            WRITEVECTOR(sizes);
        } else {
            int list_type = fourcc("sprs"); // sparse
            WRITE1(list_type);
            std::vector<size_t> sizes;
            for (size_t i = 0; i < ails->nlist; i++) {
                size_t n = ails->ids[i].size();
                if (n > 0) {
                    sizes.push_back(i);
                    sizes.push_back(n);
                }
            }
            WRITEVECTOR(sizes);
        }
        // make a single contiguous data buffer (useful for mmapping)
        for (size_t i = 0; i < ails->nlist; i++) {
            size_t n = ails->ids[i].size();
            if (n > 0) {
                WRITEANDCHECK(ails->codes[i].data(), n * ails->code_size);
                WRITEANDCHECK(ails->ids[i].data(), n);
            }
        }

    } else {
        InvertedListsIOHook::lookup_classname(typeid(*ils).name())
                ->write(ils, f);
    }
}

void write_ProductQuantizer(const ProductQuantizer* pq, const char* fname) {
    FileIOWriter writer(fname);
    write_ProductQuantizer(pq, &writer);
}

static void write_HNSW(const HNSW* hnsw, IOWriter* f) {
    WRITEVECTOR(hnsw->assign_probas);
    WRITEVECTOR(hnsw->cum_nneighbor_per_level);
    WRITEVECTOR(hnsw->levels);
    WRITEVECTOR(hnsw->offsets);
    WRITEVECTOR(hnsw->neighbors);

    WRITE1(hnsw->entry_point);
    WRITE1(hnsw->max_level);
    WRITE1(hnsw->efConstruction);
    WRITE1(hnsw->efSearch);

    // // deprecated field
    // WRITE1(hnsw->upper_beam);
    constexpr int tmp_upper_beam = 1;
    WRITE1(tmp_upper_beam);
}

static void write_NSG(const NSG* nsg, IOWriter* f) {
    WRITE1(nsg->ntotal);
    WRITE1(nsg->R);
    WRITE1(nsg->L);
    WRITE1(nsg->C);
    WRITE1(nsg->search_L);
    WRITE1(nsg->enterpoint);
    WRITE1(nsg->is_built);

    if (!nsg->is_built) {
        return;
    }

    constexpr int EMPTY_ID = -1;
    auto& graph = nsg->final_graph;
    int K = graph->K;
    int N = graph->N;
    FAISS_THROW_IF_NOT(N == nsg->ntotal);
    FAISS_THROW_IF_NOT(K == nsg->R);
    FAISS_THROW_IF_NOT(true == graph->own_fields);

    for (int i = 0; i < N; i++) {
        for (int j = 0; j < K; j++) {
            int id = graph->at(i, j);
            if (id != EMPTY_ID) {
                WRITE1(id);
            } else {
                break;
            }
        }
        WRITE1(EMPTY_ID);
    }
}

static void write_NNDescent(const NNDescent* nnd, IOWriter* f) {
    WRITE1(nnd->ntotal);
    WRITE1(nnd->d);
    WRITE1(nnd->K);
    WRITE1(nnd->S);
    WRITE1(nnd->R);
    WRITE1(nnd->L);
    WRITE1(nnd->iter);
    WRITE1(nnd->search_L);
    WRITE1(nnd->random_seed);
    WRITE1(nnd->has_built);

    WRITEVECTOR(nnd->final_graph);
}

static void write_RaBitQuantizer(const RaBitQuantizer* rabitq, IOWriter* f) {
    // don't care about rabitq->centroid
    WRITE1(rabitq->d);
    WRITE1(rabitq->code_size);
    WRITE1(rabitq->metric_type);
}

static void write_direct_map(const DirectMap* dm, IOWriter* f) {
    char maintain_direct_map =
            (char)dm->type; // for backwards compatibility with bool
    WRITE1(maintain_direct_map);
    WRITEVECTOR(dm->array);
    if (dm->type == DirectMap::Hashtable) {
        std::vector<std::pair<idx_t, idx_t>> v;
        const std::unordered_map<idx_t, idx_t>& map = dm->hashtable;
        v.resize(map.size());
        std::copy(map.begin(), map.end(), v.begin());
        WRITEVECTOR(v);
    }
}

static void write_ivf_header(const IndexIVF* ivf, IOWriter* f) {
    write_index_header(ivf, f);
    WRITE1(ivf->nlist);
    WRITE1(ivf->nprobe);
    // subclasses write by_residual (some of them support only one setting of
    // by_residual).
    write_index(ivf->quantizer, f);
    write_direct_map(&ivf->direct_map, f);
}

void write_index(const Index* idx, IOWriter* f, int io_flags) {
    if (idx == nullptr) {
        // eg. for a storage component of HNSW that is set to nullptr
        uint32_t h = fourcc("null");
        WRITE1(h);
    } else if (const IndexFlat* idxf = dynamic_cast<const IndexFlat*>(idx)) {
        uint32_t h =
                fourcc(idxf->metric_type == METRIC_INNER_PRODUCT ? "IxFI"
                               : idxf->metric_type == METRIC_L2  ? "IxF2"
                                                                 : "IxFl");
        WRITE1(h);
        write_index_header(idx, f);
        WRITEXBVECTOR(idxf->codes);
    } else if (const IndexLSH* idxl = dynamic_cast<const IndexLSH*>(idx)) {
        uint32_t h = fourcc("IxHe");
        WRITE1(h);
        write_index_header(idx, f);
        WRITE1(idxl->nbits);
        WRITE1(idxl->rotate_data);
        WRITE1(idxl->train_thresholds);
        WRITEVECTOR(idxl->thresholds);
        int code_size_i = idxl->code_size;
        WRITE1(code_size_i);
        write_VectorTransform(&idxl->rrot, f);
        WRITEVECTOR(idxl->codes);
    } else if (const IndexPQ* idxp = dynamic_cast<const IndexPQ*>(idx)) {
        uint32_t h = fourcc("IxPq");
        WRITE1(h);
        write_index_header(idx, f);
        write_ProductQuantizer(&idxp->pq, f);
        WRITEVECTOR(idxp->codes);
        // search params -- maybe not useful to store?
        WRITE1(idxp->search_type);
        WRITE1(idxp->encode_signs);
        WRITE1(idxp->polysemous_ht);
    } else if (
            const IndexResidualQuantizer* idxr =
                    dynamic_cast<const IndexResidualQuantizer*>(idx)) {
        uint32_t h = fourcc("IxRq");
        WRITE1(h);
        write_index_header(idx, f);
        write_ResidualQuantizer(&idxr->rq, f);
        WRITE1(idxr->code_size);
        WRITEVECTOR(idxr->codes);
    } else if (
            auto* idxr_2 =
                    dynamic_cast<const IndexLocalSearchQuantizer*>(idx)) {
        uint32_t h = fourcc("IxLS");
        WRITE1(h);
        write_index_header(idx, f);
        write_LocalSearchQuantizer(&idxr_2->lsq, f);
        WRITE1(idxr_2->code_size);
        WRITEVECTOR(idxr_2->codes);
    } else if (
            const IndexProductResidualQuantizer* idxpr =
                    dynamic_cast<const IndexProductResidualQuantizer*>(idx)) {
        uint32_t h = fourcc("IxPR");
        WRITE1(h);
        write_index_header(idx, f);
        write_ProductResidualQuantizer(&idxpr->prq, f);
        WRITE1(idxpr->code_size);
        WRITEVECTOR(idxpr->codes);
    } else if (
            const IndexProductLocalSearchQuantizer* idxpl =
                    dynamic_cast<const IndexProductLocalSearchQuantizer*>(
                            idx)) {
        uint32_t h = fourcc("IxPL");
        WRITE1(h);
        write_index_header(idx, f);
        write_ProductLocalSearchQuantizer(&idxpl->plsq, f);
        WRITE1(idxpl->code_size);
        WRITEVECTOR(idxpl->codes);
    } else if (
            auto* idxaqfs =
                    dynamic_cast<const IndexAdditiveQuantizerFastScan*>(idx)) {
        auto idxlsqfs =
                dynamic_cast<const IndexLocalSearchQuantizerFastScan*>(idx);
        auto idxrqfs = dynamic_cast<const IndexResidualQuantizerFastScan*>(idx);
        auto idxplsqfs =
                dynamic_cast<const IndexProductLocalSearchQuantizerFastScan*>(
                        idx);
        auto idxprqfs =
                dynamic_cast<const IndexProductResidualQuantizerFastScan*>(idx);
        FAISS_THROW_IF_NOT(idxlsqfs || idxrqfs || idxplsqfs || idxprqfs);

        if (idxlsqfs) {
            uint32_t h = fourcc("ILfs");
            WRITE1(h);
        } else if (idxrqfs) {
            uint32_t h = fourcc("IRfs");
            WRITE1(h);
        } else if (idxplsqfs) {
            uint32_t h = fourcc("IPLf");
            WRITE1(h);
        } else if (idxprqfs) {
            uint32_t h = fourcc("IPRf");
            WRITE1(h);
        }

        write_index_header(idxaqfs, f);

        if (idxlsqfs) {
            write_LocalSearchQuantizer(&idxlsqfs->lsq, f);
        } else if (idxrqfs) {
            write_ResidualQuantizer(&idxrqfs->rq, f);
        } else if (idxplsqfs) {
            write_ProductLocalSearchQuantizer(&idxplsqfs->plsq, f);
        } else if (idxprqfs) {
            write_ProductResidualQuantizer(&idxprqfs->prq, f);
        }
        WRITE1(idxaqfs->implem);
        WRITE1(idxaqfs->bbs);
        WRITE1(idxaqfs->qbs);

        WRITE1(idxaqfs->M);
        WRITE1(idxaqfs->nbits);
        WRITE1(idxaqfs->ksub);
        WRITE1(idxaqfs->code_size);
        WRITE1(idxaqfs->ntotal2);
        WRITE1(idxaqfs->M2);

        WRITE1(idxaqfs->rescale_norm);
        WRITE1(idxaqfs->norm_scale);
        WRITE1(idxaqfs->max_train_points);

        WRITEVECTOR(idxaqfs->codes);
    } else if (
            auto* ivaqfs =
                    dynamic_cast<const IndexIVFAdditiveQuantizerFastScan*>(
                            idx)) {
        auto ivlsqfs =
                dynamic_cast<const IndexIVFLocalSearchQuantizerFastScan*>(idx);
        auto ivrqfs =
                dynamic_cast<const IndexIVFResidualQuantizerFastScan*>(idx);
        auto ivplsqfs = dynamic_cast<
                const IndexIVFProductLocalSearchQuantizerFastScan*>(idx);
        auto ivprqfs =
                dynamic_cast<const IndexIVFProductResidualQuantizerFastScan*>(
                        idx);
        FAISS_THROW_IF_NOT(ivlsqfs || ivrqfs || ivplsqfs || ivprqfs);

        if (ivlsqfs) {
            uint32_t h = fourcc("IVLf");
            WRITE1(h);
        } else if (ivrqfs) {
            uint32_t h = fourcc("IVRf");
            WRITE1(h);
        } else if (ivplsqfs) {
            uint32_t h = fourcc("NPLf"); // N means IV ...
            WRITE1(h);
        } else {
            uint32_t h = fourcc("NPRf");
            WRITE1(h);
        }

        write_ivf_header(ivaqfs, f);

        if (ivlsqfs) {
            write_LocalSearchQuantizer(&ivlsqfs->lsq, f);
        } else if (ivrqfs) {
            write_ResidualQuantizer(&ivrqfs->rq, f);
        } else if (ivplsqfs) {
            write_ProductLocalSearchQuantizer(&ivplsqfs->plsq, f);
        } else {
            write_ProductResidualQuantizer(&ivprqfs->prq, f);
        }

        WRITE1(ivaqfs->by_residual);
        WRITE1(ivaqfs->implem);
        WRITE1(ivaqfs->bbs);
        WRITE1(ivaqfs->qbs);

        WRITE1(ivaqfs->M);
        WRITE1(ivaqfs->nbits);
        WRITE1(ivaqfs->ksub);
        WRITE1(ivaqfs->code_size);
        WRITE1(ivaqfs->qbs2);
        WRITE1(ivaqfs->M2);

        WRITE1(ivaqfs->rescale_norm);
        WRITE1(ivaqfs->norm_scale);
        WRITE1(ivaqfs->max_train_points);

        write_InvertedLists(ivaqfs->invlists, f);
    } else if (
            const ResidualCoarseQuantizer* idxr_2 =
                    dynamic_cast<const ResidualCoarseQuantizer*>(idx)) {
        uint32_t h = fourcc("ImRQ");
        WRITE1(h);
        write_index_header(idx, f);
        write_ResidualQuantizer(&idxr_2->rq, f);
        WRITE1(idxr_2->beam_factor);
    } else if (
            const Index2Layer* idxp_2 = dynamic_cast<const Index2Layer*>(idx)) {
        uint32_t h = fourcc("Ix2L");
        WRITE1(h);
        write_index_header(idx, f);
        write_index(idxp_2->q1.quantizer, f);
        WRITE1(idxp_2->q1.nlist);
        WRITE1(idxp_2->q1.quantizer_trains_alone);
        write_ProductQuantizer(&idxp_2->pq, f);
        WRITE1(idxp_2->code_size_1);
        WRITE1(idxp_2->code_size_2);
        WRITE1(idxp_2->code_size);
        WRITEVECTOR(idxp_2->codes);
    } else if (
            const IndexScalarQuantizer* idxs =
                    dynamic_cast<const IndexScalarQuantizer*>(idx)) {
        uint32_t h = fourcc("IxSQ");
        WRITE1(h);
        write_index_header(idx, f);
        write_ScalarQuantizer(&idxs->sq, f);
        WRITEVECTOR(idxs->codes);
    } else if (
            const IndexLattice* idxl_2 =
                    dynamic_cast<const IndexLattice*>(idx)) {
        uint32_t h = fourcc("IxLa");
        WRITE1(h);
        WRITE1(idxl_2->d);
        WRITE1(idxl_2->nsq);
        WRITE1(idxl_2->scale_nbit);
        WRITE1(idxl_2->zn_sphere_codec.r2);
        write_index_header(idx, f);
        WRITEVECTOR(idxl_2->trained);
    } else if (
            const IndexIVFFlatDedup* ivfl =
                    dynamic_cast<const IndexIVFFlatDedup*>(idx)) {
        uint32_t h = fourcc("IwFd");
        WRITE1(h);
        write_ivf_header(ivfl, f);
        {
            std::vector<idx_t> tab(2 * ivfl->instances.size());
            long i = 0;
            for (auto it = ivfl->instances.begin(); it != ivfl->instances.end();
                 ++it) {
                tab[i++] = it->first;
                tab[i++] = it->second;
            }
            WRITEVECTOR(tab);
        }
        write_InvertedLists(ivfl->invlists, f);
    } else if (
            const IndexIVFFlatPanorama* ivfp =
                    dynamic_cast<const IndexIVFFlatPanorama*>(idx)) {
        uint32_t h = fourcc("IwPn");
        WRITE1(h);
        write_ivf_header(ivfp, f);
        WRITE1(ivfp->n_levels);
        write_InvertedLists(ivfp->invlists, f);
    } else if (
            const IndexIVFFlat* ivfl_2 =
                    dynamic_cast<const IndexIVFFlat*>(idx)) {
        uint32_t h = fourcc("IwFl");
        WRITE1(h);
        write_ivf_header(ivfl_2, f);
        write_InvertedLists(ivfl_2->invlists, f);
    } else if (
            const IndexIVFScalarQuantizer* ivsc =
                    dynamic_cast<const IndexIVFScalarQuantizer*>(idx)) {
        uint32_t h = fourcc("IwSq");
        WRITE1(h);
        write_ivf_header(ivsc, f);
        write_ScalarQuantizer(&ivsc->sq, f);
        WRITE1(ivsc->code_size);
        WRITE1(ivsc->by_residual);
        write_InvertedLists(ivsc->invlists, f);
    } else if (auto iva = dynamic_cast<const IndexIVFAdditiveQuantizer*>(idx)) {
        bool is_LSQ = dynamic_cast<const IndexIVFLocalSearchQuantizer*>(iva);
        bool is_RQ = dynamic_cast<const IndexIVFResidualQuantizer*>(iva);
        bool is_PLSQ =
                dynamic_cast<const IndexIVFProductLocalSearchQuantizer*>(iva);
        uint32_t h;
        if (is_LSQ) {
            h = fourcc("IwLS");
        } else if (is_RQ) {
            h = fourcc("IwRQ");
        } else if (is_PLSQ) {
            h = fourcc("IwPL");
        } else {
            h = fourcc("IwPR");
        }

        WRITE1(h);
        write_ivf_header(iva, f);
        WRITE1(iva->code_size);
        if (is_LSQ) {
            write_LocalSearchQuantizer((LocalSearchQuantizer*)iva->aq, f);
        } else if (is_RQ) {
            write_ResidualQuantizer((ResidualQuantizer*)iva->aq, f);
        } else if (is_PLSQ) {
            write_ProductLocalSearchQuantizer(
                    (ProductLocalSearchQuantizer*)iva->aq, f);
        } else {
            write_ProductResidualQuantizer(
                    (ProductResidualQuantizer*)iva->aq, f);
        }
        WRITE1(iva->by_residual);
        WRITE1(iva->use_precomputed_table);
        write_InvertedLists(iva->invlists, f);
    } else if (
            const IndexIVFSpectralHash* ivsp =
                    dynamic_cast<const IndexIVFSpectralHash*>(idx)) {
        uint32_t h = fourcc("IwSh");
        WRITE1(h);
        write_ivf_header(ivsp, f);
        write_VectorTransform(ivsp->vt, f);
        WRITE1(ivsp->nbit);
        WRITE1(ivsp->period);
        WRITE1(ivsp->threshold_type);
        WRITEVECTOR(ivsp->trained);
        write_InvertedLists(ivsp->invlists, f);
    } else if (const IndexIVFPQ* ivpq = dynamic_cast<const IndexIVFPQ*>(idx)) {
        const IndexIVFPQR* ivfpqr = dynamic_cast<const IndexIVFPQR*>(idx);

        uint32_t h = fourcc(ivfpqr ? "IwQR" : "IwPQ");
        WRITE1(h);
        write_ivf_header(ivpq, f);
        WRITE1(ivpq->by_residual);
        WRITE1(ivpq->code_size);
        write_ProductQuantizer(&ivpq->pq, f);
        write_InvertedLists(ivpq->invlists, f);
        if (ivfpqr) {
            write_ProductQuantizer(&ivfpqr->refine_pq, f);
            WRITEVECTOR(ivfpqr->refine_codes);
            WRITE1(ivfpqr->k_factor);
        }
    } else if (
            auto* indep =
                    dynamic_cast<const IndexIVFIndependentQuantizer*>(idx)) {
        uint32_t h = fourcc("IwIQ");
        WRITE1(h);
        write_index_header(indep, f);
        write_index(indep->quantizer, f);
        bool has_vt = indep->vt != nullptr;
        WRITE1(has_vt);
        if (has_vt) {
            write_VectorTransform(indep->vt, f);
        }
        write_index(indep->index_ivf, f);
        if (auto index_ivfpq = dynamic_cast<IndexIVFPQ*>(indep->index_ivf)) {
            WRITE1(index_ivfpq->use_precomputed_table);
        }
    } else if (
            const IndexPreTransform* ixpt =
                    dynamic_cast<const IndexPreTransform*>(idx)) {
        uint32_t h = fourcc("IxPT");
        WRITE1(h);
        write_index_header(ixpt, f);
        int nt = ixpt->chain.size();
        WRITE1(nt);
        for (int i = 0; i < nt; i++) {
            write_VectorTransform(ixpt->chain[i], f);
        }
        write_index(ixpt->index, f);
    } else if (
            const MultiIndexQuantizer* imiq =
                    dynamic_cast<const MultiIndexQuantizer*>(idx)) {
        uint32_t h = fourcc("Imiq");
        WRITE1(h);
        write_index_header(imiq, f);
        write_ProductQuantizer(&imiq->pq, f);
    } else if (
            const IndexRefine* idxrf = dynamic_cast<const IndexRefine*>(idx)) {
        uint32_t h = fourcc("IxRF");
        WRITE1(h);
        write_index_header(idxrf, f);
        write_index(idxrf->base_index, f);
        write_index(idxrf->refine_index, f);
        WRITE1(idxrf->k_factor);
    } else if (
            const IndexIDMap* idxmap = dynamic_cast<const IndexIDMap*>(idx)) {
        uint32_t h = dynamic_cast<const IndexIDMap2*>(idx) ? fourcc("IxM2")
                                                           : fourcc("IxMp");
        // no need to store additional info for IndexIDMap2
        WRITE1(h);
        write_index_header(idxmap, f);
        write_index(idxmap->index, f);
        WRITEVECTOR(idxmap->id_map);
    } else if (const IndexHNSW* idxhnsw = dynamic_cast<const IndexHNSW*>(idx)) {
        uint32_t h = dynamic_cast<const IndexHNSWFlat*>(idx) ? fourcc("IHNf")
                : dynamic_cast<const IndexHNSWPQ*>(idx)      ? fourcc("IHNp")
                : dynamic_cast<const IndexHNSWSQ*>(idx)      ? fourcc("IHNs")
                : dynamic_cast<const IndexHNSW2Level*>(idx)  ? fourcc("IHN2")
                : dynamic_cast<const IndexHNSWCagra*>(idx)   ? fourcc("IHc2")
                                                             : 0;
        FAISS_THROW_IF_NOT(h != 0);
        WRITE1(h);
        write_index_header(idxhnsw, f);
        if (h == fourcc("IHc2")) {
            WRITE1(idxhnsw->keep_max_size_level0);
            auto idx_hnsw_cagra = dynamic_cast<const IndexHNSWCagra*>(idxhnsw);
            WRITE1(idx_hnsw_cagra->base_level_only);
            WRITE1(idx_hnsw_cagra->num_base_level_search_entrypoints);
            WRITE1(idx_hnsw_cagra->numeric_type_);
        }
        write_HNSW(&idxhnsw->hnsw, f);
        if (io_flags & IO_FLAG_SKIP_STORAGE) {
            uint32_t n4 = fourcc("null");
            WRITE1(n4);
        } else {
            write_index(idxhnsw->storage, f);
        }
    } else if (const IndexNSG* idxnsg = dynamic_cast<const IndexNSG*>(idx)) {
        uint32_t h = dynamic_cast<const IndexNSGFlat*>(idx) ? fourcc("INSf")
                : dynamic_cast<const IndexNSGPQ*>(idx)      ? fourcc("INSp")
                : dynamic_cast<const IndexNSGSQ*>(idx)      ? fourcc("INSs")
                                                            : 0;
        FAISS_THROW_IF_NOT(h != 0);
        WRITE1(h);
        write_index_header(idxnsg, f);
        WRITE1(idxnsg->GK);
        WRITE1(idxnsg->build_type);
        WRITE1(idxnsg->nndescent_S);
        WRITE1(idxnsg->nndescent_R);
        WRITE1(idxnsg->nndescent_L);
        WRITE1(idxnsg->nndescent_iter);
        write_NSG(&idxnsg->nsg, f);
        write_index(idxnsg->storage, f);
    } else if (
            const IndexNNDescent* idxnnd =
                    dynamic_cast<const IndexNNDescent*>(idx)) {
        auto idxnndflat = dynamic_cast<const IndexNNDescentFlat*>(idx);
        FAISS_THROW_IF_NOT(idxnndflat != nullptr);
        uint32_t h = fourcc("INNf");
        FAISS_THROW_IF_NOT(h != 0);
        WRITE1(h);
        write_index_header(idxnnd, f);
        write_NNDescent(&idxnnd->nndescent, f);
        write_index(idxnnd->storage, f);
    } else if (
            const IndexPQFastScan* idxpqfs =
                    dynamic_cast<const IndexPQFastScan*>(idx)) {
        uint32_t h = fourcc("IPfs");
        WRITE1(h);
        write_index_header(idxpqfs, f);
        write_ProductQuantizer(&idxpqfs->pq, f);
        WRITE1(idxpqfs->implem);
        WRITE1(idxpqfs->bbs);
        WRITE1(idxpqfs->qbs);
        WRITE1(idxpqfs->ntotal2);
        WRITE1(idxpqfs->M2);
        WRITEVECTOR(idxpqfs->codes);
    } else if (
            const IndexIVFPQFastScan* ivpq_2 =
                    dynamic_cast<const IndexIVFPQFastScan*>(idx)) {
        uint32_t h = fourcc("IwPf");
        WRITE1(h);
        write_ivf_header(ivpq_2, f);
        WRITE1(ivpq_2->by_residual);
        WRITE1(ivpq_2->code_size);
        WRITE1(ivpq_2->bbs);
        WRITE1(ivpq_2->M2);
        WRITE1(ivpq_2->implem);
        WRITE1(ivpq_2->qbs2);
        write_ProductQuantizer(&ivpq_2->pq, f);
        write_InvertedLists(ivpq_2->invlists, f);
    } else if (
            const IndexRowwiseMinMax* imm =
                    dynamic_cast<const IndexRowwiseMinMax*>(idx)) {
        // IndexRowwiseMinmaxFloat
        uint32_t h = fourcc("IRMf");
        WRITE1(h);
        write_index_header(imm, f);
        write_index(imm->index, f);
    } else if (
            const IndexRowwiseMinMaxFP16* imm_2 =
                    dynamic_cast<const IndexRowwiseMinMaxFP16*>(idx)) {
        // IndexRowwiseMinmaxHalf
        uint32_t h = fourcc("IRMh");
        WRITE1(h);
        write_index_header(imm_2, f);
        write_index(imm_2->index, f);
    } else if (
            const IndexRaBitQFastScan* idxqfs =
                    dynamic_cast<const IndexRaBitQFastScan*>(idx)) {
        uint32_t h = fourcc("Irfs");
        WRITE1(h);
        write_index_header(idx, f);
        write_RaBitQuantizer(&idxqfs->rabitq, f);
        WRITEVECTOR(idxqfs->center);
        WRITE1(idxqfs->qb);
        WRITEVECTOR(idxqfs->factors_storage);
        WRITE1(idxqfs->bbs);
        WRITE1(idxqfs->ntotal2);
        WRITE1(idxqfs->M2);
        WRITE1(idxqfs->code_size);
        WRITEVECTOR(idxqfs->codes);
    } else if (
            const IndexRaBitQ* idxq = dynamic_cast<const IndexRaBitQ*>(idx)) {
        uint32_t h = fourcc("Ixrq");
        WRITE1(h);
        write_index_header(idx, f);
        write_RaBitQuantizer(&idxq->rabitq, f);
        WRITEVECTOR(idxq->codes);
        WRITEVECTOR(idxq->center);
        WRITE1(idxq->qb);
    } else if (
            const IndexIVFRaBitQ* ivrq =
                    dynamic_cast<const IndexIVFRaBitQ*>(idx)) {
        uint32_t h = fourcc("Iwrq");
        WRITE1(h);
        write_ivf_header(ivrq, f);
        write_RaBitQuantizer(&ivrq->rabitq, f);
        WRITE1(ivrq->code_size);
        WRITE1(ivrq->by_residual);
        WRITE1(ivrq->qb);
        write_InvertedLists(ivrq->invlists, f);
<<<<<<< HEAD
    }
#ifdef FAISS_ENABLE_SVS
    else if (
            const IndexSVSVamana* svs =
                    dynamic_cast<const IndexSVSVamana*>(idx)) {
        // SVS provides its own I/O routines, but it will write its output into
        // three separate files.
        // To match the behavior in faiss, we provide some logic in svs_io.h.
        // In this namespace we provide a WriterStreambuf class that takes the
        // contents of the SVS directories and streams them into the provided
        // IOWriter f.
        // This allows us to avoid in-memory copies, at the cost of temporarily
        // utilizing additional disk space.

        uint32_t h;
        auto* lvq = dynamic_cast<const IndexSVSVamanaLVQ*>(svs);
        auto* lean = dynamic_cast<const IndexSVSVamanaLeanVec*>(svs);
        if (lvq != nullptr) {
            h = fourcc("ILVQ"); // LVQ
        } else if (lean != nullptr) {
            h = fourcc("ISVL"); // LeanVec
        } else {
            h = fourcc("ISVD"); // uncompressed
        }

        WRITE1(h);
        write_index_header(svs, f);
        WRITE1(svs->graph_max_degree);
        WRITE1(svs->alpha);
        WRITE1(svs->search_window_size);
        WRITE1(svs->search_buffer_capacity);
        WRITE1(svs->construction_window_size);
        WRITE1(svs->max_candidate_pool_size);
        WRITE1(svs->prune_to);
        WRITE1(svs->use_full_search_history);
        WRITE1(svs->storage_kind);

        if (lean != nullptr) {
            WRITE1(lean->leanvec_d);
        }

        bool initialized = (svs->impl != nullptr);
        WRITE1(initialized);
        if (initialized) {
            // Wrap SVS I/O and stream to IOWriter
            faiss::BufferedIOWriter bwr(f);
            faiss::svs_io::WriterStreambuf wbuf(&bwr);
            std::ostream os(&wbuf);
            svs->serialize_impl(os);
            os.flush();
        }

        if (lean != nullptr) {
            // Store training data info
            bool trained = (lean->training_data != nullptr);
            WRITE1(trained);
            if (trained) {
                // Wrap SVS I/O and stream to IOWriter
                faiss::BufferedIOWriter bwr(f);
                faiss::svs_io::WriterStreambuf wbuf(&bwr);
                std::ostream os(&wbuf);
                lean->serialize_training_data(os);
                os.flush();
            }
        }
    } else if (
            const IndexSVSFlat* svs = dynamic_cast<const IndexSVSFlat*>(idx)) {
        uint32_t h = fourcc("ISVF");
        WRITE1(h);
        write_index_header(idx, f);

        bool initialized = (svs->impl != nullptr);
        WRITE1(initialized);
        if (initialized) {
            // Wrap SVS I/O and stream to IOWriter
            faiss::BufferedIOWriter bwr(f);
            faiss::svs_io::WriterStreambuf wbuf(&bwr);
            std::ostream os(&wbuf);
            svs->serialize_impl(os);
            os.flush();
        }
    }
#endif // FAISS_ENABLE_SVS
    else {
=======
    } else if (
            const IndexIVFRaBitQFastScan* ivrqfs =
                    dynamic_cast<const IndexIVFRaBitQFastScan*>(idx)) {
        uint32_t h = fourcc("Iwrf");
        WRITE1(h);
        write_ivf_header(ivrqfs, f);
        write_RaBitQuantizer(&ivrqfs->rabitq, f);
        WRITE1(ivrqfs->by_residual);
        WRITE1(ivrqfs->code_size);
        WRITE1(ivrqfs->bbs);
        WRITE1(ivrqfs->qbs2);
        WRITE1(ivrqfs->M2);
        WRITE1(ivrqfs->implem);
        WRITE1(ivrqfs->qb);
        WRITE1(ivrqfs->centered);
        WRITEVECTOR(ivrqfs->factors_storage);
        write_InvertedLists(ivrqfs->invlists, f);
    } else {
>>>>>>> 5d9f8d48
        FAISS_THROW_MSG("don't know how to serialize this type of index");
    }
}

void write_index(const Index* idx, FILE* f, int io_flags) {
    FileIOWriter writer(f);
    write_index(idx, &writer, io_flags);
}

void write_index(const Index* idx, const char* fname, int io_flags) {
    FileIOWriter writer(fname);
    write_index(idx, &writer, io_flags);
}

void write_VectorTransform(const VectorTransform* vt, const char* fname) {
    FileIOWriter writer(fname);
    write_VectorTransform(vt, &writer);
}

/*************************************************************
 * Write binary indexes
 **************************************************************/

static void write_index_binary_header(const IndexBinary* idx, IOWriter* f) {
    WRITE1(idx->d);
    WRITE1(idx->code_size);
    WRITE1(idx->ntotal);
    WRITE1(idx->is_trained);
    WRITE1(idx->metric_type);
}

static void write_binary_ivf_header(const IndexBinaryIVF* ivf, IOWriter* f) {
    write_index_binary_header(ivf, f);
    WRITE1(ivf->nlist);
    WRITE1(ivf->nprobe);
    write_index_binary(ivf->quantizer, f);
    write_direct_map(&ivf->direct_map, f);
}

static void write_binary_hash_invlists(
        const IndexBinaryHash::InvertedListMap& invlists,
        int b,
        IOWriter* f) {
    size_t sz = invlists.size();
    WRITE1(sz);
    size_t maxil = 0;
    for (auto it = invlists.begin(); it != invlists.end(); ++it) {
        if (it->second.ids.size() > maxil) {
            maxil = it->second.ids.size();
        }
    }
    int il_nbit = 0;
    while (maxil >= ((uint64_t)1 << il_nbit)) {
        il_nbit++;
    }
    WRITE1(il_nbit);

    // first write sizes then data, may be useful if we want to
    // memmap it at some point

    // buffer for bitstrings
    std::vector<uint8_t> buf(((b + il_nbit) * sz + 7) / 8);
    BitstringWriter wr(buf.data(), buf.size());
    for (auto it = invlists.begin(); it != invlists.end(); ++it) {
        wr.write(it->first, b);
        wr.write(it->second.ids.size(), il_nbit);
    }
    WRITEVECTOR(buf);

    for (auto it = invlists.begin(); it != invlists.end(); ++it) {
        WRITEVECTOR(it->second.ids);
        WRITEVECTOR(it->second.vecs);
    }
}

static void write_binary_multi_hash_map(
        const IndexBinaryMultiHash::Map& map,
        int b,
        size_t ntotal,
        IOWriter* f) {
    int id_bits = 0;
    while ((ntotal > ((idx_t)1 << id_bits))) {
        id_bits++;
    }
    WRITE1(id_bits);
    size_t sz = map.size();
    WRITE1(sz);
    size_t nbit = (b + id_bits) * sz + ntotal * id_bits;
    std::vector<uint8_t> buf((nbit + 7) / 8);
    BitstringWriter wr(buf.data(), buf.size());
    for (auto it = map.begin(); it != map.end(); ++it) {
        wr.write(it->first, b);
        wr.write(it->second.size(), id_bits);
        for (auto id : it->second) {
            wr.write(id, id_bits);
        }
    }
    WRITEVECTOR(buf);
}

void write_index_binary(const IndexBinary* idx, IOWriter* f) {
    if (const IndexBinaryFlat* idxf =
                dynamic_cast<const IndexBinaryFlat*>(idx)) {
        uint32_t h = fourcc("IBxF");
        WRITE1(h);
        write_index_binary_header(idx, f);
        WRITEVECTOR(idxf->xb);
    } else if (
            const IndexBinaryIVF* ivf =
                    dynamic_cast<const IndexBinaryIVF*>(idx)) {
        uint32_t h = fourcc("IBwF");
        WRITE1(h);
        write_binary_ivf_header(ivf, f);
        write_InvertedLists(ivf->invlists, f);
    } else if (
            const IndexBinaryFromFloat* idxff =
                    dynamic_cast<const IndexBinaryFromFloat*>(idx)) {
        uint32_t h = fourcc("IBFf");
        WRITE1(h);
        write_index_binary_header(idxff, f);
        write_index(idxff->index, f);
    } else if (
            const IndexBinaryHNSW* idxhnsw =
                    dynamic_cast<const IndexBinaryHNSW*>(idx)) {
        // Determine which type of binary HNSW index this is
        uint32_t h = dynamic_cast<const IndexBinaryHNSWCagra*>(idx)
                ? fourcc("IBHc")
                : fourcc("IBHf");
        WRITE1(h);
        write_index_binary_header(idxhnsw, f);

        if (h == fourcc("IBHc")) {
            auto idxcagra = dynamic_cast<const IndexBinaryHNSWCagra*>(idxhnsw);
            WRITE1(idxcagra->keep_max_size_level0);
            WRITE1(idxcagra->base_level_only);
            WRITE1(idxcagra->num_base_level_search_entrypoints);
        }

        write_HNSW(&idxhnsw->hnsw, f);
        write_index_binary(idxhnsw->storage, f);
    } else if (
            const IndexBinaryIDMap* idxmap =
                    dynamic_cast<const IndexBinaryIDMap*>(idx)) {
        uint32_t h = dynamic_cast<const IndexBinaryIDMap2*>(idx)
                ? fourcc("IBM2")
                : fourcc("IBMp");
        // no need to store additional info for IndexIDMap2
        WRITE1(h);
        write_index_binary_header(idxmap, f);
        write_index_binary(idxmap->index, f);
        WRITEVECTOR(idxmap->id_map);
    } else if (
            const IndexBinaryHash* idxh =
                    dynamic_cast<const IndexBinaryHash*>(idx)) {
        uint32_t h = fourcc("IBHh");
        WRITE1(h);
        write_index_binary_header(idxh, f);
        WRITE1(idxh->b);
        WRITE1(idxh->nflip);
        write_binary_hash_invlists(idxh->invlists, idxh->b, f);
    } else if (
            const IndexBinaryMultiHash* idxmh =
                    dynamic_cast<const IndexBinaryMultiHash*>(idx)) {
        uint32_t h = fourcc("IBHm");
        WRITE1(h);
        write_index_binary_header(idxmh, f);
        write_index_binary(idxmh->storage, f);
        WRITE1(idxmh->b);
        WRITE1(idxmh->nhash);
        WRITE1(idxmh->nflip);
        for (int i = 0; i < idxmh->nhash; i++) {
            write_binary_multi_hash_map(
                    idxmh->maps[i], idxmh->b, idxmh->ntotal, f);
        }
    } else {
        FAISS_THROW_MSG("don't know how to serialize this type of index");
    }
}

void write_index_binary(const IndexBinary* idx, FILE* f) {
    FileIOWriter writer(f);
    write_index_binary(idx, &writer);
}

void write_index_binary(const IndexBinary* idx, const char* fname) {
    FileIOWriter writer(fname);
    write_index_binary(idx, &writer);
}

} // namespace faiss<|MERGE_RESOLUTION|>--- conflicted
+++ resolved
@@ -941,7 +941,6 @@
         WRITE1(ivrq->by_residual);
         WRITE1(ivrq->qb);
         write_InvertedLists(ivrq->invlists, f);
-<<<<<<< HEAD
     }
 #ifdef FAISS_ENABLE_SVS
     else if (
@@ -1025,9 +1024,7 @@
         }
     }
 #endif // FAISS_ENABLE_SVS
-    else {
-=======
-    } else if (
+    else if (
             const IndexIVFRaBitQFastScan* ivrqfs =
                     dynamic_cast<const IndexIVFRaBitQFastScan*>(idx)) {
         uint32_t h = fourcc("Iwrf");
@@ -1045,7 +1042,6 @@
         WRITEVECTOR(ivrqfs->factors_storage);
         write_InvertedLists(ivrqfs->invlists, f);
     } else {
->>>>>>> 5d9f8d48
         FAISS_THROW_MSG("don't know how to serialize this type of index");
     }
 }
