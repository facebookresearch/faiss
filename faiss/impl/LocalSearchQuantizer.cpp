--- conflicted
+++ resolved
@@ -546,14 +546,6 @@
 
         const float* xi = x + i * chunk_size * d;
         int32_t* codesi = codes + i * chunk_size * M;
-<<<<<<< HEAD
-=======
-        icm_encode_partial(i, xi, codesi, ni, binaries.data(), ils_iters, gen);
-
-        InterruptCallback::check();
-    }
->>>>>>> b4eb51da
-
         icm_encoder->verbose = (verbose && i == 0);
         icm_encoder->encode(codesi, xi, gen, ni, ils_iters);
     }
