/**
 * Copyright (c) Facebook, Inc. and its affiliates.
 *
 * This source code is licensed under the MIT license found in the
 * LICENSE file in the root directory of this source tree.
 */

// -*- c++ -*-

#include <faiss/impl/FaissAssert.h>
#include <faiss/impl/LocalSearchQuantizer.h>

#include <cstddef>
#include <cstdio>
#include <cstring>
#include <memory>
#include <random>

#include <algorithm>

#include <faiss/utils/distances.h>
#include <faiss/utils/hamming.h> // BitstringWriter
#include <faiss/utils/utils.h>

extern "C" {
// LU decomoposition of a general matrix
void sgetrf_(
        FINTEGER* m,
        FINTEGER* n,
        float* a,
        FINTEGER* lda,
        FINTEGER* ipiv,
        FINTEGER* info);

// generate inverse of a matrix given its LU decomposition
void sgetri_(
        FINTEGER* n,
        float* a,
        FINTEGER* lda,
        FINTEGER* ipiv,
        float* work,
        FINTEGER* lwork,
        FINTEGER* info);

// general matrix multiplication
int sgemm_(
        const char* transa,
        const char* transb,
        FINTEGER* m,
        FINTEGER* n,
        FINTEGER* k,
        const float* alpha,
        const float* a,
        FINTEGER* lda,
        const float* b,
        FINTEGER* ldb,
        float* beta,
        float* c,
        FINTEGER* ldc);

// LU decomoposition of a general matrix
void dgetrf_(
        FINTEGER* m,
        FINTEGER* n,
        double* a,
        FINTEGER* lda,
        FINTEGER* ipiv,
        FINTEGER* info);

// generate inverse of a matrix given its LU decomposition
void dgetri_(
        FINTEGER* n,
        double* a,
        FINTEGER* lda,
        FINTEGER* ipiv,
        double* work,
        FINTEGER* lwork,
        FINTEGER* info);

// general matrix multiplication
int dgemm_(
        const char* transa,
        const char* transb,
        FINTEGER* m,
        FINTEGER* n,
        FINTEGER* k,
        const double* alpha,
        const double* a,
        FINTEGER* lda,
        const double* b,
        FINTEGER* ldb,
        double* beta,
        double* c,
        FINTEGER* ldc);
}

namespace {

// c and a and b can overlap
void fvec_add(size_t d, const float* a, const float* b, float* c) {
    for (size_t i = 0; i < d; i++) {
        c[i] = a[i] + b[i];
    }
}

void fmat_inverse(float* a, int n) {
    int info;
    int lwork = n * n;
    std::vector<int> ipiv(n);
    std::vector<float> workspace(lwork);

    sgetrf_(&n, &n, a, &n, ipiv.data(), &info);
    FAISS_THROW_IF_NOT(info == 0);
    sgetri_(&n, a, &n, ipiv.data(), workspace.data(), &lwork, &info);
    FAISS_THROW_IF_NOT(info == 0);
}

// c and a and b can overlap
void dfvec_add(size_t d, const double* a, const float* b, double* c) {
    for (size_t i = 0; i < d; i++) {
        c[i] = a[i] + b[i];
    }
}

void dmat_inverse(double* a, int n) {
    int info;
    int lwork = n * n;
    std::vector<int> ipiv(n);
    std::vector<double> workspace(lwork);

    dgetrf_(&n, &n, a, &n, ipiv.data(), &info);
    FAISS_THROW_IF_NOT(info == 0);
    dgetri_(&n, a, &n, ipiv.data(), workspace.data(), &lwork, &info);
    FAISS_THROW_IF_NOT(info == 0);
}

void random_int32(
        std::vector<int32_t>& x,
        int32_t min,
        int32_t max,
        std::mt19937& gen) {
    std::uniform_int_distribution<int32_t> distrib(min, max);
    for (size_t i = 0; i < x.size(); i++) {
        x[i] = distrib(gen);
    }
}

} // anonymous namespace

namespace faiss {

lsq::LSQTimer lsq_timer;
using lsq::LSQTimerScope;

LocalSearchQuantizer::LocalSearchQuantizer(size_t d, size_t M, size_t nbits) {
    FAISS_THROW_IF_NOT((M * nbits) % 8 == 0);

    this->d = d;
    this->M = M;
    this->nbits = std::vector<size_t>(M, nbits);

    // set derived values
    set_derived_values();

    is_trained = false;
    verbose = false;

    K = (1 << nbits);

    train_iters = 25;
    train_ils_iters = 8;
    icm_iters = 4;

    encode_ils_iters = 16;

    p = 0.5f;
    lambd = 1e-2f;

    chunk_size = 10000;
    nperts = 4;

    random_seed = 0x12345;
    std::srand(random_seed);

    icm_encoder_factory = nullptr;
}

LocalSearchQuantizer::~LocalSearchQuantizer() {
    delete icm_encoder_factory;
}

void LocalSearchQuantizer::train(size_t n, const float* x) {
    FAISS_THROW_IF_NOT(K == (1 << nbits[0]));
    FAISS_THROW_IF_NOT(nperts <= M);

    lsq_timer.reset();
    LSQTimerScope scope(&lsq_timer, "train");
    if (verbose) {
        printf("Training LSQ, with %zd subcodes on %zd %zdD vectors\n",
               M,
               n,
               d);
    }

    // allocate memory for codebooks, size [M, K, d]
    codebooks.resize(M * K * d);

    // randomly intialize codes
    std::mt19937 gen(random_seed);
    std::vector<int32_t> codes(n * M); // [n, M]
    random_int32(codes, 0, K - 1, gen);

    // compute standard derivations of each dimension
    std::vector<float> stddev(d, 0);

#pragma omp parallel for
    for (int64_t i = 0; i < d; i++) {
        float mean = 0;
        for (size_t j = 0; j < n; j++) {
            mean += x[j * d + i];
        }
        mean = mean / n;

        float sum = 0;
        for (size_t j = 0; j < n; j++) {
            float xi = x[j * d + i] - mean;
            sum += xi * xi;
        }
        stddev[i] = sqrtf(sum / n);
    }

    if (verbose) {
        float obj = evaluate(codes.data(), x, n);
        printf("Before training: obj = %lf\n", obj);
    }

    for (size_t i = 0; i < train_iters; i++) {
        // 1. update codebooks given x and codes
        // 2. add perturbation to codebooks (SR-D)
        // 3. refine codes given x and codebooks using icm

        // update codebooks
        update_codebooks(x, codes.data(), n);

        if (verbose) {
            float obj = evaluate(codes.data(), x, n);
            printf("iter %zd:\n", i);
            printf("\tafter updating codebooks: obj = %lf\n", obj);
        }

        // SR-D: perturb codebooks
        float T = pow((1.0f - (i + 1.0f) / train_iters), p);
        perturb_codebooks(T, stddev, gen);

        if (verbose) {
            float obj = evaluate(codes.data(), x, n);
            printf("\tafter perturbing codebooks: obj = %lf\n", obj);
        }

        // refine codes
        icm_encode(codes.data(), x, n, train_ils_iters, gen);

        if (verbose) {
            float obj = evaluate(codes.data(), x, n);
            printf("\tafter updating codes: obj = %lf\n", obj);
        }
    }

    if (verbose) {
        float obj = evaluate(codes.data(), x, n);
        scope.finish();
        printf("After training: obj = %lf\n", obj);

        printf("Time statistic:\n");
        for (const auto& it : lsq_timer.t) {
            printf("\t%s time: %lf s\n", it.first.data(), it.second / 1000);
        }
    }

    is_trained = true;
}

void LocalSearchQuantizer::perturb_codebooks(
        float T,
        const std::vector<float>& stddev,
        std::mt19937& gen) {
    LSQTimerScope scope(&lsq_timer, "perturb_codebooks");

    std::vector<std::normal_distribution<float>> distribs;
    for (size_t i = 0; i < d; i++) {
        distribs.emplace_back(0.0f, stddev[i]);
    }

    for (size_t m = 0; m < M; m++) {
        for (size_t k = 0; k < K; k++) {
            for (size_t i = 0; i < d; i++) {
                codebooks[m * K * d + k * d + i] += T * distribs[i](gen) / M;
            }
        }
    }
}

void LocalSearchQuantizer::compute_codes(
        const float* x,
        uint8_t* codes_out,
        size_t n) const {
    FAISS_THROW_IF_NOT_MSG(is_trained, "LSQ is not trained yet.");

    lsq_timer.reset();
    LSQTimerScope scope(&lsq_timer, "encode");
    if (verbose) {
        printf("Encoding %zd vectors...\n", n);
    }

    std::vector<int32_t> codes(n * M);
    std::mt19937 gen(random_seed);
    random_int32(codes, 0, K - 1, gen);

    icm_encode(codes.data(), x, n, encode_ils_iters, gen);
    pack_codes(n, codes.data(), codes_out);

    if (verbose) {
        scope.finish();
        printf("Time statistic:\n");
        for (const auto& it : lsq_timer.t) {
            printf("\t%s time: %lf s\n", it.first.data(), it.second / 1000);
        }
    }
}

/** update codebooks given x and codes
 *
 * Let B denote the sparse matrix of codes, size [n, M * K].
 * Let C denote the codebooks, size [M * K, d].
 * Let X denote the training vectors, size [n, d]
 *
 * objective function:
 *     L = (X - BC)^2
 *
 * To minimize L, we have:
 *     C = (B'B)^(-1)B'X
 * where ' denote transposed
 *
 * Add a regularization term to make B'B inversible:
 *     C = (B'B + lambd * I)^(-1)B'X
 */
void LocalSearchQuantizer::update_codebooks(
        const float* x,
        const int32_t* codes,
        size_t n) {
    LSQTimerScope scope(&lsq_timer, "update_codebooks");

    if (!update_codebooks_with_double) {
        // allocate memory
        // bb = B'B, bx = BX
        std::vector<float> bb(M * K * M * K, 0.0f); // [M * K, M * K]
        std::vector<float> bx(M * K * d, 0.0f);     // [M * K, d]

        // compute B'B
        for (size_t i = 0; i < n; i++) {
            for (size_t m = 0; m < M; m++) {
                int32_t code1 = codes[i * M + m];
                int32_t idx1 = m * K + code1;
                bb[idx1 * M * K + idx1] += 1;

                for (size_t m2 = m + 1; m2 < M; m2++) {
                    int32_t code2 = codes[i * M + m2];
                    int32_t idx2 = m2 * K + code2;
                    bb[idx1 * M * K + idx2] += 1;
                    bb[idx2 * M * K + idx1] += 1;
                }
            }
        }

        // add a regularization term to B'B
        for (int64_t i = 0; i < M * K; i++) {
            bb[i * (M * K) + i] += lambd;
        }

        // compute (B'B)^(-1)
        fmat_inverse(bb.data(), M * K); // [M*K, M*K]

        // compute BX
        for (size_t i = 0; i < n; i++) {
            for (size_t m = 0; m < M; m++) {
                int32_t code = codes[i * M + m];
                float* data = bx.data() + (m * K + code) * d;
                fvec_add(d, data, x + i * d, data);
            }
        }

        // compute C = (B'B)^(-1) @ BX
        //
        // NOTE: LAPACK use column major order
        // out = alpha * op(A) * op(B) + beta * C
        FINTEGER nrows_A = d;
        FINTEGER ncols_A = M * K;

        FINTEGER nrows_B = M * K;
        FINTEGER ncols_B = M * K;

        float alpha = 1.0f;
        float beta = 0.0f;
        sgemm_("Not Transposed",
               "Not Transposed",
               &nrows_A, // nrows of op(A)
               &ncols_B, // ncols of op(B)
               &ncols_A, // ncols of op(A)
               &alpha,
               bx.data(),
               &nrows_A, // nrows of A
               bb.data(),
               &nrows_B, // nrows of B
               &beta,
               codebooks.data(),
               &nrows_A); // nrows of output

    } else {
        // allocate memory
        // bb = B'B, bx = BX
        std::vector<double> bb(M * K * M * K, 0.0f); // [M * K, M * K]
        std::vector<double> bx(M * K * d, 0.0f);     // [M * K, d]

        // compute B'B
        for (size_t i = 0; i < n; i++) {
            for (size_t m = 0; m < M; m++) {
                int32_t code1 = codes[i * M + m];
                int32_t idx1 = m * K + code1;
                bb[idx1 * M * K + idx1] += 1;

                for (size_t m2 = m + 1; m2 < M; m2++) {
                    int32_t code2 = codes[i * M + m2];
                    int32_t idx2 = m2 * K + code2;
                    bb[idx1 * M * K + idx2] += 1;
                    bb[idx2 * M * K + idx1] += 1;
                }
            }
        }

        // add a regularization term to B'B
        for (int64_t i = 0; i < M * K; i++) {
            bb[i * (M * K) + i] += lambd;
        }

<<<<<<< HEAD
    float alpha = 1.0f;
    float beta = 0.0f;
    sgemm_("Not Transposed",
           "Not Transposed",
           &nrows_A, // nrows of op(A)
           &ncols_B, // ncols of op(B)
           &ncols_A, // ncols of op(A)
           &alpha,
           bx.data(),
           &nrows_A, // nrows of A
           bb.data(),
           &nrows_B, // nrows of B
           &beta,
           codebooks.data(),
           &nrows_A); // nrows of output
=======
        // compute (B'B)^(-1)
        dmat_inverse(bb.data(), M * K); // [M*K, M*K]

        // compute BX
        for (size_t i = 0; i < n; i++) {
            for (size_t m = 0; m < M; m++) {
                int32_t code = codes[i * M + m];
                double* data = bx.data() + (m * K + code) * d;
                dfvec_add(d, data, x + i * d, data);
            }
        }

        // compute C = (B'B)^(-1) @ BX
        //
        // NOTE: LAPACK use column major order
        // out = alpha * op(A) * op(B) + beta * C
        FINTEGER nrows_A = d;
        FINTEGER ncols_A = M * K;

        FINTEGER nrows_B = M * K;
        FINTEGER ncols_B = M * K;

        std::vector<double> d_codebooks(M * K * d);

        double alpha = 1.0f;
        double beta = 0.0f;
        dgemm_("Not Transposed",
               "Not Transposed",
               &nrows_A, // nrows of op(A)
               &ncols_B, // ncols of op(B)
               &ncols_A, // ncols of op(A)
               &alpha,
               bx.data(),
               &nrows_A, // nrows of A
               bb.data(),
               &nrows_B, // nrows of B
               &beta,
               d_codebooks.data(),
               &nrows_A); // nrows of output

        for (size_t i = 0; i < M * K * d; i++) {
            codebooks[i] = (float)d_codebooks[i];
        }
    }

    lsq_timer.end("update_codebooks");
>>>>>>> 48ae5534
}

/** encode using iterative conditional mode
 *
 * iterative conditional mode:
 *     For every subcode ci (i = 1, ..., M) of a vector, we fix the other
 *     subcodes cj (j != i) and then find the optimal value of ci such
 *     that minimizing the objective function.

 * objective function:
 *     L = (X - \sum cj)^2, j = 1, ..., M
 *     L = X^2 - 2X * \sum cj + (\sum cj)^2
 *
 * X^2 is negligable since it is the same for all possible value
 * k of the m-th subcode.
 *
 * 2X * \sum cj is the unary term
 * (\sum cj)^2 is the binary term
 * These two terms can be precomputed and store in a look up table.
 */
void LocalSearchQuantizer::icm_encode(
        int32_t* codes,
        const float* x,
        size_t n,
        size_t ils_iters,
        std::mt19937& gen) const {
    LSQTimerScope scope(&lsq_timer, "icm_encode");

    auto factory = icm_encoder_factory;
    std::unique_ptr<lsq::IcmEncoder> icm_encoder;
    if (factory == nullptr) {
        icm_encoder.reset(lsq::IcmEncoderFactory().get(this));
    } else {
        icm_encoder.reset(factory->get(this));
    }

    // precompute binary terms for all chunks
    icm_encoder->set_binary_term();

    const size_t n_chunks = (n + chunk_size - 1) / chunk_size;
    for (size_t i = 0; i < n_chunks; i++) {
        size_t ni = std::min(chunk_size, n - i * chunk_size);

        if (verbose) {
            printf("\r\ticm encoding %zd/%zd ...", i * chunk_size + ni, n);
            fflush(stdout);
            if (i == n_chunks - 1 || i == 0) {
                printf("\n");
            }
        }

        const float* xi = x + i * chunk_size * d;
        int32_t* codesi = codes + i * chunk_size * M;

        icm_encoder->verbose = (verbose && i == 0);
        icm_encoder->encode(codesi, xi, gen, ni, ils_iters);
    }
}

void LocalSearchQuantizer::icm_encode_impl(
        int32_t* codes,
        const float* x,
        const float* binaries,
        std::mt19937& gen,
        size_t n,
        size_t ils_iters,
        bool verbose) const {
    std::vector<float> unaries(n * M * K); // [M, n, K]
    compute_unary_terms(x, unaries.data(), n);

    std::vector<int32_t> best_codes;
    best_codes.assign(codes, codes + n * M);

    std::vector<float> best_objs(n, 0.0f);
    evaluate(codes, x, n, best_objs.data());

    FAISS_THROW_IF_NOT(nperts <= M);
    for (size_t iter1 = 0; iter1 < ils_iters; iter1++) {
        // add perturbation to codes
        perturb_codes(codes, n, gen);

        icm_encode_step(codes, unaries.data(), binaries, n, icm_iters);

        std::vector<float> icm_objs(n, 0.0f);
        evaluate(codes, x, n, icm_objs.data());
        size_t n_betters = 0;
        float mean_obj = 0.0f;

        // select the best code for every vector xi
#pragma omp parallel for reduction(+ : n_betters, mean_obj)
        for (int64_t i = 0; i < n; i++) {
            if (icm_objs[i] < best_objs[i]) {
                best_objs[i] = icm_objs[i];
                memcpy(best_codes.data() + i * M,
                       codes + i * M,
                       sizeof(int32_t) * M);
                n_betters += 1;
            }
            mean_obj += best_objs[i];
        }
        mean_obj /= n;

        memcpy(codes, best_codes.data(), sizeof(int32_t) * n * M);

        if (verbose) {
            printf("\tils_iter %zd: obj = %lf, n_betters/n = %zd/%zd\n",
                   iter1,
                   mean_obj,
                   n_betters,
                   n);
        }
    } // loop ils_iters
}

void LocalSearchQuantizer::icm_encode_step(
        int32_t* codes,
        const float* unaries,
        const float* binaries,
        size_t n,
        size_t n_iters) const {
    FAISS_THROW_IF_NOT(M != 0 && K != 0);
    FAISS_THROW_IF_NOT(binaries != nullptr);

    for (size_t iter = 0; iter < n_iters; iter++) {
        // condition on the m-th subcode
        for (size_t m = 0; m < M; m++) {
            std::vector<float> objs(n * K);
#pragma omp parallel for
            for (int64_t i = 0; i < n; i++) {
                auto u = unaries + m * n * K + i * K;
                memcpy(objs.data() + i * K, u, sizeof(float) * K);
            }

            // compute objective function by adding unary
            // and binary terms together
            for (size_t other_m = 0; other_m < M; other_m++) {
                if (other_m == m) {
                    continue;
                }

#pragma omp parallel for
                for (int64_t i = 0; i < n; i++) {
                    for (int32_t code = 0; code < K; code++) {
                        int32_t code2 = codes[i * M + other_m];
                        size_t binary_idx = m * M * K * K + other_m * K * K +
                                code * K + code2;
                        // binaries[m, other_m, code, code2]
                        objs[i * K + code] += binaries[binary_idx];
                    }
                }
            }

            // find the optimal value of the m-th subcode
#pragma omp parallel for
            for (int64_t i = 0; i < n; i++) {
                float best_obj = HUGE_VALF;
                int32_t best_code = 0;
                for (size_t code = 0; code < K; code++) {
                    float obj = objs[i * K + code];
                    if (obj < best_obj) {
                        best_obj = obj;
                        best_code = code;
                    }
                }
                codes[i * M + m] = best_code;
            }

        } // loop M
    }
}

void LocalSearchQuantizer::perturb_codes(
        int32_t* codes,
        size_t n,
        std::mt19937& gen) const {
    LSQTimerScope scope(&lsq_timer, "perturb_codes");

    std::uniform_int_distribution<size_t> m_distrib(0, M - 1);
    std::uniform_int_distribution<int32_t> k_distrib(0, K - 1);

    for (size_t i = 0; i < n; i++) {
        for (size_t j = 0; j < nperts; j++) {
            size_t m = m_distrib(gen);
            codes[i * M + m] = k_distrib(gen);
        }
    }
}

void LocalSearchQuantizer::compute_binary_terms(float* binaries) const {
    LSQTimerScope scope(&lsq_timer, "compute_binary_terms");

#pragma omp parallel for
    for (int64_t m12 = 0; m12 < M * M; m12++) {
        size_t m1 = m12 / M;
        size_t m2 = m12 % M;

        for (size_t code1 = 0; code1 < K; code1++) {
            for (size_t code2 = 0; code2 < K; code2++) {
                const float* c1 = codebooks.data() + m1 * K * d + code1 * d;
                const float* c2 = codebooks.data() + m2 * K * d + code2 * d;
                float ip = fvec_inner_product(c1, c2, d);
                // binaries[m1, m2, code1, code2] = ip * 2
                binaries[m1 * M * K * K + m2 * K * K + code1 * K + code2] =
                        ip * 2;
            }
        }
    }
}

void LocalSearchQuantizer::compute_unary_terms(
        const float* x,
        float* unaries, // [M, n, K]
        size_t n) const {
    LSQTimerScope scope(&lsq_timer, "compute_unary_terms");

    // compute x * codebook^T for each codebook
    //
    // NOTE: LAPACK use column major order
    // out = alpha * op(A) * op(B) + beta * C

    for (size_t m = 0; m < M; m++) {
        FINTEGER nrows_A = K;
        FINTEGER ncols_A = d;

        FINTEGER nrows_B = d;
        FINTEGER ncols_B = n;

        float alpha = -2.0f;
        float beta = 0.0f;
        sgemm_("Transposed",
               "Not Transposed",
               &nrows_A, // nrows of op(A)
               &ncols_B, // ncols of op(B)
               &ncols_A, // ncols of op(A)
               &alpha,
               codebooks.data() + m * K * d,
               &ncols_A, // nrows of A
               x,
               &nrows_B, // nrows of B
               &beta,
               unaries + m * n * K,
               &nrows_A); // nrows of output
    }

    std::vector<float> norms(M * K);
    fvec_norms_L2sqr(norms.data(), codebooks.data(), d, M * K);

#pragma omp parallel for
    for (int64_t i = 0; i < n; i++) {
        for (size_t m = 0; m < M; m++) {
            float* u = unaries + m * n * K + i * K;
            fvec_add(K, u, norms.data() + m * K, u);
        }
    }
}

float LocalSearchQuantizer::evaluate(
        const int32_t* codes,
        const float* x,
        size_t n,
        float* objs) const {
    LSQTimerScope scope(&lsq_timer, "evaluate");

    // decode
    std::vector<float> decoded_x(n * d, 0.0f);
    float obj = 0.0f;

#pragma omp parallel for reduction(+ : obj)
    for (int64_t i = 0; i < n; i++) {
        const auto code = codes + i * M;
        const auto decoded_i = decoded_x.data() + i * d;
        for (size_t m = 0; m < M; m++) {
            // c = codebooks[m, code[m]]
            const auto c = codebooks.data() + m * K * d + code[m] * d;
            fvec_add(d, decoded_i, c, decoded_i);
        }

        float err = faiss::fvec_L2sqr(x + i * d, decoded_i, d);
        obj += err;

        if (objs) {
            objs[i] = err;
        }
    }

    obj = obj / n;
    return obj;
}

namespace lsq {

IcmEncoder::IcmEncoder(const LocalSearchQuantizer* lsq)
        : lsq(lsq), verbose(false) {}

void IcmEncoder::set_binary_term() {
    auto M = lsq->M;
    auto K = lsq->K;
    binaries.resize(M * M * K * K);
    lsq->compute_binary_terms(binaries.data());
}

void IcmEncoder::encode(
        int32_t* codes,
        const float* x,
        std::mt19937& gen,
        size_t n,
        size_t ils_iters) const {
    lsq->icm_encode_impl(codes, x, binaries.data(), gen, n, ils_iters, verbose);
}

double LSQTimer::get(const std::string& name) {
    if (t.count(name) == 0) {
        return 0.0;
    } else {
        return t[name];
    }
}

void LSQTimer::add(const std::string& name, double delta) {
    if (t.count(name) == 0) {
        t[name] = delta;
    } else {
        t[name] += delta;
    }
}

void LSQTimer::reset() {
    t.clear();
}

LSQTimerScope::LSQTimerScope(LSQTimer* timer, std::string name)
        : timer(timer), name(name), finished(false) {
    t0 = getmillisecs();
}

void LSQTimerScope::finish() {
    if (!finished) {
        auto delta = getmillisecs() - t0;
        timer->add(name, delta);
        finished = true;
    }
}

LSQTimerScope::~LSQTimerScope() {
    finish();
}

} // namespace lsq

} // namespace faiss<|MERGE_RESOLUTION|>--- conflicted
+++ resolved
@@ -442,23 +442,6 @@
             bb[i * (M * K) + i] += lambd;
         }
 
-<<<<<<< HEAD
-    float alpha = 1.0f;
-    float beta = 0.0f;
-    sgemm_("Not Transposed",
-           "Not Transposed",
-           &nrows_A, // nrows of op(A)
-           &ncols_B, // ncols of op(B)
-           &ncols_A, // ncols of op(A)
-           &alpha,
-           bx.data(),
-           &nrows_A, // nrows of A
-           bb.data(),
-           &nrows_B, // nrows of B
-           &beta,
-           codebooks.data(),
-           &nrows_A); // nrows of output
-=======
         // compute (B'B)^(-1)
         dmat_inverse(bb.data(), M * K); // [M*K, M*K]
 
@@ -503,9 +486,6 @@
             codebooks[i] = (float)d_codebooks[i];
         }
     }
-
-    lsq_timer.end("update_codebooks");
->>>>>>> 48ae5534
 }
 
 /** encode using iterative conditional mode
