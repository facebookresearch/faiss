--- conflicted
+++ resolved
@@ -366,12 +366,8 @@
     }
 }
 
-<<<<<<< HEAD
-void RaBitDistanceComputerNotQ::set_query(const float* x) {
+void RaBitQDistanceComputerNotQ::set_query(const float* x) {
     q = x;
-=======
-void RaBitQDistanceComputerNotQ::set_query(const float* x) {
->>>>>>> d81a08e2
     FAISS_ASSERT(x != nullptr);
     FAISS_ASSERT(
             (metric_type == MetricType::METRIC_L2 ||
@@ -568,12 +564,8 @@
 // Use shared constant from RaBitQUtils
 using rabitq_utils::Z_MAX_BY_QB;
 
-<<<<<<< HEAD
-void RaBitDistanceComputerQ::set_query(const float* x) {
+void RaBitQDistanceComputerQ::set_query(const float* x) {
     q = x;
-=======
-void RaBitQDistanceComputerQ::set_query(const float* x) {
->>>>>>> d81a08e2
     FAISS_ASSERT(x != nullptr);
     FAISS_ASSERT(
             (metric_type == MetricType::METRIC_L2 ||
