/**
 * Copyright (c) Facebook, Inc. and its affiliates.
 *
 * This source code is licensed under the MIT license found in the
 * LICENSE file in the root directory of this source tree.
 */

// -*- c++ -*-

// Auxiliary index structures, that are used in indexes but that can
// be forward-declared

#ifndef FAISS_AUX_INDEX_STRUCTURES_H
#define FAISS_AUX_INDEX_STRUCTURES_H

#include <cstring>
#include <stdint.h>

#include <memory>
#include <mutex>
#include <unordered_set>
#include <vector>

#include <faiss/Index.h>
#include <faiss/impl/platform_macros.h>

namespace faiss {

/** The objective is to have a simple result structure while
 *  minimizing the number of mem copies in the result. The method
 *  do_allocation can be overloaded to allocate the result tables in
 *  the matrix type of a scripting language like Lua or Python. */
struct RangeSearchResult {
    size_t nq;    ///< nb of queries
    size_t* lims; ///< size (nq + 1)

    typedef Index::idx_t idx_t;

    idx_t* labels;    ///< result for query i is labels[lims[i]:lims[i+1]]
    float* distances; ///< corresponding distances (not sorted)

    size_t buffer_size; ///< size of the result buffers used

    /// lims must be allocated on input to range_search.
    explicit RangeSearchResult(idx_t nq, bool alloc_lims = true);

    /// called when lims contains the nb of elements result entries
    /// for each query

    virtual void do_allocation();

    virtual ~RangeSearchResult();
};

/** Encapsulates a set of ids to remove. */
struct IDSelector {
    typedef Index::idx_t idx_t;
    virtual bool is_member(idx_t id) const = 0;
    virtual ~IDSelector() {}
};

/** remove ids between [imni, imax) */
struct IDSelectorRange : IDSelector {
    idx_t imin, imax;

    IDSelectorRange(idx_t imin, idx_t imax);
    bool is_member(idx_t id) const override;
    ~IDSelectorRange() override {}
};

/** simple list of elements to remove
 *
 * this is inefficient in most cases, except for IndexIVF with
 * maintain_direct_map
 */
struct IDSelectorArray : IDSelector {
    size_t n;
    const idx_t* ids;

    IDSelectorArray(size_t n, const idx_t* ids);
    bool is_member(idx_t id) const override;
    ~IDSelectorArray() override {}
};

/** Remove ids from a set. Repetitions of ids in the indices set
 * passed to the constructor does not hurt performance. The hash
 * function used for the bloom filter and GCC's implementation of
 * unordered_set are just the least significant bits of the id. This
 * works fine for random ids or ids in sequences but will produce many
 * hash collisions if lsb's are always the same */
struct IDSelectorBatch : IDSelector {
    std::unordered_set<idx_t> set;

    typedef unsigned char uint8_t;
    std::vector<uint8_t> bloom; // assumes low bits of id are a good hash value
    int nbits;
    idx_t mask;

    IDSelectorBatch(size_t n, const idx_t* indices);
    bool is_member(idx_t id) const override;
    ~IDSelectorBatch() override {}
};

/****************************************************************
 * Result structures for range search.
 *
 * The main constraint here is that we want to support parallel
 * queries from different threads in various ways: 1 thread per query,
 * several threads per query. We store the actual results in blocks of
 * fixed size rather than exponentially increasing memory. At the end,
 * we copy the block content to a linear result array.
 *****************************************************************/

/** List of temporary buffers used to store results before they are
 *  copied to the RangeSearchResult object. */
struct BufferList {
    typedef Index::idx_t idx_t;

    // buffer sizes in # entries
    size_t buffer_size;

    struct Buffer {
        idx_t* ids;
        float* dis;
    };

    std::vector<Buffer> buffers;
    size_t wp; ///< write pointer in the last buffer.

    explicit BufferList(size_t buffer_size);

    ~BufferList();

    /// create a new buffer
    void append_buffer();

    /// add one result, possibly appending a new buffer if needed
    void add(idx_t id, float dis);

    /// copy elemnts ofs:ofs+n-1 seen as linear data in the buffers to
    /// tables dest_ids, dest_dis
    void copy_range(size_t ofs, size_t n, idx_t* dest_ids, float* dest_dis);
};

struct RangeSearchPartialResult;

/// result structure for a single query
struct RangeQueryResult {
    using idx_t = Index::idx_t;
    idx_t qno;   //< id of the query
    size_t nres; //< nb of results for this query
    RangeSearchPartialResult* pres;

    /// called by search function to report a new result
    void add(float dis, idx_t id);
};

/// the entries in the buffers are split per query
struct RangeSearchPartialResult : BufferList {
    RangeSearchResult* res;

    /// eventually the result will be stored in res_in
    explicit RangeSearchPartialResult(RangeSearchResult* res_in);

    /// query ids + nb of results per query.
    std::vector<RangeQueryResult> queries;

    /// begin a new result
    RangeQueryResult& new_result(idx_t qno);

    /*****************************************
     * functions used at the end of the search to merge the result
     * lists */
    void finalize();

    /// called by range_search before do_allocation
    void set_lims();

    /// called by range_search after do_allocation
    void copy_result(bool incremental = false);

    /// merge a set of PartialResult's into one RangeSearchResult
    /// on ouptut the partialresults are empty!
    static void merge(
            std::vector<RangeSearchPartialResult*>& partial_results,
            bool do_delete = true);
};

/***********************************************************
 * The distance computer maintains a current query and computes
 * distances to elements in an index that supports random access.
 *
 * The DistanceComputer is not intended to be thread-safe (eg. because
 * it maintains counters) so the distance functions are not const,
 * instantiate one from each thread if needed.
 ***********************************************************/
struct DistanceComputer {
    using idx_t = Index::idx_t;

    /// called before computing distances. Pointer x should remain valid
    /// while operator () is called
    virtual void set_query(const float* x) = 0;

    /// compute distance of vector i to current query
    virtual float operator()(idx_t i) = 0;

    /// compute distance between two stored vectors
    virtual float symmetric_dis(idx_t i, idx_t j) = 0;

    virtual ~DistanceComputer() {}
};

/***********************************************************
 * Interrupt callback
 ***********************************************************/

struct FAISS_API InterruptCallback {
    virtual bool want_interrupt() = 0;
    virtual ~InterruptCallback() {}

    // lock that protects concurrent calls to is_interrupted
    static std::mutex lock;

    static std::unique_ptr<InterruptCallback> instance;

    static void clear_instance();

    /** check if:
     * - an interrupt callback is set
     * - the callback returns true
     * if this is the case, then throw an exception. Should not be called
     * from multiple threads.
     */
    static void check();

    /// same as check() but return true if is interrupted instead of
    /// throwing. Can be called from multiple threads.
    static bool is_interrupted();

    /** assuming each iteration takes a certain number of flops, what
     * is a reasonable interval to check for interrupts?
     */
    static size_t get_period_hint(size_t flops);
};

<<<<<<< HEAD
/// set implementation optimized for fast access.
struct VisitedTable {
  std::vector<uint8_t> visited;
  int visno;

  explicit VisitedTable(int size) : visited(size), visno(1) {}

  /// set flog #no to true
  void set(int no) { visited[no] = visno; }

  /// get flag #no
  bool get(int no) const { return visited[no] == visno; }

  /// reset all flags to false
  void advance() {
    visno++;
    if (visno == 250) {
      // 250 rather than 255 because sometimes we use visno and visno+1
      memset(visited.data(), 0, sizeof(visited[0]) * visited.size());
      visno = 1;
    }
  }
};


=======
>>>>>>> e86bf8ca
}; // namespace faiss

#endif<|MERGE_RESOLUTION|>--- conflicted
+++ resolved
@@ -243,34 +243,35 @@
     static size_t get_period_hint(size_t flops);
 };
 
-<<<<<<< HEAD
 /// set implementation optimized for fast access.
 struct VisitedTable {
-  std::vector<uint8_t> visited;
-  int visno;
-
-  explicit VisitedTable(int size) : visited(size), visno(1) {}
-
-  /// set flog #no to true
-  void set(int no) { visited[no] = visno; }
-
-  /// get flag #no
-  bool get(int no) const { return visited[no] == visno; }
-
-  /// reset all flags to false
-  void advance() {
-    visno++;
-    if (visno == 250) {
-      // 250 rather than 255 because sometimes we use visno and visno+1
-      memset(visited.data(), 0, sizeof(visited[0]) * visited.size());
-      visno = 1;
+    std::vector<uint8_t> visited;
+    int visno;
+
+    explicit VisitedTable(int size) : visited(size), visno(1) {}
+
+    /// set flog #no to true
+    void set(int no) {
+        visited[no] = visno;
     }
-  }
-};
-
-
-=======
->>>>>>> e86bf8ca
+
+    /// get flag #no
+    bool get(int no) const {
+        return visited[no] == visno;
+    }
+
+    /// reset all flags to false
+    void advance() {
+        visno++;
+        if (visno == 250) {
+            // 250 rather than 255 because sometimes we use visno and visno+1
+            memset(visited.data(), 0, sizeof(visited[0]) * visited.size());
+            visno = 1;
+        }
+    }
+};
+
+
 }; // namespace faiss
 
 #endif