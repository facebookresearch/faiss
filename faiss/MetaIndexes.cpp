/*
 * Copyright (c) Meta Platforms, Inc. and affiliates.
 *
 * This source code is licensed under the MIT license found in the
 * LICENSE file in the root directory of this source tree.
 */

// -*- c++ -*-

#include <faiss/MetaIndexes.h>

#include <cinttypes>
#include <cstdint>
#include <cstdio>
#include <limits>

#include <faiss/impl/AuxIndexStructures.h>
#include <faiss/impl/FaissAssert.h>
#include <faiss/utils/Heap.h>
#include <faiss/utils/WorkerThread.h>
#include <faiss/utils/random.h>
#include <faiss/utils/utils.h>

namespace faiss {

/*****************************************************
 * IndexSplitVectors implementation
 *******************************************************/

IndexSplitVectors::IndexSplitVectors(idx_t d, bool threaded)
        : Index(d), own_fields(false), threaded(threaded), sum_d(0) {}

void IndexSplitVectors::add_sub_index(Index* index) {
    sub_indexes.push_back(index);
    sync_with_sub_indexes();
}

void IndexSplitVectors::sync_with_sub_indexes() {
    if (sub_indexes.empty()) {
        return;
    }
    Index* index0 = sub_indexes[0];
    sum_d = index0->d;
    metric_type = index0->metric_type;
    is_trained = index0->is_trained;
    ntotal = index0->ntotal;
    for (int i = 1; i < sub_indexes.size(); i++) {
        Index* index = sub_indexes[i];
        FAISS_THROW_IF_NOT(metric_type == index->metric_type);
        FAISS_THROW_IF_NOT(ntotal == index->ntotal);
        sum_d += index->d;
    }
}

void IndexSplitVectors::add(idx_t /*n*/, const float* /*x*/) {
    FAISS_THROW_MSG("not implemented");
}

void IndexSplitVectors::search(
        idx_t n,
        const float* x,
        idx_t k,
        float* distances,
        idx_t* labels,
        const SearchParameters* params) const {
    FAISS_THROW_IF_NOT_MSG(
            !params, "search params not supported for this index");
    FAISS_THROW_IF_NOT_MSG(k == 1, "search implemented only for k=1");
    FAISS_THROW_IF_NOT_MSG(
            sum_d == d, "not enough indexes compared to # dimensions");

    int64_t nshard = sub_indexes.size();

    std::unique_ptr<float[]> all_distances(new float[nshard * k * n]);
    std::unique_ptr<idx_t[]> all_labels(new idx_t[nshard * k * n]);

    auto query_func =
            [n, x, k, distances, labels, &all_distances, &all_labels, this](
                    int no) {
                const IndexSplitVectors* index = this;
                float* distances1 =
                        no == 0 ? distances : all_distances.get() + no * k * n;
                idx_t* labels1 =
                        no == 0 ? labels : all_labels.get() + no * k * n;
                if (index->verbose) {
                    printf("begin query shard %d on %" PRId64 " points\n",
                           no,
                           n);
                }
                const Index* sub_index = index->sub_indexes[no];
                int64_t sub_d = sub_index->d, d = index->d;
                idx_t ofs = 0;
                for (int i = 0; i < no; i++) {
                    ofs += index->sub_indexes[i]->d;
                }

                std::unique_ptr<float[]> sub_x(new float[sub_d * n]);
                for (idx_t i = 0; i < n; i++) {
                    memcpy(sub_x.get() + i * sub_d,
                           x + ofs + i * d,
                           sub_d * sizeof(float));
                }
                sub_index->search(n, sub_x.get(), k, distances1, labels1);
                if (index->verbose) {
                    printf("end query shard %d\n", no);
                }
            };

    if (!threaded) {
        for (int i = 0; i < nshard; i++) {
            query_func(i);
        }
    } else {
        std::vector<std::unique_ptr<WorkerThread>> threads;
        std::vector<std::future<bool>> v;

        for (int i = 0; i < nshard; i++) {
            threads.emplace_back(new WorkerThread());
            WorkerThread* wt = threads.back().get();
            v.emplace_back(wt->add([i, query_func]() { query_func(i); }));
        }

        // Blocking wait for completion
        for (auto& func : v) {
            func.get();
        }
    }

    int64_t factor = 1;
    for (int i = 0; i < nshard; i++) {
        if (i > 0) { // results of 0 are already in the table
            const float* distances_i = all_distances.get() + i * k * n;
            const idx_t* labels_i = all_labels.get() + i * k * n;
            for (int64_t j = 0; j < n; j++) {
                if (labels[j] >= 0 && labels_i[j] >= 0) {
                    labels[j] += labels_i[j] * factor;
                    distances[j] += distances_i[j];
                } else {
                    labels[j] = -1;
                    distances[j] = std::numeric_limits<float>::quiet_NaN();
                }
            }
        }
        factor *= sub_indexes[i]->ntotal;
    }
}

void IndexSplitVectors::train(idx_t /*n*/, const float* /*x*/) {
    FAISS_THROW_MSG("not implemented");
}

void IndexSplitVectors::reset() {
    FAISS_THROW_MSG("not implemented");
}

IndexSplitVectors::~IndexSplitVectors() {
    if (own_fields) {
        for (int s = 0; s < sub_indexes.size(); s++) {
            delete sub_indexes[s];
        }
    }
}

/********************************************************
 * IndexRandom implementation
 */

IndexRandom::IndexRandom(
        idx_t d,
        idx_t ntotal,
        int64_t seed,
        MetricType metric_type)
        : Index(d, metric_type), seed(seed) {
    this->ntotal = ntotal;
    is_trained = true;
}

void IndexRandom::add(idx_t n, const float*) {
    ntotal += n;
}

void IndexRandom::search(
        idx_t n,
        const float* x,
        idx_t k,
        float* distances,
        idx_t* labels,
        const SearchParameters* params) const {
    FAISS_THROW_IF_NOT_MSG(
            !params, "search params not supported for this index");
    FAISS_THROW_IF_NOT(k <= ntotal);
#pragma omp parallel for if (n > 1000)
    for (idx_t i = 0; i < n; i++) {
        RandomGenerator rng(
                seed + ivec_checksum(d, (const int32_t*)(x + i * d)));
        idx_t* I = labels + i * k;
        float* D = distances + i * k;
        // assumes k << ntotal
        if (k < 100 * ntotal) {
            std::unordered_set<idx_t> map;
            for (int j = 0; j < k; j++) {
                idx_t ii;
                for (;;) {
                    // yes I know it's not strictly uniform...
                    ii = rng.rand_int64() % ntotal;
<<<<<<< HEAD
                    if (map.find(ii) == map.end()) {
=======
                    if (map.count(ii) == 0) {
>>>>>>> af80ccfc
                        break;
                    }
                }
                I[j] = ii;
                map.insert(ii);
            }
        } else {
            std::vector<idx_t> perm(ntotal);
            for (idx_t j = 0; j < ntotal; j++) {
                perm[j] = j;
            }
            for (int j = 0; j < k; j++) {
                std::swap(perm[j], perm[rng.rand_int(ntotal)]);
                I[j] = perm[j];
            }
        }
        float dprev = 0;
        for (int j = 0; j < k; j++) {
            float step = rng.rand_float();
            if (is_similarity_metric(metric_type)) {
                step = -step;
            }
            dprev += step;
            D[j] = dprev;
        }
    }
}

void IndexRandom::reconstruct(idx_t key, float* recons) const {
    RandomGenerator rng(seed + 123332 + key);
    for (size_t i = 0; i < d; i++) {
        recons[i] = rng.rand_float();
    }
}

void IndexRandom::reset() {
    ntotal = 0;
}

IndexRandom::~IndexRandom() = default;

} // namespace faiss<|MERGE_RESOLUTION|>--- conflicted
+++ resolved
@@ -203,11 +203,7 @@
                 for (;;) {
                     // yes I know it's not strictly uniform...
                     ii = rng.rand_int64() % ntotal;
-<<<<<<< HEAD
-                    if (map.find(ii) == map.end()) {
-=======
                     if (map.count(ii) == 0) {
->>>>>>> af80ccfc
                         break;
                     }
                 }
