--- conflicted
+++ resolved
@@ -261,11 +261,7 @@
         int nbits = rq.nbits[m];
         idx_t l = key & ((idx_t(1) << nbits) - 1);
         key = key >> nbits;
-<<<<<<< HEAD
-        const float* c = rq.codebooks.data() + d * (rq.codebook_offsets[m] + l);
-=======
         const float* c = rq.centroids.data() + d * (rq.centroid_offsets[m] + l);
->>>>>>> b4c320a6
         if (m == 0) {
             memcpy(recons, c, sizeof(*c) * d);
         } else {
