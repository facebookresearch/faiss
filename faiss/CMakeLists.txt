# Copyright (c) Facebook, Inc. and its affiliates.
# All rights reserved.
#
# This source code is licensed under the BSD-style license found in the
# LICENSE file in the root directory of this source tree.

add_library(faiss
  AutoTune.cpp
  Clustering.cpp
  IVFlib.cpp
  Index.cpp
  Index2Layer.cpp
  IndexBinary.cpp
  IndexBinaryFlat.cpp
  IndexBinaryFromFloat.cpp
  IndexBinaryHNSW.cpp
  IndexBinaryHash.cpp
  IndexBinaryIVF.cpp
  IndexFlat.cpp
  IndexHNSW.cpp
  IndexIVF.cpp
  IndexIVFFlat.cpp
  IndexIVFPQ.cpp
  IndexIVFPQFastScan.cpp
  IndexIVFPQR.cpp
  IndexIVFSpectralHash.cpp
  IndexLSH.cpp
  IndexNNDescent.cpp
  IndexLattice.cpp
  IndexNSG.cpp
  IndexPQ.cpp
  IndexPQFastScan.cpp
  IndexPreTransform.cpp
  IndexRefine.cpp
  IndexReplicas.cpp
  IndexScalarQuantizer.cpp
  IndexShards.cpp
  MatrixStats.cpp
  MetaIndexes.cpp
  VectorTransform.cpp
  clone_index.cpp
  index_factory.cpp
  impl/AuxIndexStructures.cpp
  impl/FaissException.cpp
  impl/HNSW.cpp
  impl/NSG.cpp
  impl/PolysemousTraining.cpp
  impl/ProductQuantizer.cpp
  impl/ScalarQuantizer.cpp
  impl/index_read.cpp
  impl/index_write.cpp
  impl/io.cpp
  impl/lattice_Zn.cpp
  impl/pq4_fast_scan.cpp
  impl/pq4_fast_scan_search_1.cpp
  impl/pq4_fast_scan_search_qbs.cpp
  impl/io.cpp
  impl/lattice_Zn.cpp
  impl/NNDescent.cpp
  invlists/BlockInvertedLists.cpp
  invlists/DirectMap.cpp
  invlists/InvertedLists.cpp
  invlists/InvertedListsIOHook.cpp
  utils/Heap.cpp
  utils/WorkerThread.cpp
  utils/distances.cpp
  utils/distances_simd.cpp
  utils/extra_distances.cpp
  utils/hamming.cpp
  utils/partitioning.cpp
  utils/quantize_lut.cpp
  utils/random.cpp
  utils/utils.cpp
)

set(FAISS_HEADERS
  AutoTune.h
  Clustering.h
  IVFlib.h
  Index.h
  Index2Layer.h
  IndexBinary.h
  IndexBinaryFlat.h
  IndexBinaryFromFloat.h
  IndexBinaryHNSW.h
  IndexBinaryHash.h
  IndexBinaryIVF.h
  IndexFlat.h
  IndexHNSW.h
  IndexIVF.h
  IndexIVFFlat.h
  IndexIVFPQ.h
  IndexIVFPQFastScan.h
  IndexIVFPQR.h
  IndexIVFSpectralHash.h
  IndexLSH.h
  IndexLattice.h
<<<<<<< HEAD
  IndexNSG.h
=======
  IndexNNDescent.h
>>>>>>> d6535a3d
  IndexPQ.h
  IndexPQFastScan.h
  IndexPreTransform.h
  IndexRefine.h
  IndexReplicas.h
  IndexScalarQuantizer.h
  IndexShards.h
  MatrixStats.h
  MetaIndexes.h
  MetricType.h
  VectorTransform.h
  clone_index.h
  index_factory.h
  index_io.h
  impl/AuxIndexStructures.h
  impl/FaissAssert.h
  impl/FaissException.h
  impl/HNSW.h
  impl/NSG.h
  impl/PolysemousTraining.h
  impl/ProductQuantizer-inl.h
  impl/ProductQuantizer.h
  impl/ResultHandler.h
  impl/ScalarQuantizer.h
  impl/ThreadedIndex-inl.h
  impl/ThreadedIndex.h
  impl/io.h
  impl/io_macros.h
  impl/lattice_Zn.h
  impl/NNDescent.h
  impl/platform_macros.h
  impl/pq4_fast_scan.h
  impl/simd_result_handlers.h
  invlists/BlockInvertedLists.h
  invlists/DirectMap.h
  invlists/InvertedLists.h
  invlists/InvertedListsIOHook.h
  utils/AlignedTable.h
  utils/Heap.h
  utils/WorkerThread.h
  utils/distances.h
  utils/extra_distances.h
  utils/hamming-inl.h
  utils/hamming.h
  utils/ordered_key_value.h
  utils/partitioning.h
  utils/quantize_lut.h
  utils/random.h
  utils/simdlib.h
  utils/simdlib_avx2.h
  utils/simdlib_emulated.h
  utils/utils.h
)

# Export FAISS_HEADERS variable to parent scope.
set(FAISS_HEADERS ${FAISS_HEADERS} PARENT_SCOPE)

if(NOT WIN32)
  target_sources(faiss PRIVATE invlists/OnDiskInvertedLists.cpp)
  list(APPEND FAISS_HEADERS invlists/OnDiskInvertedLists.h)
endif()

if(FAISS_OPT_LEVEL STREQUAL "avx2")
  if(NOT WIN32)
    target_compile_options(faiss PRIVATE $<$<COMPILE_LANGUAGE:CXX>:-mavx2 -mfma -mf16c -mpopcnt>)
  else()
    # MSVC enables FMA with /arch:AVX2; no separate flags for F16C, POPCNT
    # Ref. FMA (under /arch:AVX2): https://docs.microsoft.com/en-us/cpp/build/reference/arch-x64
    # Ref. F16C (2nd paragraph): https://walbourn.github.io/directxmath-avx2/
    # Ref. POPCNT: https://docs.microsoft.com/en-us/cpp/intrinsics/popcnt16-popcnt-popcnt64
    target_compile_options(faiss PRIVATE $<$<COMPILE_LANGUAGE:CXX>:/arch:AVX2>)
  endif()
  set_target_properties(faiss PROPERTIES OUTPUT_NAME "faiss_avx2")
elseif(FAISS_OPT_LEVEL STREQUAL "sse4")
  target_compile_options(faiss PRIVATE $<$<COMPILE_LANGUAGE:CXX>:-msse4 -mpopcnt>)
  set_target_properties(faiss PROPERTIES OUTPUT_NAME "faiss_sse4")
endif()

# Handle `#include <faiss/foo.h>`.
target_include_directories(faiss PUBLIC
  $<BUILD_INTERFACE:${PROJECT_SOURCE_DIR}>)

set_target_properties(faiss PROPERTIES
  POSITION_INDEPENDENT_CODE ON
  WINDOWS_EXPORT_ALL_SYMBOLS ON
)

if(WIN32)
  target_compile_definitions(faiss PRIVATE FAISS_MAIN_LIB)
endif()

target_compile_definitions(faiss PRIVATE FINTEGER=int)

find_package(OpenMP REQUIRED)
target_link_libraries(faiss PRIVATE OpenMP::OpenMP_CXX)

find_package(MKL)
if(MKL_FOUND)
  target_link_libraries(faiss PRIVATE ${MKL_LIBRARIES})
else()
  find_package(BLAS REQUIRED)
  target_link_libraries(faiss PRIVATE ${BLAS_LIBRARIES})

  find_package(LAPACK REQUIRED)
  target_link_libraries(faiss PRIVATE ${LAPACK_LIBRARIES})
endif()

install(TARGETS faiss
  EXPORT faiss-targets
  RUNTIME DESTINATION ${CMAKE_INSTALL_BINDIR}
  ARCHIVE DESTINATION ${CMAKE_INSTALL_LIBDIR}
  LIBRARY DESTINATION ${CMAKE_INSTALL_LIBDIR}
  INCLUDES DESTINATION ${CMAKE_INSTALL_INCLUDEDIR}
)
foreach(header ${FAISS_HEADERS})
  get_filename_component(dir ${header} DIRECTORY )
  install(FILES ${header}
    DESTINATION ${CMAKE_INSTALL_INCLUDEDIR}/faiss/${dir}
  )
endforeach()

include(CMakePackageConfigHelpers)
write_basic_package_version_file(
  "${PROJECT_BINARY_DIR}/cmake/faiss-config-version.cmake"
  VERSION ${CMAKE_PROJECT_VERSION}
  COMPATIBILITY AnyNewerVersion
)

configure_file(${PROJECT_SOURCE_DIR}/cmake/faiss-config.cmake.in
  ${PROJECT_BINARY_DIR}/cmake/faiss-config.cmake
  COPYONLY
)
install(FILES ${PROJECT_BINARY_DIR}/cmake/faiss-config.cmake
  ${PROJECT_BINARY_DIR}/cmake/faiss-config-version.cmake
  DESTINATION ${CMAKE_INSTALL_DATAROOTDIR}/faiss
)

install(EXPORT faiss-targets
  DESTINATION ${CMAKE_INSTALL_DATAROOTDIR}/faiss
)<|MERGE_RESOLUTION|>--- conflicted
+++ resolved
@@ -95,11 +95,8 @@
   IndexIVFSpectralHash.h
   IndexLSH.h
   IndexLattice.h
-<<<<<<< HEAD
+  IndexNNDescent.h
   IndexNSG.h
-=======
-  IndexNNDescent.h
->>>>>>> d6535a3d
   IndexPQ.h
   IndexPQFastScan.h
   IndexPreTransform.h
