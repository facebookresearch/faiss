--- conflicted
+++ resolved
@@ -346,18 +346,9 @@
      * trained in the same way and have the same
      * parameters). Otherwise throw. */
     virtual void check_compatible_for_merge(const Index& otherIndex) const;
-<<<<<<< HEAD
     virtual void set_is_include_one_attribute();
     virtual void set_is_include_two_attribute();
-=======
-
-    /** Add vectors that are computed with the standalone codec
-     *
-     * @param codes  codes to add size n * sa_code_size()
-     * @param xids   corresponding ids, size n
-     */
-    virtual void add_sa_codes(idx_t n, const uint8_t* codes, const idx_t* xids);
->>>>>>> acaa01f3
+
 };
 
 } // namespace faiss
