/*
 * Copyright (c) Meta Platforms, Inc. and affiliates.
 *
 * This source code is licensed under the MIT license found in the
 * LICENSE file in the root directory of this source tree.
 */

// -*- c++ -*-

#include <faiss/Index.h>

#include <faiss/impl/AuxIndexStructures.h>
#include <faiss/impl/DistanceComputer.h>
#include <faiss/impl/FaissAssert.h>
#include <faiss/utils/distances.h>

#include <cstring>

namespace faiss {

Index::~Index() = default;

void Index::train(idx_t /*n*/, const float* /*x*/) {
    // does nothing by default
}

void Index::range_search(
        idx_t,
        const float*,
        float,
        RangeSearchResult*,
        const SearchParameters* params) const {
    FAISS_THROW_MSG("range search not implemented");
}

void Index::assign(idx_t n, const float* x, idx_t* labels, idx_t k) const {
    std::vector<float> distances(n * k);
    search(n, x, k, distances.data(), labels);
}

void Index::add_with_one_attribute(
    idx_t /*n*/,
    const float* /*x*/,
    const float* /*attr*/) {
        FAISS_THROW_MSG("add with one attribute not implemented for this type of index");
    }

void Index::add_with_two_attribute(
    idx_t /*n*/,
    const float* /*x*/,
    const float* /*attr_first*/,
    const float* /*attr_second*/) {
        FAISS_THROW_MSG("add with two attribute not implemented for this type of index");
    }

void Index::search_with_one_attribute(
        idx_t, /*n*/
        const float*, /*x*/
        const float, /*lower_attribute*/
        const float, /*upper_attribute*/
        idx_t, /*k*/
        float*, /*distances*/
        idx_t*, /*labels*/
        float*, /*out_attrs*/
        const SearchParameters* params) const {
    FAISS_THROW_MSG("search with one attribute not implemented");
}

void Index::search_with_two_attribute(
        idx_t, /*n*/
        const float*, /*x*/
        const float, /*lower_attribute_first*/
        const float, /*upper_attribute_first*/
        const float, /*lower_attribute_second*/
        const float, /*upper_attribute_second*/
        idx_t, /*k*/
        float*, /*distances*/
        idx_t*, /*labels*/
        float*, /*out_attrs_first*/
        float*, /*out_attrs_second*/
        const SearchParameters* params) const {
    FAISS_THROW_MSG("search with two attribute not implemented");
}

void Index::add_with_ids(
        idx_t /*n*/,
        const float* /*x*/,
        const idx_t* /*xids*/) {
    FAISS_THROW_MSG("add_with_ids not implemented for this type of index");
}

void Index::add_with_ids_with_one_attribute(
        idx_t /*n*/,
        const float* /*x*/,
        const float* /*attr*/,
        const idx_t* /*xids*/) {
    FAISS_THROW_MSG("add_with_ids_with_one_attribute not implemented for this type of index");
}

void Index::add_with_ids_with_two_attribute(
        idx_t /*n*/,
        const float* /*x*/,
        const float* /*attr_first*/,
        const float* /*attr_second*/,
        const idx_t* /*xids*/) {
    FAISS_THROW_MSG("add_with_ids_with_two_attribute not implemented for this type of index");
}

size_t Index::remove_ids(const IDSelector& /*sel*/) {
    FAISS_THROW_MSG("remove_ids not implemented for this type of index");
    return -1;
}

void Index::reconstruct(idx_t, float*) const {
    FAISS_THROW_MSG("reconstruct not implemented for this type of index");
}

void Index::reconstruct_one_attribute(idx_t, float*) const {
    FAISS_THROW_MSG("reconstruct_one_attribute not implemented for this type of index");
}

void Index::reconstruct_two_attribute(idx_t, float*, float*) const {
    FAISS_THROW_MSG("reconstruct_two_attribute not implemented for this type of index");
}

void Index::reconstruct_batch(idx_t n, const idx_t* keys, float* recons) const {
    std::mutex exception_mutex;
    std::string exception_string;
#pragma omp parallel for if (n > 1000)
    for (idx_t i = 0; i < n; i++) {
        try {
            reconstruct(keys[i], &recons[i * d]);
        } catch (const std::exception& e) {
            std::lock_guard<std::mutex> lock(exception_mutex);
            exception_string = e.what();
        }
    }
    if (!exception_string.empty()) {
        FAISS_THROW_MSG(exception_string.c_str());
    }
}

void Index::reconstruct_n(idx_t i0, idx_t ni, float* recons) const {
#pragma omp parallel for if (ni > 1000)
    for (idx_t i = 0; i < ni; i++) {
        reconstruct(i0 + i, recons + i * d);
    }
}

void Index::reconstruct_n_one_attribute(idx_t i0, idx_t ni, float* recons_attr) const {
#pragma omp parallel for if (ni > 1000)
    for (idx_t i = 0; i < ni; i++) {
        reconstruct_one_attribute(i0 + i, recons_attr + i);
    }
}

void Index::reconstruct_n_two_attribute(idx_t i0, idx_t ni, float* recons_attr_first, float* recons_attr_second) const {
#pragma omp parallel for if (ni > 1000)
    for (idx_t i = 0; i < ni; i++) {
        reconstruct_two_attribute(i0 + i, recons_attr_first + i, recons_attr_second + i);
    }
}

void Index::search_and_reconstruct(
        idx_t n,
        const float* x,
        idx_t k,
        float* distances,
        idx_t* labels,
        float* recons,
        const SearchParameters* params) const {
    FAISS_THROW_IF_NOT(k > 0);

    search(n, x, k, distances, labels, params);
    for (idx_t i = 0; i < n; ++i) {
        for (idx_t j = 0; j < k; ++j) {
            idx_t ij = i * k + j;
            idx_t key = labels[ij];
            float* reconstructed = recons + ij * d;
            if (key < 0) {
                // Fill with NaNs
                memset(reconstructed, -1, sizeof(*reconstructed) * d);
            } else {
                reconstruct(key, reconstructed);
            }
        }
    }
}

void Index::compute_residual(const float* x, float* residual, idx_t key) const {
    reconstruct(key, residual);
    for (size_t i = 0; i < d; i++) {
        residual[i] = x[i] - residual[i];
    }
}

void Index::compute_residual_n(
        idx_t n,
        const float* xs,
        float* residuals,
        const idx_t* keys) const {
#pragma omp parallel for
    for (idx_t i = 0; i < n; ++i) {
        compute_residual(&xs[i * d], &residuals[i * d], keys[i]);
    }
}

size_t Index::sa_code_size() const {
    FAISS_THROW_MSG("standalone codec not implemented for this type of index");
}

size_t Index::sa_one_attribute_code_size() const {
    FAISS_THROW_MSG("standalone codec for one attribute not implemented for this type of index");
}

size_t Index::sa_two_attribute_code_size() const {
    FAISS_THROW_MSG("standalone codec for two attribute not implemented for this type of index");
}

void Index::sa_encode(idx_t, const float*, uint8_t*) const {
    FAISS_THROW_MSG("standalone codec not implemented for this type of index");
}

void Index::sa_one_attribute_encode(idx_t, const float*, uint8_t*) const {
    FAISS_THROW_MSG("standalone codec for one attribute not implemented for this type of index");
}

void Index::sa_two_attribute_encode(idx_t, const float*, const float*, uint8_t*, uint8_t*) const {
    FAISS_THROW_MSG("standalone codec for two attribute not implemented for this type of index");
}

void Index::sa_decode(idx_t, const uint8_t*, float*) const {
    FAISS_THROW_MSG("standalone codec not implemented for this type of index");
}

<<<<<<< HEAD
void Index::sa_one_attribute_decode(idx_t, const uint8_t*, float*) const {
    FAISS_THROW_MSG("standalone codec for one attribute not implemented for this type of index");
}

void Index::sa_two_attribute_decode(idx_t, const uint8_t*, const uint8_t*, float*, float*) const {
    FAISS_THROW_MSG("standalone codec for two attribute not implemented for this type of index");
}

void Index::set_is_include_one_attribute() {
    FAISS_THROW_MSG("set_is_include_one_attribute not implemented for this type of index");
}

void Index::set_is_include_two_attribute() {
    FAISS_THROW_MSG("set_is_include_two_attribute not implemented for this type of index");
}


=======
void Index::add_sa_codes(idx_t, const uint8_t*, const idx_t*) {
    FAISS_THROW_MSG("add_sa_codes not implemented for this type of index");
}

>>>>>>> acaa01f3
namespace {

// storage that explicitly reconstructs vectors before computing distances
struct GenericDistanceComputer : DistanceComputer {
    size_t d;
    const Index& storage;
    std::vector<float> buf;
    const float* q;

    explicit GenericDistanceComputer(const Index& storage) : storage(storage) {
        d = storage.d;
        buf.resize(d * 2);
    }

    float operator()(idx_t i) override {
        storage.reconstruct(i, buf.data());
        return fvec_L2sqr(q, buf.data(), d);
    }

    float symmetric_dis(idx_t i, idx_t j) override {
        storage.reconstruct(i, buf.data());
        storage.reconstruct(j, buf.data() + d);
        return fvec_L2sqr(buf.data() + d, buf.data(), d);
    }

    void set_query(const float* x) override {
        q = x;
    }
};

} // namespace

DistanceComputer* Index::get_distance_computer() const {
    if (metric_type == METRIC_L2) {
        return new GenericDistanceComputer(*this);
    } else {
        FAISS_THROW_MSG("get_distance_computer() not implemented");
    }
}

void Index::merge_from(Index& /* otherIndex */, idx_t /* add_id */) {
    FAISS_THROW_MSG("merge_from() not implemented");
}

void Index::check_compatible_for_merge(const Index& /* otherIndex */) const {
    FAISS_THROW_MSG("check_compatible_for_merge() not implemented");
}

} // namespace faiss<|MERGE_RESOLUTION|>--- conflicted
+++ resolved
@@ -233,7 +233,6 @@
     FAISS_THROW_MSG("standalone codec not implemented for this type of index");
 }
 
-<<<<<<< HEAD
 void Index::sa_one_attribute_decode(idx_t, const uint8_t*, float*) const {
     FAISS_THROW_MSG("standalone codec for one attribute not implemented for this type of index");
 }
@@ -250,13 +249,6 @@
     FAISS_THROW_MSG("set_is_include_two_attribute not implemented for this type of index");
 }
 
-
-=======
-void Index::add_sa_codes(idx_t, const uint8_t*, const idx_t*) {
-    FAISS_THROW_MSG("add_sa_codes not implemented for this type of index");
-}
-
->>>>>>> acaa01f3
 namespace {
 
 // storage that explicitly reconstructs vectors before computing distances
