--- conflicted
+++ resolved
@@ -111,15 +111,12 @@
 }
 
 void GpuIndex::add_ex(idx_t n, const void* x, NumericType numeric_type) {
-<<<<<<< HEAD
     add_with_ids_ex(n, x, numeric_type, nullptr, NumericType::NONE);
-=======
-    add_with_ids_ex(n, x, numeric_type, nullptr);
->>>>>>> dd637c98
 }
 
 void GpuIndex::add(idx_t n, const float* x) {
     // Pass to add_with_ids
+    add_ex(n, x, NumericType::Float32);
     add_ex(n, x, NumericType::Float32);
 }
 
@@ -148,7 +145,6 @@
         }
     }
 
-<<<<<<< HEAD
     FAISS_THROW_IF_NOT_MSG(
             ids_type == NumericType::Int64 || !ids,
             "GpuIndex::add_with_ids_ex only supports int64 as ids type");
@@ -166,13 +162,6 @@
             NumericType::Float32,
             static_cast<const void*>(ids),
             NumericType::Int64);
-=======
-    addPaged_ex_(n, x, numeric_type, ids ? ids : generatedIds.data());
-}
-
-void GpuIndex::add_with_ids(idx_t n, const float* x, const idx_t* ids) {
-    add_with_ids_ex(n, static_cast<const void*>(x), NumericType::Float32, ids);
->>>>>>> dd637c98
 }
 
 void GpuIndex::addPaged_ex_(
