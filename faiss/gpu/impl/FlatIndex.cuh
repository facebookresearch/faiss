/**
 * Copyright (c) Facebook, Inc. and its affiliates.
 *
 * This source code is licensed under the MIT license found in the
 * LICENSE file in the root directory of this source tree.
 */

#pragma once

#include <faiss/MetricType.h>
#include <faiss/gpu/GpuResources.h>
#include <faiss/gpu/utils/DeviceTensor.cuh>
#include <faiss/gpu/utils/DeviceVector.cuh>

namespace faiss {
namespace gpu {

class GpuResources;

/// Holder of GPU resources for a particular flat index
/// Can be in either float16 or float32 mode. If float32, we only store
/// the vectors in float32.
/// If float16, we store the vectors in both float16 and float32, where float32
/// data is possibly needed for certain residual operations
class FlatIndex {
   public:
    FlatIndex(GpuResources* res, int dim, bool useFloat16, MemorySpace space);

    /// Whether or not this flat index primarily stores data in float16
    bool getUseFloat16() const;

    /// Returns the number of vectors we contain
    int getSize() const;

    /// Returns the dimensionality of the vectors
    int getDim() const;

    /// Reserve storage that can contain at least this many vectors
    void reserve(size_t numVecs, cudaStream_t stream);

    /// Returns a reference to our vectors currently in use
    Tensor<float, 2, true>& getVectorsFloat32Ref();

    /// Returns a reference to our vectors currently in use (if useFloat16 mode)
    Tensor<half, 2, true>& getVectorsFloat16Ref();

<<<<<<< HEAD
    /// Performs a copy of the vectors on the given device, converting
    /// as needed from float16
    DeviceTensor<float, 2, true> getVectorsFloat32Copy(cudaStream_t stream);

    /// Returns only a subset of the vectors
    DeviceTensor<float, 2, true> getVectorsFloat32Copy(
            int from,
            int num,
            cudaStream_t stream);


    float *vectors() {
        return vectors_.data();
    }

=======
>>>>>>> 47a9953a
    void query(
            Tensor<float, 2, true>& vecs,
            int k,
            faiss::MetricType metric,
            float metricArg,
            Tensor<float, 2, true>& outDistances,
            Tensor<int, 2, true>& outIndices,
            bool exactDistance);

    void query(
            Tensor<half, 2, true>& vecs,
            int k,
            faiss::MetricType metric,
            float metricArg,
            Tensor<float, 2, true>& outDistances,
            Tensor<int, 2, true>& outIndices,
            bool exactDistance);

    /// Compute residual for set of vectors
    void computeResidual(
            Tensor<float, 2, true>& vecs,
            Tensor<Index::idx_t, 1, true>& ids,
            Tensor<float, 2, true>& residuals);

    /// Gather vectors given the set of IDs
    void reconstruct(
            Tensor<Index::idx_t, 1, true>& ids,
            Tensor<float, 2, true>& vecs);

    /// Add vectors to ourselves; the pointer passed can be on the host
    /// or the device
    void add(const float* data, int numVecs, cudaStream_t stream);

    /// Free all storage
    void reset();

   private:
    /// Collection of GPU resources that we use
    GpuResources* resources_;

    /// Dimensionality of our vectors
    const int dim_;

    /// Float16 data format
    const bool useFloat16_;

    /// Memory space for our allocations
    MemorySpace space_;

    /// How many vectors we have
    int num_;

    /// The underlying expandable storage for float32 data
    DeviceVector<char> rawData32_;

    /// The underlying expandable storage for float16 data
    DeviceVector<char> rawData16_;

    /// Vectors currently in rawData32_
    DeviceTensor<float, 2, true> vectors_;

    /// Vectors currently in rawData16_, float16 form
    DeviceTensor<half, 2, true> vectorsHalf_;

    /// Precomputed L2 norms
    DeviceTensor<float, 1, true> norms_;
};

} // namespace gpu
} // namespace faiss<|MERGE_RESOLUTION|>--- conflicted
+++ resolved
@@ -44,24 +44,6 @@
     /// Returns a reference to our vectors currently in use (if useFloat16 mode)
     Tensor<half, 2, true>& getVectorsFloat16Ref();
 
-<<<<<<< HEAD
-    /// Performs a copy of the vectors on the given device, converting
-    /// as needed from float16
-    DeviceTensor<float, 2, true> getVectorsFloat32Copy(cudaStream_t stream);
-
-    /// Returns only a subset of the vectors
-    DeviceTensor<float, 2, true> getVectorsFloat32Copy(
-            int from,
-            int num,
-            cudaStream_t stream);
-
-
-    float *vectors() {
-        return vectors_.data();
-    }
-
-=======
->>>>>>> 47a9953a
     void query(
             Tensor<float, 2, true>& vecs,
             int k,
