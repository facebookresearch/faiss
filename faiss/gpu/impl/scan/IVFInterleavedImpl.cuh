/**
 * Copyright (c) Facebook, Inc. and its affiliates.
 *
 * This source code is licensed under the MIT license found in the
 * LICENSE file in the root directory of this source tree.
 */

#pragma once

#include <faiss/gpu/impl/IVFInterleaved.cuh>
#include <faiss/gpu/utils/DeviceDefs.cuh>
#include <faiss/gpu/utils/DeviceTensor.cuh>
#include <faiss/gpu/utils/DeviceVector.cuh>

<<<<<<< HEAD
#define IVF_INTERLEAVED_IMPL_DUMMY(THREADS, WARP_Q, THREAD_Q) \
                                                        \
    void ivfInterleavedScanImpl_##WARP_Q##_(            \
            Tensor<float, 2, true>& queries,            \
            Tensor<idx_t, 2, true>& listIds,            \
            DeviceVector<void*>& listData,              \
            DeviceVector<void*>& listIndices,           \
            IndicesOptions indicesOptions,              \
            DeviceVector<int>& listLengths,             \
            int k,                                      \
            faiss::MetricType metric,                   \
            bool useResidual,                           \
            Tensor<float, 3, true>& residualBase,       \
            GpuScalarQuantizer* scalarQ,                \
            Tensor<float, 2, true>& outDistances,       \
            Tensor<idx_t, 2, true>& outIndices,         \
            GpuResources* res) {                        \
    }

#define IVF_INTERLEAVED_IMPL(THREADS, WARP_Q, THREAD_Q) \
                                                        \
    void ivfInterleavedScanImpl_##WARP_Q##_(            \
            Tensor<float, 2, true>& queries,            \
            Tensor<idx_t, 2, true>& listIds,            \
            DeviceVector<void*>& listData,              \
            DeviceVector<void*>& listIndices,           \
            IndicesOptions indicesOptions,              \
            DeviceVector<int>& listLengths,             \
            int k,                                      \
            faiss::MetricType metric,                   \
            bool useResidual,                           \
            Tensor<float, 3, true>& residualBase,       \
            GpuScalarQuantizer* scalarQ,                \
            Tensor<float, 2, true>& outDistances,       \
            Tensor<idx_t, 2, true>& outIndices,         \
            GpuResources* res) {                        \
        FAISS_ASSERT(k <= WARP_Q);                      \
                                                        \
        IVFINT_METRICS(THREADS, WARP_Q, THREAD_Q);      \
                                                        \
        CUDA_TEST_ERROR();                              \
    }
=======
namespace faiss {
namespace gpu {
>>>>>>> c8d6f7bb

template <
        typename CODEC_TYPE,
        typename METRIC_TYPE,
        int THREADS,
        int NUM_WARP_Q,
        int NUM_THREAD_Q>
void IVFINT_RUN(
        CODEC_TYPE& codec,
        Tensor<float, 2, true>& queries,
        Tensor<idx_t, 2, true>& listIds,
        DeviceVector<void*>& listData,
        DeviceVector<void*>& listIndices,
        IndicesOptions indicesOptions,
        DeviceVector<idx_t>& listLengths,
        const int k,
        METRIC_TYPE metric,
        const bool useResidual,
        Tensor<float, 3, true>& residualBase,
        GpuScalarQuantizer* scalarQ,
        Tensor<float, 2, true>& outDistances,
        Tensor<idx_t, 2, true>& outIndices,
        GpuResources* res);

template <typename METRIC_TYPE, int THREADS, int NUM_WARP_Q, int NUM_THREAD_Q>
void IVFINT_CODECS(
        Tensor<float, 2, true>& queries,
        Tensor<idx_t, 2, true>& listIds,
        DeviceVector<void*>& listData,
        DeviceVector<void*>& listIndices,
        IndicesOptions indicesOptions,
        DeviceVector<idx_t>& listLengths,
        const int k,
        METRIC_TYPE metric,
        const bool useResidual,
        Tensor<float, 3, true>& residualBase,
        GpuScalarQuantizer* scalarQ,
        Tensor<float, 2, true>& outDistances,
        Tensor<idx_t, 2, true>& outIndices,
        GpuResources* res) {
    const auto dim = queries.getSize(1);

<<<<<<< HEAD
#define KWARPSIZE kWarpSize
#define KWARPSIZEx2 kWarpSize*2
#define KWARPSIZEx4 kWarpSize*4
#define KWARPSIZEx8 kWarpSize*8
#define KWARPSIZEx16 kWarpSize*16
#define KWARPSIZEx32 kWarpSize*32
#define KWARPSIZEx64 kWarpSize*64

namespace faiss {
namespace gpu {

IVF_INTERLEAVED_DECL(1);
IVF_INTERLEAVED_DECL(KWARPSIZE);
IVF_INTERLEAVED_DECL(KWARPSIZEx2);
IVF_INTERLEAVED_DECL(KWARPSIZEx4);
IVF_INTERLEAVED_DECL(KWARPSIZEx8);
IVF_INTERLEAVED_DECL(KWARPSIZEx16);
IVF_INTERLEAVED_DECL(KWARPSIZEx32);

#if GPU_MAX_SELECTION_K >= 2048
IVF_INTERLEAVED_DECL(KWARPSIZEx64);
#endif
=======
    const auto call_ivfint_run = [&](const auto& func, auto& codec) {
        func(codec,
             queries,
             listIds,
             listData,
             listIndices,
             indicesOptions,
             listLengths,
             k,
             metric,
             useResidual,
             residualBase,
             scalarQ,
             outDistances,
             outIndices,
             res);
    };

    if (!scalarQ) {
        using CodecT = CodecFloat;
        CodecT codec(dim * sizeof(float));
        call_ivfint_run(
                IVFINT_RUN<
                        CodecT,
                        METRIC_TYPE,
                        THREADS,
                        NUM_WARP_Q,
                        NUM_THREAD_Q>,
                codec);
    } else {
        switch (scalarQ->qtype) {
            case ScalarQuantizer::QuantizerType::QT_8bit: {
                using CodecT =
                        Codec<ScalarQuantizer::QuantizerType::QT_8bit, 1>;
                CodecT codec(
                        scalarQ->code_size,
                        scalarQ->gpuTrained.data(),
                        scalarQ->gpuTrained.data() + dim);
                call_ivfint_run(
                        IVFINT_RUN<
                                CodecT,
                                METRIC_TYPE,
                                THREADS,
                                NUM_WARP_Q,
                                NUM_THREAD_Q>,
                        codec);
            } break;
            case ScalarQuantizer::QuantizerType::QT_8bit_uniform: {
                using CodecT =
                        Codec<ScalarQuantizer::QuantizerType::QT_8bit_uniform,
                              1>;
                CodecT codec(
                        scalarQ->code_size,
                        scalarQ->trained[0],
                        scalarQ->trained[1]);
                call_ivfint_run(
                        IVFINT_RUN<
                                CodecT,
                                METRIC_TYPE,
                                THREADS,
                                NUM_WARP_Q,
                                NUM_THREAD_Q>,
                        codec);
            } break;
            case ScalarQuantizer::QuantizerType::QT_fp16: {
                using CodecT =
                        Codec<ScalarQuantizer::QuantizerType::QT_fp16, 1>;
                CodecT codec(scalarQ->code_size);
                call_ivfint_run(
                        IVFINT_RUN<
                                CodecT,
                                METRIC_TYPE,
                                THREADS,
                                NUM_WARP_Q,
                                NUM_THREAD_Q>,
                        codec);
            } break;
            case ScalarQuantizer::QuantizerType::QT_8bit_direct: {
                using CodecT =
                        Codec<ScalarQuantizer::QuantizerType::QT_8bit_direct,
                              1>;
                Codec<ScalarQuantizer::QuantizerType::QT_8bit_direct, 1> codec(
                        scalarQ->code_size);
                call_ivfint_run(
                        IVFINT_RUN<
                                CodecT,
                                METRIC_TYPE,
                                THREADS,
                                NUM_WARP_Q,
                                NUM_THREAD_Q>,
                        codec);
            } break;
            case ScalarQuantizer::QuantizerType::QT_6bit: {
                using CodecT =
                        Codec<ScalarQuantizer::QuantizerType::QT_6bit, 1>;
                Codec<ScalarQuantizer::QuantizerType::QT_6bit, 1> codec(
                        scalarQ->code_size,
                        scalarQ->gpuTrained.data(),
                        scalarQ->gpuTrained.data() + dim);
                call_ivfint_run(
                        IVFINT_RUN<
                                CodecT,
                                METRIC_TYPE,
                                THREADS,
                                NUM_WARP_Q,
                                NUM_THREAD_Q>,
                        codec);
            } break;
            case ScalarQuantizer::QuantizerType::QT_4bit: {
                using CodecT =
                        Codec<ScalarQuantizer::QuantizerType::QT_4bit, 1>;
                Codec<ScalarQuantizer::QuantizerType::QT_4bit, 1> codec(
                        scalarQ->code_size,
                        scalarQ->gpuTrained.data(),
                        scalarQ->gpuTrained.data() + dim);
                call_ivfint_run(
                        IVFINT_RUN<
                                CodecT,
                                METRIC_TYPE,
                                THREADS,
                                NUM_WARP_Q,
                                NUM_THREAD_Q>,
                        codec);
            } break;
            case ScalarQuantizer::QuantizerType::QT_4bit_uniform: {
                using CodecT =
                        Codec<ScalarQuantizer::QuantizerType::QT_4bit_uniform,
                              1>;
                Codec<ScalarQuantizer::QuantizerType::QT_4bit_uniform, 1> codec(
                        scalarQ->code_size,
                        scalarQ->trained[0],
                        scalarQ->trained[1]);
                call_ivfint_run(
                        IVFINT_RUN<
                                CodecT,
                                METRIC_TYPE,
                                THREADS,
                                NUM_WARP_Q,
                                NUM_THREAD_Q>,
                        codec);
            } break;
            default:
                FAISS_ASSERT(false);
        }
    }
}

template <int THREADS, int NUM_WARP_Q, int NUM_THREAD_Q>
void ivfInterleavedScanImpl(
        Tensor<float, 2, true>& queries,
        Tensor<idx_t, 2, true>& listIds,
        DeviceVector<void*>& listData,
        DeviceVector<void*>& listIndices,
        IndicesOptions indicesOptions,
        DeviceVector<idx_t>& listLengths,
        const int k,
        faiss::MetricType metric_name,
        const bool useResidual,
        Tensor<float, 3, true>& residualBase,
        GpuScalarQuantizer* scalarQ,
        Tensor<float, 2, true>& outDistances,
        Tensor<idx_t, 2, true>& outIndices,
        GpuResources* res) {
    FAISS_ASSERT(k <= NUM_WARP_Q);

    const auto call_codec = [&](const auto& func, const auto& metric) {
        func(queries,
             listIds,
             listData,
             listIndices,
             indicesOptions,
             listLengths,
             k,
             metric,
             useResidual,
             residualBase,
             scalarQ,
             outDistances,
             outIndices,
             res);
    };

    if (metric_name == MetricType::METRIC_L2) {
        L2Distance metric;
        call_codec(
                IVFINT_CODECS<L2Distance, THREADS, NUM_WARP_Q, NUM_THREAD_Q>,
                metric);
    } else if (metric_name == MetricType::METRIC_INNER_PRODUCT) {
        IPDistance metric;
        call_codec(
                IVFINT_CODECS<IPDistance, THREADS, NUM_WARP_Q, NUM_THREAD_Q>,
                metric);
    } else {
        FAISS_ASSERT(false);
    }

    CUDA_TEST_ERROR();
}
>>>>>>> c8d6f7bb

} // namespace gpu
} // namespace faiss<|MERGE_RESOLUTION|>--- conflicted
+++ resolved
@@ -12,53 +12,8 @@
 #include <faiss/gpu/utils/DeviceTensor.cuh>
 #include <faiss/gpu/utils/DeviceVector.cuh>
 
-<<<<<<< HEAD
-#define IVF_INTERLEAVED_IMPL_DUMMY(THREADS, WARP_Q, THREAD_Q) \
-                                                        \
-    void ivfInterleavedScanImpl_##WARP_Q##_(            \
-            Tensor<float, 2, true>& queries,            \
-            Tensor<idx_t, 2, true>& listIds,            \
-            DeviceVector<void*>& listData,              \
-            DeviceVector<void*>& listIndices,           \
-            IndicesOptions indicesOptions,              \
-            DeviceVector<int>& listLengths,             \
-            int k,                                      \
-            faiss::MetricType metric,                   \
-            bool useResidual,                           \
-            Tensor<float, 3, true>& residualBase,       \
-            GpuScalarQuantizer* scalarQ,                \
-            Tensor<float, 2, true>& outDistances,       \
-            Tensor<idx_t, 2, true>& outIndices,         \
-            GpuResources* res) {                        \
-    }
-
-#define IVF_INTERLEAVED_IMPL(THREADS, WARP_Q, THREAD_Q) \
-                                                        \
-    void ivfInterleavedScanImpl_##WARP_Q##_(            \
-            Tensor<float, 2, true>& queries,            \
-            Tensor<idx_t, 2, true>& listIds,            \
-            DeviceVector<void*>& listData,              \
-            DeviceVector<void*>& listIndices,           \
-            IndicesOptions indicesOptions,              \
-            DeviceVector<int>& listLengths,             \
-            int k,                                      \
-            faiss::MetricType metric,                   \
-            bool useResidual,                           \
-            Tensor<float, 3, true>& residualBase,       \
-            GpuScalarQuantizer* scalarQ,                \
-            Tensor<float, 2, true>& outDistances,       \
-            Tensor<idx_t, 2, true>& outIndices,         \
-            GpuResources* res) {                        \
-        FAISS_ASSERT(k <= WARP_Q);                      \
-                                                        \
-        IVFINT_METRICS(THREADS, WARP_Q, THREAD_Q);      \
-                                                        \
-        CUDA_TEST_ERROR();                              \
-    }
-=======
 namespace faiss {
 namespace gpu {
->>>>>>> c8d6f7bb
 
 template <
         typename CODEC_TYPE,
@@ -101,30 +56,6 @@
         GpuResources* res) {
     const auto dim = queries.getSize(1);
 
-<<<<<<< HEAD
-#define KWARPSIZE kWarpSize
-#define KWARPSIZEx2 kWarpSize*2
-#define KWARPSIZEx4 kWarpSize*4
-#define KWARPSIZEx8 kWarpSize*8
-#define KWARPSIZEx16 kWarpSize*16
-#define KWARPSIZEx32 kWarpSize*32
-#define KWARPSIZEx64 kWarpSize*64
-
-namespace faiss {
-namespace gpu {
-
-IVF_INTERLEAVED_DECL(1);
-IVF_INTERLEAVED_DECL(KWARPSIZE);
-IVF_INTERLEAVED_DECL(KWARPSIZEx2);
-IVF_INTERLEAVED_DECL(KWARPSIZEx4);
-IVF_INTERLEAVED_DECL(KWARPSIZEx8);
-IVF_INTERLEAVED_DECL(KWARPSIZEx16);
-IVF_INTERLEAVED_DECL(KWARPSIZEx32);
-
-#if GPU_MAX_SELECTION_K >= 2048
-IVF_INTERLEAVED_DECL(KWARPSIZEx64);
-#endif
-=======
     const auto call_ivfint_run = [&](const auto& func, auto& codec) {
         func(codec,
              queries,
@@ -323,7 +254,6 @@
 
     CUDA_TEST_ERROR();
 }
->>>>>>> c8d6f7bb
 
 } // namespace gpu
 } // namespace faiss