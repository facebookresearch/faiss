/**
 * Copyright (c) Facebook, Inc. and its affiliates.
 *
 * This source code is licensed under the MIT license found in the
 * LICENSE file in the root directory of this source tree.
 */

#include <faiss/gpu/GpuIndex.h>
#include <faiss/gpu/GpuResources.h>
#include <faiss/gpu/impl/InterleavedCodes.h>
#include <faiss/gpu/impl/RemapIndices.h>
#include <faiss/gpu/utils/DeviceUtils.h>
#include <thrust/host_vector.h>
#include <faiss/gpu/impl/FlatIndex.cuh>
#include <faiss/gpu/impl/IVFAppend.cuh>
#include <faiss/gpu/impl/IVFFlat.cuh>
#include <faiss/gpu/impl/IVFFlatScan.cuh>
#include <faiss/gpu/impl/IVFInterleaved.cuh>
#include <faiss/gpu/utils/ConversionOperators.cuh>
#include <faiss/gpu/utils/CopyUtils.cuh>
#include <faiss/gpu/utils/DeviceDefs.cuh>
#include <faiss/gpu/utils/Float16.cuh>
#include <faiss/gpu/utils/HostTensor.cuh>
#include <faiss/gpu/utils/Transpose.cuh>
#include <limits>
#include <unordered_map>

namespace faiss {
namespace gpu {

IVFFlat::IVFFlat(
        GpuResources* res,
        int dim,
        idx_t nlist,
        faiss::MetricType metric,
        float metricArg,
        bool useResidual,
        faiss::ScalarQuantizer* scalarQ,
        bool interleavedLayout,
        IndicesOptions indicesOptions,
        MemorySpace space)
        : IVFBase(res,
                  dim,
                  nlist,
                  metric,
                  metricArg,
                  useResidual,
                  interleavedLayout,
                  indicesOptions,
                  space),
          scalarQ_(scalarQ ? new GpuScalarQuantizer(res, *scalarQ) : nullptr) {}

IVFFlat::~IVFFlat() {}

size_t IVFFlat::getGpuVectorsEncodingSize_(idx_t numVecs) const {
    if (interleavedLayout_) {
        // bits per scalar code
        idx_t bits = scalarQ_ ? scalarQ_->bits : 32 /* float */;

        // bytes to encode a block of 32 vectors (single dimension)
<<<<<<< HEAD
        int bytesPerDimBlock = bits * 32 / 8; // = 128 if bits == 32
=======
        idx_t bytesPerDimBlock = bits * 32 / 8;
>>>>>>> 43d3dcf0

        // bytes to fully encode 32 vectors
        idx_t bytesPerBlock = bytesPerDimBlock * dim_;

        // number of blocks of 32 vectors we have
        idx_t numBlocks = utils::divUp(numVecs, 32);

        // total size to encode numVecs
        return bytesPerBlock * numBlocks;
    } else {
        size_t sizePerVector =
                (scalarQ_ ? scalarQ_->code_size : sizeof(float) * dim_);

        return (size_t)numVecs * sizePerVector;
    }
}

size_t IVFFlat::getCpuVectorsEncodingSize_(idx_t numVecs) const {
    size_t sizePerVector =
            (scalarQ_ ? scalarQ_->code_size : sizeof(float) * dim_);

    return (size_t)numVecs * sizePerVector;
}

std::vector<uint8_t> IVFFlat::translateCodesToGpu_(
        std::vector<uint8_t> codes,
        idx_t numVecs) const {
    if (!interleavedLayout_) {
        // same format
        return codes;
    }

    bool sc = scalarQ_ ? true : false;
    int bitsPerCode = scalarQ_ ? scalarQ_->bits : 32;
    std::cout << "dim_=" << dim_ << ", scalarQ_=" << sc
              << ", bitsPerCode=" << bitsPerCode
              << ", interleavedLayout_=" << interleavedLayout_ << std::endl;

    auto up =
            unpackNonInterleaved(std::move(codes), numVecs, dim_, bitsPerCode);
    return packInterleaved(std::move(up), numVecs, dim_, bitsPerCode);
}

std::vector<uint8_t> IVFFlat::translateCodesFromGpu_(
        std::vector<uint8_t> codes,
        idx_t numVecs) const {
    if (!interleavedLayout_) {
        // same format
        return codes;
    }

    int bitsPerCode = scalarQ_ ? scalarQ_->bits : 32;

    auto up = unpackInterleaved(std::move(codes), numVecs, dim_, bitsPerCode);
    return packNonInterleaved(std::move(up), numVecs, dim_, bitsPerCode);
}

void IVFFlat::appendVectors_(
        Tensor<float, 2, true>& vecs,
        Tensor<float, 2, true>& ivfCentroidResiduals,
        Tensor<idx_t, 1, true>& indices,
        Tensor<idx_t, 1, true>& uniqueLists,
        Tensor<idx_t, 1, true>& vectorsByUniqueList,
        Tensor<idx_t, 1, true>& uniqueListVectorStart,
        Tensor<idx_t, 1, true>& uniqueListStartOffset,
        Tensor<idx_t, 1, true>& listIds,
        Tensor<idx_t, 1, true>& listOffset,
        cudaStream_t stream) {
    //
    // Append the new encodings
    //
    // Append indices to the IVF lists
    runIVFIndicesAppend(
            listIds,
            listOffset,
            indices,
            indicesOptions_,
            deviceListIndexPointers_,
            stream);

    // Append the encoded vectors to the IVF lists
    if (interleavedLayout_) {
        runIVFFlatInterleavedAppend(
                listIds,
                listOffset,
                uniqueLists,
                vectorsByUniqueList,
                uniqueListVectorStart,
                uniqueListStartOffset,
                useResidual_ ? ivfCentroidResiduals : vecs,
                scalarQ_.get(),
                deviceListDataPointers_,
                resources_,
                stream);
    } else {
        runIVFFlatAppend(
                listIds,
                listOffset,
                useResidual_ ? ivfCentroidResiduals : vecs,
                scalarQ_.get(),
                deviceListDataPointers_,
                stream);
    }
}

void IVFFlat::search(
        Index* coarseQuantizer,
        Tensor<float, 2, true>& queries,
        int nprobe,
        int k,
        Tensor<float, 2, true>& outDistances,
        Tensor<idx_t, 2, true>& outIndices) {
    auto stream = resources_->getDefaultStreamCurrentDevice();

    // These are caught at a higher level
    FAISS_ASSERT(nprobe <= GPU_MAX_SELECTION_K);
    FAISS_ASSERT(k <= GPU_MAX_SELECTION_K);
    nprobe = int(std::min(idx_t(nprobe), getNumLists()));

    FAISS_ASSERT(queries.getSize(1) == dim_);

    FAISS_ASSERT(outDistances.getSize(0) == queries.getSize(0));
    FAISS_ASSERT(outIndices.getSize(0) == queries.getSize(0));

    // Reserve space for the quantized information
    DeviceTensor<float, 2, true> coarseDistances(
            resources_,
            makeTempAlloc(AllocType::Other, stream),
            {queries.getSize(0), nprobe});
    DeviceTensor<idx_t, 2, true> coarseIndices(
            resources_,
            makeTempAlloc(AllocType::Other, stream),
            {queries.getSize(0), nprobe});
    // in case we also want/need residuals, we need the original centroids as
    // well
    // FIXME: why centroids instead of calculating residuals in one go?
    DeviceTensor<float, 3, true> residualBase(
            resources_,
            makeTempAlloc(AllocType::Other, stream),
            {queries.getSize(0), nprobe, dim_});

    searchCoarseQuantizer_(
            coarseQuantizer,
            nprobe,
            queries,
            coarseDistances,
            coarseIndices,
            nullptr,
            // we need the IVF centroids to which vectors were assigned if
            // vectors are encoded using the residual
            useResidual_ ? &residualBase : nullptr);

    searchImpl_(
            queries,
            coarseDistances,
            coarseIndices,
            residualBase,
            k,
            outDistances,
            outIndices,
            false);
}

void IVFFlat::searchPreassigned(
        Index* coarseQuantizer,
        Tensor<float, 2, true>& vecs,
        Tensor<float, 2, true>& ivfDistances,
        Tensor<idx_t, 2, true>& ivfAssignments,
        int k,
        Tensor<float, 2, true>& outDistances,
        Tensor<idx_t, 2, true>& outIndices,
        bool storePairs) {
    FAISS_ASSERT(ivfDistances.getSize(0) == vecs.getSize(0));
    FAISS_ASSERT(ivfAssignments.getSize(0) == vecs.getSize(0));
    FAISS_ASSERT(outDistances.getSize(0) == vecs.getSize(0));
    FAISS_ASSERT(outIndices.getSize(0) == vecs.getSize(0));
    FAISS_ASSERT(vecs.getSize(1) == dim_);

    auto stream = resources_->getDefaultStreamCurrentDevice();
    auto nprobe = ivfAssignments.getSize(1);
    FAISS_ASSERT(nprobe <= numLists_);

    // Based on the IVF assignments, we need the IVF centroids to which vectors
    // were assigned
    // FIXME: IVFPQ doesn't need this information as it has direct reference to
    // all IVF centroids and within the various kernels can look it up by index
    // as needed. Can we convert IVFFlat to do the same thing?
    DeviceTensor<float, 3, true> ivfCentroids(
            resources_,
            makeTempAlloc(AllocType::Other, stream),
            {vecs.getSize(0), nprobe, dim_});

    auto gpuQuantizer = tryCastGpuIndex(coarseQuantizer);
    if (gpuQuantizer) {
        // We can pass device pointers directly
        gpuQuantizer->reconstruct_batch(
                vecs.getSize(0) * nprobe,
                ivfAssignments.data(),
                ivfCentroids.data());
    } else {
        // CPU coarse quantizer
        auto cpuIVFCentroids =
                std::vector<float>(vecs.getSize(0) * nprobe * dim_);

        // We need to copy `ivfAssignments` to the CPU, in order to pass to a
        // CPU index
        auto cpuIVFAssignments = ivfAssignments.copyToVector(stream);

        coarseQuantizer->reconstruct_batch(
                vecs.getSize(0) * nprobe,
                cpuIVFAssignments.data(),
                cpuIVFCentroids.data());

        ivfCentroids.copyFrom(cpuIVFCentroids, stream);
    }

    searchImpl_(
            vecs,
            ivfDistances,
            ivfAssignments,
            ivfCentroids,
            k,
            outDistances,
            outIndices,
            storePairs);
}

void IVFFlat::searchImpl_(
        Tensor<float, 2, true>& queries,

        /**
         *
         */
        Tensor<float, 2, true>& coarseDistances,
        Tensor<idx_t, 2, true>& coarseIndices,

        /**
         * This is raft::neighbors::ivf_flat::index::centers_
         */
        Tensor<float, 3, true>& ivfCentroids,
        int k,
        Tensor<float, 2, true>& outDistances,
        Tensor<idx_t, 2, true>& outIndices,
        bool storePairs) {
    FAISS_ASSERT(storePairs == false);

    auto stream = resources_->getDefaultStreamCurrentDevice();

    if (interleavedLayout_) {
        runIVFInterleavedScan(
                queries,
                coarseIndices,
                deviceListDataPointers_,
                deviceListIndexPointers_,
                indicesOptions_,
                deviceListLengths_,
                k,
                metric_,
                useResidual_,
                ivfCentroids,
                scalarQ_.get(),
                outDistances,
                outIndices,
                resources_);
    } else {
        runIVFFlatScan(
                queries,
                coarseIndices,
                deviceListDataPointers_,
                deviceListIndexPointers_,
                indicesOptions_,
                deviceListLengths_,
                maxListLength_,
                k,
                metric_,
                useResidual_,
                ivfCentroids,
                scalarQ_.get(),
                outDistances,
                outIndices,
                resources_);
    }

    // If the GPU isn't storing indices (they are on the CPU side), we
    // need to perform the re-mapping here
    // FIXME: we might ultimately be calling this function with inputs
    // from the CPU, these are unnecessary copies
    if (indicesOptions_ == INDICES_CPU) {
        HostTensor<idx_t, 2, true> hostOutIndices(outIndices, stream);

        ivfOffsetToUserIndex(
                hostOutIndices.data(),
                numLists_,
                hostOutIndices.getSize(0),
                hostOutIndices.getSize(1),
                listOffsetToUserIndex_);

        // Copy back to GPU, since the input to this function is on the
        // GPU
        outIndices.copyFrom(hostOutIndices, stream);
    }
}

} // namespace gpu
} // namespace faiss<|MERGE_RESOLUTION|>--- conflicted
+++ resolved
@@ -58,11 +58,7 @@
         idx_t bits = scalarQ_ ? scalarQ_->bits : 32 /* float */;
 
         // bytes to encode a block of 32 vectors (single dimension)
-<<<<<<< HEAD
-        int bytesPerDimBlock = bits * 32 / 8; // = 128 if bits == 32
-=======
-        idx_t bytesPerDimBlock = bits * 32 / 8;
->>>>>>> 43d3dcf0
+        idx_t bytesPerDimBlock = bits * 32 / 8; // = 128 if bits == 32
 
         // bytes to fully encode 32 vectors
         idx_t bytesPerBlock = bytesPerDimBlock * dim_;
