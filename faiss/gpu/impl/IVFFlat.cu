/**
 * Copyright (c) Facebook, Inc. and its affiliates.
 *
 * This source code is licensed under the MIT license found in the
 * LICENSE file in the root directory of this source tree.
 */

#include <faiss/gpu/GpuIndex.h>
#include <faiss/gpu/GpuResources.h>
#include <faiss/gpu/impl/InterleavedCodes.h>
#include <faiss/gpu/impl/RemapIndices.h>
#include <faiss/gpu/utils/DeviceUtils.h>
#include <thrust/host_vector.h>
#include <faiss/gpu/impl/FlatIndex.cuh>
#include <faiss/gpu/impl/IVFAppend.cuh>
#include <faiss/gpu/impl/IVFFlat.cuh>
#include <faiss/gpu/impl/IVFFlatScan.cuh>
#include <faiss/gpu/impl/IVFInterleaved.cuh>
#include <faiss/gpu/utils/ConversionOperators.cuh>
#include <faiss/gpu/utils/CopyUtils.cuh>
#include <faiss/gpu/utils/DeviceDefs.cuh>
#include <faiss/gpu/utils/Float16.cuh>
#include <faiss/gpu/utils/HostTensor.cuh>
#include <faiss/gpu/utils/Transpose.cuh>
#include <limits>
#include <unordered_map>

namespace faiss {
namespace gpu {

IVFFlat::IVFFlat(
        GpuResources* res,
        int dim,
        int nlist,
        faiss::MetricType metric,
        float metricArg,
        bool useResidual,
        faiss::ScalarQuantizer* scalarQ,
        bool interleavedLayout,
        IndicesOptions indicesOptions,
        MemorySpace space)
        : IVFBase(res,
                  dim,
                  nlist,
                  metric,
                  metricArg,
                  useResidual,
                  interleavedLayout,
                  indicesOptions,
                  space),
          scalarQ_(scalarQ ? new GpuScalarQuantizer(res, *scalarQ) : nullptr) {}

IVFFlat::~IVFFlat() {}

size_t IVFFlat::getGpuVectorsEncodingSize_(int numVecs) const {
    if (interleavedLayout_) {
        // bits per scalar code
        int bits = scalarQ_ ? scalarQ_->bits : 32 /* float */;

        // bytes to encode a block of 32 vectors (single dimension)
        int bytesPerDimBlock = bits * 32 / 8;  // = 128 if bits == 32

        // bytes to fully encode 32 vectors
        int bytesPerBlock = bytesPerDimBlock * dim_;

        // number of blocks of 32 vectors we have
        int numBlocks = utils::divUp(numVecs, 32);

        // total size to encode numVecs
        return bytesPerBlock * numBlocks;
    } else {
        size_t sizePerVector =
                (scalarQ_ ? scalarQ_->code_size : sizeof(float) * dim_);

        return (size_t)numVecs * sizePerVector;
    }
}

size_t IVFFlat::getCpuVectorsEncodingSize_(int numVecs) const {
    size_t sizePerVector =
            (scalarQ_ ? scalarQ_->code_size : sizeof(float) * dim_);

    return (size_t)numVecs * sizePerVector;
}

std::vector<uint8_t> IVFFlat::translateCodesToGpu_(
        std::vector<uint8_t> codes,
        size_t numVecs) const {
    if (!interleavedLayout_) {
        // same format
        return codes;
    }

    bool sc = scalarQ_ ? true : false;
    int bitsPerCode = scalarQ_ ? scalarQ_->bits : 32;
    std::cout << "dim_=" << dim_ << ", scalarQ_=" <<  sc << ", bitsPerCode=" << bitsPerCode << ", interleavedLayout_=" << interleavedLayout_ << std::endl;

    auto up =
            unpackNonInterleaved(std::move(codes), numVecs, dim_, bitsPerCode);
    return packInterleaved(std::move(up), numVecs, dim_, bitsPerCode);
}

std::vector<uint8_t> IVFFlat::translateCodesFromGpu_(
        std::vector<uint8_t> codes,
        size_t numVecs) const {
    if (!interleavedLayout_) {
        // same format
        return codes;
    }

    int bitsPerCode = scalarQ_ ? scalarQ_->bits : 32;

    auto up = unpackInterleaved(std::move(codes), numVecs, dim_, bitsPerCode);
    return packNonInterleaved(std::move(up), numVecs, dim_, bitsPerCode);
}


void IVFFlat::appendVectors_(
        Tensor<float, 2, true>& vecs,
        Tensor<float, 2, true>& ivfCentroidResiduals,
        Tensor<idx_t, 1, true>& indices,
        Tensor<idx_t, 1, true>& uniqueLists,
        Tensor<int, 1, true>& vectorsByUniqueList,
        Tensor<int, 1, true>& uniqueListVectorStart,
        Tensor<int, 1, true>& uniqueListStartOffset,
        Tensor<idx_t, 1, true>& listIds,
        Tensor<int, 1, true>& listOffset,
        cudaStream_t stream) {
    //
    // Append the new encodings
    //
    // Append indices to the IVF lists
    runIVFIndicesAppend(
            listIds,
            listOffset,
            indices,
            indicesOptions_,
            deviceListIndexPointers_,
            stream);

    // Append the encoded vectors to the IVF lists
    if (interleavedLayout_) {
        runIVFFlatInterleavedAppend(
                listIds,
                listOffset,
                uniqueLists,
                vectorsByUniqueList,
                uniqueListVectorStart,
                uniqueListStartOffset,
                useResidual_ ? ivfCentroidResiduals : vecs,
                scalarQ_.get(),
                deviceListDataPointers_,
                resources_,
                stream);
    } else {
        runIVFFlatAppend(
                listIds,
                listOffset,
                useResidual_ ? ivfCentroidResiduals : vecs,
                scalarQ_.get(),
                deviceListDataPointers_,
                stream);
    }
}

void IVFFlat::search(
        Index* coarseQuantizer,
        Tensor<float, 2, true>& queries,
        int nprobe,
        int k,
        Tensor<float, 2, true>& outDistances,
        Tensor<idx_t, 2, true>& outIndices) {
    auto stream = resources_->getDefaultStreamCurrentDevice();

    // These are caught at a higher level
    FAISS_ASSERT(nprobe <= GPU_MAX_SELECTION_K);
    FAISS_ASSERT(k <= GPU_MAX_SELECTION_K);
    nprobe = std::min(nprobe, (int)getNumLists());

    FAISS_ASSERT(queries.getSize(1) == dim_);

    FAISS_ASSERT(outDistances.getSize(0) == queries.getSize(0));
    FAISS_ASSERT(outIndices.getSize(0) == queries.getSize(0));

    // Reserve space for the quantized information
    DeviceTensor<float, 2, true> coarseDistances(
            resources_,
            makeTempAlloc(AllocType::Other, stream),
            {queries.getSize(0), nprobe});
    DeviceTensor<idx_t, 2, true> coarseIndices(
            resources_,
            makeTempAlloc(AllocType::Other, stream),
            {queries.getSize(0), nprobe});
    // in case we also want/need residuals, we need the original centroids as
    // well
    // FIXME: why centroids instead of calculating residuals in one go?
    DeviceTensor<float, 3, true> residualBase(
            resources_,
            makeTempAlloc(AllocType::Other, stream),
            {queries.getSize(0), nprobe, dim_});


    searchCoarseQuantizer_(
            coarseQuantizer,
            nprobe,
            queries,
            coarseDistances,
            coarseIndices,
            nullptr,
            // we need the IVF centroids to which vectors were assigned if
            // vectors are encoded using the residual
            useResidual_ ? &residualBase : nullptr);

    searchImpl_(
            queries,
            coarseDistances,
            coarseIndices,
            residualBase,
            k,
            outDistances,
            outIndices,
            false);
}

void IVFFlat::searchPreassigned(
        Index* coarseQuantizer,
        Tensor<float, 2, true>& vecs,
        Tensor<float, 2, true>& ivfDistances,
        Tensor<idx_t, 2, true>& ivfAssignments,
        int k,
        Tensor<float, 2, true>& outDistances,
        Tensor<idx_t, 2, true>& outIndices,
        bool storePairs) {
    FAISS_ASSERT(ivfDistances.getSize(0) == vecs.getSize(0));
    FAISS_ASSERT(ivfAssignments.getSize(0) == vecs.getSize(0));
    FAISS_ASSERT(outDistances.getSize(0) == vecs.getSize(0));
    FAISS_ASSERT(outIndices.getSize(0) == vecs.getSize(0));
    FAISS_ASSERT(vecs.getSize(1) == dim_);

    auto stream = resources_->getDefaultStreamCurrentDevice();
    auto nprobe = ivfAssignments.getSize(1);
    FAISS_ASSERT(nprobe <= numLists_);

    // Based on the IVF assignments, we need the IVF centroids to which vectors
    // were assigned
    // FIXME: IVFPQ doesn't need this information as it has direct reference to
    // all IVF centroids and within the various kernels can look it up by index
    // as needed. Can we convert IVFFlat to do the same thing?
    DeviceTensor<float, 3, true> ivfCentroids(
            resources_,
            makeTempAlloc(AllocType::Other, stream),
            {vecs.getSize(0), nprobe, dim_});

    auto gpuQuantizer = tryCastGpuIndex(coarseQuantizer);
    if (gpuQuantizer) {
        // We can pass device pointers directly
        gpuQuantizer->reconstruct_batch(
                vecs.getSize(0) * nprobe,
                ivfAssignments.data(),
                ivfCentroids.data());
    } else {
        // CPU coarse quantizer
        auto cpuIVFCentroids =
                std::vector<float>(vecs.getSize(0) * nprobe * dim_);

        // We need to copy `ivfAssignments` to the CPU, in order to pass to a
        // CPU index
        auto cpuIVFAssignments = ivfAssignments.copyToVector(stream);

        coarseQuantizer->reconstruct_batch(
                vecs.getSize(0) * nprobe,
                cpuIVFAssignments.data(),
                cpuIVFCentroids.data());

        ivfCentroids.copyFrom(cpuIVFCentroids, stream);
    }

    searchImpl_(
            vecs,
            ivfDistances,
            ivfAssignments,
            ivfCentroids,
            k,
            outDistances,
            outIndices,
            storePairs);
}

void IVFFlat::searchImpl_(
        Tensor<float, 2, true>& queries,

        /**
         *
         */
        Tensor<float, 2, true>& coarseDistances,
<<<<<<< HEAD
        Tensor<Index::idx_t, 2, true>& coarseIndices,

        /**
         * This is raft::neighbors::ivf_flat::index::centers_
         */
=======
        Tensor<idx_t, 2, true>& coarseIndices,
>>>>>>> 38bf3218
        Tensor<float, 3, true>& ivfCentroids,
        int k,
        Tensor<float, 2, true>& outDistances,
        Tensor<idx_t, 2, true>& outIndices,
        bool storePairs) {
    FAISS_ASSERT(storePairs == false);

    auto stream = resources_->getDefaultStreamCurrentDevice();

    if (interleavedLayout_) {
        runIVFInterleavedScan(
                queries,
                coarseIndices,
                deviceListDataPointers_,
                deviceListIndexPointers_,
                indicesOptions_,
                deviceListLengths_,
                k,
                metric_,
                useResidual_,
                ivfCentroids,
                scalarQ_.get(),
                outDistances,
                outIndices,
                resources_);
    } else {
        runIVFFlatScan(
                queries,
                coarseIndices,
                deviceListDataPointers_,
                deviceListIndexPointers_,
                indicesOptions_,
                deviceListLengths_,
                maxListLength_,
                k,
                metric_,
                useResidual_,
                ivfCentroids,
                scalarQ_.get(),
                outDistances,
                outIndices,
                resources_);
    }

    // If the GPU isn't storing indices (they are on the CPU side), we
    // need to perform the re-mapping here
    // FIXME: we might ultimately be calling this function with inputs
    // from the CPU, these are unnecessary copies
    if (indicesOptions_ == INDICES_CPU) {
        HostTensor<idx_t, 2, true> hostOutIndices(outIndices, stream);

        ivfOffsetToUserIndex(
                hostOutIndices.data(),
                numLists_,
                hostOutIndices.getSize(0),
                hostOutIndices.getSize(1),
                listOffsetToUserIndex_);

        // Copy back to GPU, since the input to this function is on the
        // GPU
        outIndices.copyFrom(hostOutIndices, stream);
    }
}

} // namespace gpu
} // namespace faiss<|MERGE_RESOLUTION|>--- conflicted
+++ resolved
@@ -293,15 +293,11 @@
          *
          */
         Tensor<float, 2, true>& coarseDistances,
-<<<<<<< HEAD
-        Tensor<Index::idx_t, 2, true>& coarseIndices,
+        Tensor<idx_t, 2, true>& coarseIndices,
 
         /**
          * This is raft::neighbors::ivf_flat::index::centers_
          */
-=======
-        Tensor<idx_t, 2, true>& coarseIndices,
->>>>>>> 38bf3218
         Tensor<float, 3, true>& ivfCentroids,
         int k,
         Tensor<float, 2, true>& outDistances,
