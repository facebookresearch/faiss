--- conflicted
+++ resolved
@@ -129,88 +129,46 @@
 #if GPU_MAX_SELECTION_K >= 2048
 
     // block size 128 for k <= 1024, 64 for k = 2048
-<<<<<<< HEAD
-#define RUN_PASS_DIR(DIR)                        \
-    do {                                         \
-        if (k == 1) {                            \
-            RUN_PASS(128, 1, 1, DIR);            \
-        } else if (k <= kWarpSize) {             \
-            RUN_PASS(128, kWarpSize, 2, DIR);    \
-        } else if (k <= kWarpSize*2) {           \
-            RUN_PASS(128, kWarpSize*2, 3, DIR);  \
-        } else if (k <= kWarpSize*4) {           \
-            RUN_PASS(128, kWarpSize*4, 3, DIR);  \
-        } else if (k <= kWarpSize*8) {           \
-            RUN_PASS(128, kWarpSize*8, 4, DIR);  \
-        } else if (k <= kWarpSize*16) {          \
-            RUN_PASS(128, kWarpSize*16, 8, DIR); \
-        } else if (k <= kWarpSize*32) {          \
-            RUN_PASS(128, kWarpSize*32, 8, DIR); \
-        } else if (k <= kWarpSize*64) {          \
-            RUN_PASS(64, kWarpSize*64, 8, DIR);  \
-        }                                        \
-=======
-#define RUN_PASS_DIR(INDEX_T, DIR)                \
-    do {                                          \
-        if (k == 1) {                             \
-            RUN_PASS(INDEX_T, 128, 1, 1, DIR);    \
-        } else if (k <= 32) {                     \
-            RUN_PASS(INDEX_T, 128, 32, 2, DIR);   \
-        } else if (k <= 64) {                     \
-            RUN_PASS(INDEX_T, 128, 64, 3, DIR);   \
-        } else if (k <= 128) {                    \
-            RUN_PASS(INDEX_T, 128, 128, 3, DIR);  \
-        } else if (k <= 256) {                    \
-            RUN_PASS(INDEX_T, 128, 256, 4, DIR);  \
-        } else if (k <= 512) {                    \
-            RUN_PASS(INDEX_T, 128, 512, 8, DIR);  \
-        } else if (k <= 1024) {                   \
-            RUN_PASS(INDEX_T, 128, 1024, 8, DIR); \
-        } else if (k <= 2048) {                   \
-            RUN_PASS(INDEX_T, 64, 2048, 8, DIR);  \
-        }                                         \
->>>>>>> c8d6f7bb
+#define RUN_PASS_DIR(INDEX_T, DIR)                         \
+    do {                                                   \
+        if (k == 1) {                                      \
+            RUN_PASS(INDEX_T, 128, 1, 1, DIR);             \
+        } else if (k <= kWarpSize) {                       \
+            RUN_PASS(INDEX_T, 128, kWarpSize, 2, DIR);     \
+        } else if (k <= kWarpSize*2) {                     \
+            RUN_PASS(INDEX_T, 128, kWarpSize*2, 3, DIR);   \
+        } else if (k <= kWarpSize*4) {                     \
+            RUN_PASS(INDEX_T, 128, kWarpSize*4, 3, DIR);   \
+        } else if (k <= kWarpSize*8) {                     \
+            RUN_PASS(INDEX_T, 128, kWarpSize*8, 4, DIR);   \
+        } else if (k <= kWarpSize*16) {                    \
+            RUN_PASS(INDEX_T, 128, kWarpSize*16, 8, DIR);  \
+        } else if (k <= kWarpSize*32) {                    \
+            RUN_PASS(INDEX_T, 128, kWarpSize*32, 8, DIR);  \
+        } else if (k <= kWarpSize*64) {                    \
+            RUN_PASS(INDEX_T, 64, kWarpSize*64, 8, DIR);   \
+        }                                                  \
     } while (0)
 
 #else
 
-<<<<<<< HEAD
-#define RUN_PASS_DIR(DIR)                        \
-    do {                                         \
-        if (k == 1) {                            \
-            RUN_PASS(128, 1, 1, DIR);            \
-        } else if (k <= kWarpSize) {             \
-            RUN_PASS(128, kWarpSize, 2, DIR);    \
-        } else if (k <= kWarpSize*2) {           \
-            RUN_PASS(128, kWarpSize*2, 3, DIR);  \
-        } else if (k <= kWarpSize*4) {           \
-            RUN_PASS(128, kWarpSize*4, 3, DIR);  \
-        } else if (k <= kWarpSize*8) {           \
-            RUN_PASS(128, kWarpSize*8, 4, DIR);  \
-        } else if (k <= kWarpSize*16) {          \
-            RUN_PASS(128, kWarpSize*16, 8, DIR); \
-        } else if (k <= kWarpSize*32) {          \
-            RUN_PASS(128, kWarpSize*32, 8, DIR); \
-        }                                        \
-=======
-#define RUN_PASS_DIR(INDEX_T, DIR)                \
-    do {                                          \
-        if (k == 1) {                             \
-            RUN_PASS(INDEX_T, 128, 1, 1, DIR);    \
-        } else if (k <= 32) {                     \
-            RUN_PASS(INDEX_T, 128, 32, 2, DIR);   \
-        } else if (k <= 64) {                     \
-            RUN_PASS(INDEX_T, 128, 64, 3, DIR);   \
-        } else if (k <= 128) {                    \
-            RUN_PASS(INDEX_T, 128, 128, 3, DIR);  \
-        } else if (k <= 256) {                    \
-            RUN_PASS(INDEX_T, 128, 256, 4, DIR);  \
-        } else if (k <= 512) {                    \
-            RUN_PASS(INDEX_T, 128, 512, 8, DIR);  \
-        } else if (k <= 1024) {                   \
-            RUN_PASS(INDEX_T, 128, 1024, 8, DIR); \
-        }                                         \
->>>>>>> c8d6f7bb
+#define RUN_PASS_DIR(INDEX_T, DIR)                        \
+    do {                                                  \
+        if (k == 1) {                                     \
+            RUN_PASS(INDEX_T, 128, 1, 1, DIR);            \
+        } else if (k <= kWarpSize) {                      \
+            RUN_PASS(INDEX_T, 128, kWarpSize, 2, DIR);    \
+        } else if (k <= kWarpSize*2) {                    \
+            RUN_PASS(INDEX_T, 128, kWarpSize*2, 3, DIR);  \
+        } else if (k <= kWarpSize*4) {                    \
+            RUN_PASS(INDEX_T, 128, kWarpSize*4, 3, DIR);  \
+        } else if (k <= kWarpSize*8) {                    \
+            RUN_PASS(INDEX_T, 128, kWarpSize*8, 4, DIR);  \
+        } else if (k <= kWarpSize*16) {                   \
+            RUN_PASS(INDEX_T, 128, kWarpSize*16, 8, DIR); \
+        } else if (k <= kWarpSize*32) {                   \
+            RUN_PASS(INDEX_T, 128, kWarpSize*32, 8, DIR); \
+        }                                                 \
     } while (0)
 
 #endif // GPU_MAX_SELECTION_K
