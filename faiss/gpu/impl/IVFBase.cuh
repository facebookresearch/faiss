--- conflicted
+++ resolved
@@ -62,11 +62,7 @@
     virtual int getListLength(int listId) const;
 
     /// Return the list indices of a particular list back to the CPU
-<<<<<<< HEAD
-    virtual std::vector<Index::idx_t> getListIndices(int listId) const;
-=======
-    std::vector<idx_t> getListIndices(int listId) const;
->>>>>>> 38bf3218
+    virtual std::vector<idx_t> getListIndices(int listId) const;
 
     /// Return the encoded vectors of a particular list back to the CPU
     virtual std::vector<uint8_t> getListVectorData(int listId, bool gpuFormat) const;
