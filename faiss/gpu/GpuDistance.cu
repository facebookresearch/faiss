/**
 * Copyright (c) Facebook, Inc. and its affiliates.
 *
 * This source code is licensed under the MIT license found in the
 * LICENSE file in the root directory of this source tree.
 */

#include <faiss/gpu/GpuDistance.h>
#include <faiss/gpu/GpuResources.h>
#include <faiss/gpu/utils/DeviceUtils.h>
#include <faiss/impl/FaissAssert.h>
#include <faiss/gpu/impl/Distance.cuh>
#include <faiss/gpu/utils/ConversionOperators.cuh>
#include <faiss/gpu/utils/CopyUtils.cuh>
#include <faiss/gpu/utils/DeviceTensor.cuh>

namespace faiss {
namespace gpu {

template <typename T>
void bfKnnConvert(GpuResourcesProvider* prov, const GpuDistanceParams& args) {
    // Validate the input data
    FAISS_THROW_IF_NOT_MSG(
            args.k > 0 || args.k == -1,
            "bfKnn: k must be > 0 for top-k reduction, "
            "or -1 for all pairwise distances");
    FAISS_THROW_IF_NOT_MSG(args.dims > 0, "bfKnn: dims must be > 0");
    FAISS_THROW_IF_NOT_MSG(
            args.numVectors > 0, "bfKnn: numVectors must be > 0");
    FAISS_THROW_IF_NOT_MSG(
            args.vectors, "bfKnn: vectors must be provided (passed null)");
    FAISS_THROW_IF_NOT_MSG(
            args.numQueries > 0, "bfKnn: numQueries must be > 0");
    FAISS_THROW_IF_NOT_MSG(
            args.queries, "bfKnn: queries must be provided (passed null)");
    FAISS_THROW_IF_NOT_MSG(
            args.outDistances,
            "bfKnn: outDistances must be provided (passed null)");
    FAISS_THROW_IF_NOT_MSG(
            args.outIndices || args.k == -1,
            "bfKnn: outIndices must be provided (passed null)");

    // If the user specified a device, then ensure that it is currently set
    int device = -1;
    if (args.device == -1) {
        // Original behavior if no device is specified, use the current CUDA
        // thread local device
        device = getCurrentDevice();
    } else {
        // Otherwise, use the device specified in `args`
        device = args.device;

        FAISS_THROW_IF_NOT_FMT(
                device >= 0 && device < getNumDevices(),
                "bfKnn: device specified must be -1 (current CUDA thread local device) "
                "or within the range [0, %d)",
                getNumDevices());
    }

    DeviceScope scope(device);

    // Don't let the resources go out of scope
    auto resImpl = prov->getResources();
    auto res = resImpl.get();
    auto stream = res->getDefaultStreamCurrentDevice();

    auto tVectors = toDeviceTemporary<T, 2>(
            res,
            device,
            const_cast<T*>(reinterpret_cast<const T*>(args.vectors)),
            stream,
            {args.vectorsRowMajor ? args.numVectors : args.dims,
             args.vectorsRowMajor ? args.dims : args.numVectors});
    auto tQueries = toDeviceTemporary<T, 2>(
            res,
            device,
            const_cast<T*>(reinterpret_cast<const T*>(args.queries)),
            stream,
            {args.queriesRowMajor ? args.numQueries : args.dims,
             args.queriesRowMajor ? args.dims : args.numQueries});

    DeviceTensor<float, 1, true> tVectorNorms;
    if (args.vectorNorms) {
        tVectorNorms = toDeviceTemporary<float, 1>(
                res,
                device,
                const_cast<float*>(args.vectorNorms),
                stream,
                {args.numVectors});
    }

    auto tOutDistances = toDeviceTemporary<float, 2>(
            res,
            device,
            args.outDistances,
            stream,
            {args.numQueries, args.k == -1 ? args.numVectors : args.k});

    if (args.k == -1) {
        // Reporting all pairwise distances
        allPairwiseDistanceOnDevice<T>(
                res,
                device,
                stream,
                tVectors,
                args.vectorsRowMajor,
                args.vectorNorms ? &tVectorNorms : nullptr,
                tQueries,
                args.queriesRowMajor,
                args.metric,
                args.metricArg,
                tOutDistances);
    } else if (args.outIndicesType == IndicesDataType::I64) {
        auto tOutIndices = toDeviceTemporary<idx_t, 2>(
                res,
                device,
                (idx_t*)args.outIndices,
                stream,
                {args.numQueries, args.k});

        // Since we've guaranteed that all arguments are on device, call the
        // implementation
        bfKnnOnDevice<T>(
                res,
                device,
                stream,
                tVectors,
                args.vectorsRowMajor,
                args.vectorNorms ? &tVectorNorms : nullptr,
                tQueries,
                args.queriesRowMajor,
                args.k,
                args.metric,
                args.metricArg,
                tOutDistances,
                tOutIndices,
                args.ignoreOutDistances);
<<<<<<< HEAD
        // Convert and copy int indices out
        auto tOutIndices = toDeviceTemporary<idx_t, 2>(
                res,
                device,
                (idx_t*)args.outIndices,
                stream,
                {args.numQueries, args.k});

        // Convert int to idx_t
        convertTensor<int, idx_t, 2>(stream, tOutIntIndices, tOutIndices);

        // Copy back if necessary
=======

>>>>>>> 43d3dcf0
        fromDevice<idx_t, 2>(tOutIndices, (idx_t*)args.outIndices, stream);

    } else if (args.outIndicesType == IndicesDataType::I32) {
        // The brute-force API supports i64 indices, but our output buffer is
        // i32 so we need to temporarily allocate and then convert back to i32
        // FIXME: convert to int32_t everywhere?
        static_assert(sizeof(int) == 4, "");
        DeviceTensor<idx_t, 2, true> tIntIndices(
                res,
                makeTempAlloc(AllocType::Other, stream),
                {args.numQueries, args.k});

        // Since we've guaranteed that all arguments are on device, call the
        // implementation
        bfKnnOnDevice<T>(
                res,
                device,
                stream,
                tVectors,
                args.vectorsRowMajor,
                args.vectorNorms ? &tVectorNorms : nullptr,
                tQueries,
                args.queriesRowMajor,
                args.k,
                args.metric,
                args.metricArg,
                tOutDistances,
                tIntIndices,
                args.ignoreOutDistances);

        // Convert and copy int indices out
        auto tOutIntIndices = toDeviceTemporary<int, 2>(
                res,
                device,
                (int*)args.outIndices,
                stream,
                {args.numQueries, args.k});

        convertTensor<idx_t, int, 2>(stream, tIntIndices, tOutIntIndices);

        // Copy back if necessary
        fromDevice<int, 2>(tOutIntIndices, (int*)args.outIndices, stream);
    } else {
        FAISS_THROW_MSG("unknown outIndicesType");
    }

    // Copy distances back if necessary
    fromDevice<float, 2>(tOutDistances, args.outDistances, stream);
}

void bfKnn(GpuResourcesProvider* res, const GpuDistanceParams& args) {
    // For now, both vectors and queries must be of the same data type
    FAISS_THROW_IF_NOT_MSG(
            args.vectorType == args.queryType,
            "limitation: both vectorType and queryType must currently "
            "be the same (F32 or F16");

    if (args.vectorType == DistanceDataType::F32) {
        bfKnnConvert<float>(res, args);
    } else if (args.vectorType == DistanceDataType::F16) {
        bfKnnConvert<half>(res, args);
    } else {
        FAISS_THROW_MSG("unknown vectorType");
    }
}

// legacy version
void bruteForceKnn(
        GpuResourcesProvider* res,
        faiss::MetricType metric,
        // A region of memory size numVectors x dims, with dims
        // innermost
        const float* vectors,
        bool vectorsRowMajor,
        idx_t numVectors,
        // A region of memory size numQueries x dims, with dims
        // innermost
        const float* queries,
        bool queriesRowMajor,
        idx_t numQueries,
        int dims,
        int k,
        // A region of memory size numQueries x k, with k
        // innermost
        float* outDistances,
        // A region of memory size numQueries x k, with k
        // innermost
        idx_t* outIndices) {
    std::cerr << "bruteForceKnn is deprecated; call bfKnn instead" << std::endl;

    GpuDistanceParams args;
    args.metric = metric;
    args.k = k;
    args.dims = dims;
    args.vectors = vectors;
    args.vectorsRowMajor = vectorsRowMajor;
    args.numVectors = numVectors;
    args.queries = queries;
    args.queriesRowMajor = queriesRowMajor;
    args.numQueries = numQueries;
    args.outDistances = outDistances;
    args.outIndices = outIndices;

    bfKnn(res, args);
}

} // namespace gpu
} // namespace faiss<|MERGE_RESOLUTION|>--- conflicted
+++ resolved
@@ -135,22 +135,7 @@
                 tOutDistances,
                 tOutIndices,
                 args.ignoreOutDistances);
-<<<<<<< HEAD
-        // Convert and copy int indices out
-        auto tOutIndices = toDeviceTemporary<idx_t, 2>(
-                res,
-                device,
-                (idx_t*)args.outIndices,
-                stream,
-                {args.numQueries, args.k});
-
-        // Convert int to idx_t
-        convertTensor<int, idx_t, 2>(stream, tOutIntIndices, tOutIndices);
-
-        // Copy back if necessary
-=======
-
->>>>>>> 43d3dcf0
+
         fromDevice<idx_t, 2>(tOutIndices, (idx_t*)args.outIndices, stream);
 
     } else if (args.outIndicesType == IndicesDataType::I32) {
@@ -180,7 +165,6 @@
                 tOutDistances,
                 tIntIndices,
                 args.ignoreOutDistances);
-
         // Convert and copy int indices out
         auto tOutIntIndices = toDeviceTemporary<int, 2>(
                 res,
