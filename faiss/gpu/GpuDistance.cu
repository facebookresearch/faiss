--- conflicted
+++ resolved
@@ -30,10 +30,7 @@
 #include <faiss/gpu/utils/ConversionOperators.cuh>
 #include <faiss/gpu/utils/CopyUtils.cuh>
 #include <faiss/gpu/utils/DeviceTensor.cuh>
-<<<<<<< HEAD
-=======
 #include <faiss/gpu/utils/Float16.cuh>
->>>>>>> eaab46c8
 #include <optional>
 
 #if defined USE_NVIDIA_CUVS
@@ -323,16 +320,7 @@
             cuvs::neighbors::brute_force::index<float> idx(
                     handle, index.view(), norms_view, distance, metric_arg);
             cuvs::neighbors::brute_force::search(
-<<<<<<< HEAD
                     handle, idx, search.view(), inds.view(), dists.view());
-=======
-                    handle,
-                    idx,
-                    search.view(),
-                    inds.view(),
-                    dists.view(),
-                    std::nullopt);
->>>>>>> eaab46c8
         } else {
             auto index = raft::make_readonly_temporary_device_buffer<
                     const float,
@@ -371,16 +359,7 @@
             cuvs::neighbors::brute_force::index<float> idx(
                     handle, index.view(), norms_view, distance, metric_arg);
             cuvs::neighbors::brute_force::search(
-<<<<<<< HEAD
                     handle, idx, search.view(), inds.view(), dists.view());
-=======
-                    handle,
-                    idx,
-                    search.view(),
-                    inds.view(),
-                    dists.view(),
-                    std::nullopt);
->>>>>>> eaab46c8
         }
 
         if (args.metric == MetricType::METRIC_Lp) {
