--- conflicted
+++ resolved
@@ -319,16 +319,12 @@
             cuvs::neighbors::brute_force::index<float> idx(
                     handle, index.view(), norms_view, distance, metric_arg);
             cuvs::neighbors::brute_force::search(
-<<<<<<< HEAD
-                    handle, idx, search.view(), inds.view(), dists.view());
-=======
                     handle,
                     idx,
                     search.view(),
                     inds.view(),
                     dists.view(),
                     std::nullopt);
->>>>>>> 3e056ed9
         } else {
             auto index = raft::make_readonly_temporary_device_buffer<
                     const float,
@@ -367,16 +363,12 @@
             cuvs::neighbors::brute_force::index<float> idx(
                     handle, index.view(), norms_view, distance, metric_arg);
             cuvs::neighbors::brute_force::search(
-<<<<<<< HEAD
-                    handle, idx, search.view(), inds.view(), dists.view());
-=======
                     handle,
                     idx,
                     search.view(),
                     inds.view(),
                     dists.view(),
                     std::nullopt);
->>>>>>> 3e056ed9
         }
 
         if (args.metric == MetricType::METRIC_Lp) {
