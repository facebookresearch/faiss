--- conflicted
+++ resolved
@@ -57,79 +57,58 @@
             "GPU index only supports nprobe <= %zu; passed %zu",
             (size_t)getMaxKSelection(),
             index->nprobe);
-<<<<<<< HEAD
-    nprobe = index->nprobe;
-
-    FAISS_ASSERT(metric_type != faiss::METRIC_L2 &&
-                 metric_type != faiss::METRIC_INNER_PRODUCT);
-=======
->>>>>>> 881fbc38
-
-    if (index->is_trained && index->ntotal > 0) {
-        // TODO: A proper copy of the index without retraining
-        // For now, just get all the data from the index, and train our index
-        // anew.
-        auto stream = raft_handle.get_stream();
-        auto total_elems = size_t(index->ntotal) * size_t(index->d);
-        rmm::device_uvector<float> buf_dev(total_elems, stream);
-        {
-            std::vector<float> buf_host(total_elems);
-            index->reconstruct_n(0, index->ntotal, buf_host.data());
-            raft::copy(buf_dev.data(), buf_host.data(), total_elems, stream);
-        }
-        FAISS_ASSERT(index->d == this->d);
-        FAISS_ASSERT(index->metric_arg == this->metric_arg);
-        FAISS_ASSERT(index->metric_type == this->metric_type);
-        FAISS_ASSERT(index->nlist == this->nlist);
-        RaftIndexIVFFlat::rebuildRaftIndex(buf_dev.data(), index->ntotal);
-    } else {
-        // index is not trained, so we can remove ours as well (if there was
-        // any)
-        raft_knn_index.reset();
-    }
-<<<<<<< HEAD
-
-    // copied in GpuIndex::copyFrom
-    // ntotal can exceed max int, but the number of vectors per inverted
-    // list cannot exceed this. We check this in the subclasses.
-    FAISS_ASSERT(is_trained && (ntotal == index->ntotal));
-
-    // Since we're trained, the quantizer must have data
-    FAISS_ASSERT(index->quantizer->ntotal > 0);
-
-
-//    // Copy our lists as well
-//    index_.reset(new IVFFlat(
-//            resources_.get(),
-//            quantizer->getGpuData(),  // FlatIndex instance- contains the vectors in index
-//            index->metric_type,
-//            index->metric_arg,
-//            false,   // no residual
-//            nullptr, // no scalar quantizer
-//            ivfFlatConfig_.interleavedLayout,
-//            ivfFlatConfig_.indicesOptions,
-//            config_.memorySpace));
-//
-//    // Copy all of the IVF data
-//    index_->copyInvertedListsFrom(index->invlists);  // xcopy
-
-
-    raft::spatial::knn::ivf_flat::index_params raft_idx_params;
-    raft_idx_params.n_lists = nlist;
-    raft_idx_params.metric = raft::distance::DistanceType::L2Expanded;
-
-    raft_knn_index.emplace(raft_handle, raft_idx_params, (uint32_t)d);
-
+
+//    FAISS_ASSERT(metric_type != faiss::METRIC_L2 &&
+//                 metric_type != faiss::METRIC_INNER_PRODUCT);
+//
+//    if (!index->is_trained) {
+//        // copied in GpuIndex::copyFrom
+//        FAISS_ASSERT(!is_trained && ntotal == 0);
+//        return;
+
+//    }
+//
+//    // copied in GpuIndex::copyFrom
+//    // ntotal can exceed max int, but the number of vectors per inverted
+//    // list cannot exceed this. We check this in the subclasses.
+//    FAISS_ASSERT(is_trained && (ntotal == index->ntotal));
+//
+//    // Since we're trained, the quantizer must have data
+//    FAISS_ASSERT(index->quantizer->ntotal > 0);
+//
+//
+////    // Copy our lists as well
+////    index_.reset(new IVFFlat(
+////            resources_.get(),
+////            quantizer->getGpuData(),  // FlatIndex instance- contains the vectors in index
+////            index->metric_type,
+////            index->metric_arg,
+////            false,   // no residual
+////            nullptr, // no scalar quantizer
+////            ivfFlatConfig_.interleavedLayout,
+////            ivfFlatConfig_.indicesOptions,
+////            config_.memorySpace));
+////
+////    // Copy all of the IVF data
+////    index_->copyInvertedListsFrom(index->invlists);  // xcopy
+//
+//
+//    raft::spatial::knn::ivf_flat::index_params raft_idx_params;
+//    raft_idx_params.n_lists = nlist;
+//    raft_idx_params.metric = raft::distance::DistanceType::L2Expanded;
+//
+//    raft_knn_index.emplace(raft_handle, raft_idx_params, (uint32_t)d);
+//
     /**
      * TODO: Copy centers and center norms from quantizer
      * Things to do:
      *    1. Copy index_->quantizer->vectors_ to raft_index->centers
      *    2. Copy index_->quantizer->norms_ to raft_index->center_norms
      */
-
-    raft::copy(raft_knn_index.value().centers(),
-
-
+//
+//    raft::copy(raft_knn_index.value().centers(),
+//
+//
     /**
      * TODO: Copy IVF data, indices, list_sizes, list_offsets from index->invlists
      *
@@ -141,10 +120,48 @@
      *
      *    2. We will need to copy  list_sizes, indices, and list_offsets
      */
-
-=======
+    if (index->is_trained) {
+        // TODO: A proper copy of the index without retraining
+        // For now, just get all the data from the index, and train our index
+        // anew.
+        FAISS_ASSERT(index->d == this->d);
+        FAISS_ASSERT(index->metric_arg == this->metric_arg);
+        FAISS_ASSERT(index->metric_type == this->metric_type);
+        FAISS_ASSERT(index->nlist == this->nlist);
+
+        Index::idx_t quantizer_ntotal = index->quantizer->ntotal;
+        std::cout << "Calling copyFrom with trained index with "  << quantizer_ntotal << " items" << std::endl;
+        auto stream = raft_handle.get_stream();
+
+        auto total_elems = size_t(quantizer_ntotal) * size_t(index->quantizer->d);
+        rmm::device_uvector<float> buf_dev(total_elems, stream);
+        {
+            std::vector<float> buf_host(total_elems);
+            index->quantizer->reconstruct_n(0, quantizer_ntotal, buf_host.data());
+            raft::copy(buf_dev.data(), buf_host.data(), total_elems, stream);
+        }
+
+        RaftIndexIVFFlat::rebuildRaftIndex(buf_dev.data(), quantizer_ntotal);
+
+        if(index->ntotal > 0) {
+            std::cout << "Adding " << index->ntotal << " vectors to index" << std::endl;
+            total_elems = size_t(index->ntotal) * size_t(index->d);
+            buf_dev.resize(total_elems, stream);
+            {
+                std::vector<float> buf_host(total_elems);
+                index->reconstruct_n(0, index->ntotal, buf_host.data());
+                raft::copy(buf_dev.data(), buf_host.data(), total_elems, stream);
+            }
+
+            RaftIndexIVFFlat::addImpl_(index->ntotal, buf_dev.data(), nullptr);
+        }
+    } else {
+        // index is not trained, so we can remove ours as well (if there was
+        // any)
+        std::cout << "Calling copyFrom with index that hasn't been trained" << std::endl;
+        raft_knn_index.reset();
+    }
     this->is_trained = index->is_trained;
->>>>>>> 881fbc38
 }
 
 void RaftIndexIVFFlat::reserveMemory(size_t numVecs) {
@@ -184,7 +201,7 @@
 void RaftIndexIVFFlat::train(Index::idx_t n, const float* x) {
     DeviceScope scope(config_.device);
 
-<<<<<<< HEAD
+    std::cout << "Calling train() with " << n << " rows" << std::endl;
     if (this->is_trained) {
         FAISS_ASSERT(raft_knn_index.has_value());
         return;
@@ -200,29 +217,17 @@
                                             n, (faiss::Index::idx_t)d));
 
     raft_handle.sync_stream();
-=======
-    // TODO: This should only train the quantizer portion of the index
-    /**
-     * For example:
-     *
-     * raft_knn_index.emplace(raft::spatial::knn::ivf_flat::make_index<T>(
-     *      raft_handle, raft_idx_params, (faiss::Index::idx_t)d);
-
-     * raft::spatial::knn::ivf_flat::train_quantizer(
-     *      raft_handle, *raft_knn_index, const_cast<float*>(x), n);
-     *
-     * NB: ivf_flat does not have a quantizer. Training here imply kmeans?
-     */
-
-    RaftIndexIVFFlat::rebuildRaftIndex(x, n);
->>>>>>> 881fbc38
 }
 
 int RaftIndexIVFFlat::getListLength(int listId) const {
     FAISS_ASSERT(raft_knn_index.has_value());
     DeviceScope scope(config_.device);
 
-    return int(raft_knn_index->list_sizes(listId));
+    uint32_t size;
+    raft::copy(&size, raft_knn_index.value().list_sizes().data_handle() + listId,
+               1, raft_handle.get_stream());
+    raft_handle.sync_stream();
+    return int(size);
 }
 
 std::vector<uint8_t> RaftIndexIVFFlat::getListVectorData(
@@ -231,19 +236,24 @@
     FAISS_ASSERT(raft_knn_index.has_value());
     DeviceScope scope(config_.device);
 
-    using elem_t = decltype(raft_knn_index->data)::element_type;
-    size_t dim = raft_knn_index->dim();
-    size_t byte_offset =
-            size_t(raft_knn_index->list_offsets(listId)) * sizeof(elem_t) * dim;
+    std::cout << "Calling getListVectorData for " << listId << std::endl;
+
+    using elem_t = decltype(raft_knn_index.value().data())::element_type;
+    size_t dim = raft_knn_index.value().dim();
+    Index::idx_t offsets[2];
+    raft::copy(offsets, raft_knn_index.value().list_offsets().data_handle() + listId, 2, raft_handle.get_stream());
+
+    raft_handle.sync_stream();
+    size_t byte_offset = offsets[0] * sizeof(elem_t) * dim;
     // the interleaved block can be slightly larger than the list size (it's
     // rounded up)
-    size_t byte_size = size_t(raft_knn_index->list_offsets(listId + 1)) *
+    size_t byte_size = size_t(offsets[1]) *
                     sizeof(elem_t) * dim -
             byte_offset;
     std::vector<uint8_t> vec(byte_size);
     raft::copy(
             vec.data(),
-            reinterpret_cast<const uint8_t*>(raft_knn_index->data.data()) +
+            reinterpret_cast<const uint8_t*>(raft_knn_index.value().data().data_handle()) +
                     byte_offset,
             byte_size,
             raft_handle.get_stream());
@@ -259,25 +269,19 @@
     FAISS_ASSERT(raft_knn_index.has_value());
     DeviceScope scope(config_.device);
 
-<<<<<<< HEAD
-    // TODO: Need to invoke corresponding call in raft::ivf_flat
-    /**
-     * For example:
-     * raft::spatial::knn::ivf_flat::get_list_indices(
-     *    raft_handle, *raft_knn_index, listId);
-     */
-    Index::idx_t start_offset, stop_offset;
-    std::vector<Index::idx_t> vec;
-=======
-    size_t offset = raft_knn_index->list_offsets(listId);
-    size_t size = raft_knn_index->list_sizes(listId);
+    Index::idx_t offset;
+    uint32_t size;
+
+    raft::copy(&offset, raft_knn_index.value().list_offsets().data_handle() + listId, 1, raft_handle.get_stream());
+    raft::copy(&size, raft_knn_index.value().list_sizes().data_handle() + listId, 1, raft_handle.get_stream());
+    raft_handle.sync_stream();
+
     std::vector<Index::idx_t> vec(size);
     raft::copy(
             vec.data(),
-            raft_knn_index->indices.data() + offset,
+            raft_knn_index.value().indices().data_handle() + offset,
             size,
             raft_handle.get_stream());
->>>>>>> 881fbc38
     return vec;
 }
 
@@ -288,16 +292,12 @@
     // Device is already set in GpuIndex::add
     FAISS_ASSERT(is_trained);
     FAISS_ASSERT(n > 0);
-    /* TODO:
-      At the moment, raft does not support adding vectors, and does not support
-      providing indices with the vectors even in training
-
-<<<<<<< HEAD
+
 //    // Not all vectors may be able to be added (some may contain NaNs etc)
 //    index_->addVectors(data, labels);
-//
-//    // but keep the ntotal based on the total number of vectors that we
-//    // attempted to add
+
+    // but keep the ntotal based on the total number of vectors that we
+    // attempted to add
 
     std::cout << "Calling addImpl_ with " << n << " vectors." << std::endl;
 
@@ -309,16 +309,6 @@
     raft_knn_index.emplace(raft::spatial::knn::ivf_flat::extend(
             raft_handle, raft_knn_index.value(), x, xids, (Index::idx_t)n));
     this->ntotal += n;
-=======
-      For now, just do the training anew
-     */
-    raft_knn_index.reset();
-
-    // Not all vectors may be able to be added (some may contain NaNs etc)
-    // but keep the ntotal based on the total number of vectors that we
-    // attempted to add index_->addVectors(data, labels);
-    RaftIndexIVFFlat::rebuildRaftIndex(x, n);
->>>>>>> 881fbc38
 }
 
 void RaftIndexIVFFlat::searchImpl_(
@@ -332,27 +322,7 @@
     FAISS_ASSERT(n > 0);
     FAISS_THROW_IF_NOT(nprobe > 0 && nprobe <= nlist);
 
-<<<<<<< HEAD
-    // Data is already resident on the GPU
-    Tensor<float, 2, true> queries(const_cast<float*>(x), {n, (int)this->d});
-    Tensor<float, 2, true> outDistances(distances, {n, k});
-    Tensor<Index::idx_t, 2, true> outLabels(
-            const_cast<Index::idx_t*>(labels), {n, k});
-
-    // TODO: Populate the rest of the params properly.
-    raft::spatial::knn::ivf_flat::search_params raft_idx_params;
-    raft_idx_params.n_probes = nprobe;
-
-    raft::spatial::knn::ivf_flat::search<float, faiss::Index::idx_t>(
-                                         raft_handle,
-                                         raft_idx_params,
-                                         *raft_knn_index,
-                                         const_cast<float*>(x),
-                                         static_cast<std::uint32_t>(n),
-                                         static_cast<std::uint32_t>(k),
-                                         static_cast<faiss::Index::idx_t *>(labels),
-                                         distances);
-=======
+    std::cout << "Calling searchImpl_ with " << n << " rows" << std::endl;
     raft::spatial::knn::ivf_flat::search_params pams;
     pams.n_probes = nprobe;
     raft::spatial::knn::ivf_flat::search<float, faiss::Index::idx_t>(
@@ -364,7 +334,6 @@
             static_cast<std::uint32_t>(k),
             labels,
             distances);
->>>>>>> 881fbc38
 
     raft_handle.sync_stream();
 }
@@ -372,6 +341,7 @@
 void RaftIndexIVFFlat::rebuildRaftIndex(const float* x, Index::idx_t n_rows) {
     raft::spatial::knn::ivf_flat::index_params pams;
 
+    std::cout << "Calling rebuildRaftIndex with " << n_rows << " rows" << std::endl;
     pams.n_lists = this->nlist;
     switch (this->metric_type) {
         case faiss::METRIC_L2:
