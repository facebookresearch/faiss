--- conflicted
+++ resolved
@@ -99,13 +99,6 @@
           pinnedMemSize_(kDefaultPinnedMemoryAllocation),
           allocLogging_(false)
 #if defined USE_NVIDIA_RAFT
-<<<<<<< HEAD
-, cmr(new rmm::mr::cuda_memory_resource),
-          mmr(new rmm::mr::managed_memory_resource),
-          pmr(new rmm::mr::pinned_memory_resource)
-#endif
-{}
-=======
           ,
           cmr(new rmm::mr::cuda_memory_resource),
           mmr(new rmm::mr::managed_memory_resource),
@@ -113,7 +106,6 @@
 #endif
 {
 }
->>>>>>> b1c05d02
 
 StandardGpuResourcesImpl::~StandardGpuResourcesImpl() {
     // The temporary memory allocator has allocated memory through us, so clean
@@ -317,19 +309,11 @@
     // If this is the first device that we're initializing, create our
     // pinned memory allocation
     if (defaultStreams_.empty() && pinnedMemSize_ > 0) {
-<<<<<<< HEAD
-
-=======
->>>>>>> b1c05d02
 #if defined USE_NVIDIA_RAFT
         // If this is the first device that we're initializing, create our
         // pinned memory allocation
         if (defaultStreams_.empty() && pinnedMemSize_ > 0) {
-<<<<<<< HEAD
-            pinnedMemAlloc_     = pmr->allocate(pinnedMemSize_);
-=======
             pinnedMemAlloc_ = pmr->allocate(pinnedMemSize_);
->>>>>>> b1c05d02
             pinnedMemAllocSize_ = pinnedMemSize_;
         }
 #else
@@ -594,15 +578,9 @@
             req.space == MemorySpace::Device ||
             req.space == MemorySpace::Unified) {
 #if defined USE_NVIDIA_RAFT
-<<<<<<< HEAD
-        if(req.space == MemorySpace::Device) {
-            cmr->deallocate(p, req.size, req.stream);
-        } else if(req.space == MemorySpace::Unified) {
-=======
         if (req.space == MemorySpace::Device) {
             cmr->deallocate(p, req.size, req.stream);
         } else if (req.space == MemorySpace::Unified) {
->>>>>>> b1c05d02
             mmr->deallocate(p, req.size, req.stream);
         }
 #else
