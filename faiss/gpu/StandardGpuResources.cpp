--- conflicted
+++ resolved
@@ -20,9 +20,6 @@
  * limitations under the License.
  */
 
-<<<<<<< HEAD
-#include <raft/core/handle.hpp>
-=======
 #if defined USE_NVIDIA_RAFT
 #include <raft/core/device_resources.hpp>
 #include <rmm/mr/device/cuda_memory_resource.hpp>
@@ -30,7 +27,6 @@
 #include <rmm/mr/host/pinned_memory_resource.hpp>
 
 #endif
->>>>>>> 1fb69683
 
 #include <faiss/gpu/StandardGpuResources.h>
 #include <faiss/gpu/utils/DeviceUtils.h>
@@ -425,15 +421,6 @@
     return defaultStreams_[device];
 }
 
-<<<<<<< HEAD
-raft::handle_t& StandardGpuResourcesImpl::getRaftHandle(int device) {
-    initializeForDevice(device);
-
-    auto it = raftHandles_.find(device);
-    if (it != raftHandles_.end()) {
-        // There is a user override handle set
-        return it->second;
-=======
 #if defined USE_NVIDIA_RAFT
 raft::device_resources& StandardGpuResourcesImpl::getRaftHandle(int device) {
     initializeForDevice(device);
@@ -443,16 +430,12 @@
         // Make sure we are using the stream the user may have already assigned
         // to the current GpuResources
         raftHandles_.emplace(std::make_pair(device, getDefaultStream(device)));
->>>>>>> 1fb69683
     }
 
     // Otherwise, our base default handle
     return raftHandles_[device];
 }
-<<<<<<< HEAD
-=======
-#endif
->>>>>>> 1fb69683
+#endif
 
 std::vector<cudaStream_t> StandardGpuResourcesImpl::getAlternateStreams(
         int device) {
@@ -694,17 +677,11 @@
     return res_->getDefaultStream(device);
 }
 
-<<<<<<< HEAD
-raft::handle_t& StandardGpuResources::getRaftHandle(int device) {
-    return res_->getRaftHandle(device);
-}
-=======
 #if defined USE_NVIDIA_RAFT
 raft::device_resources& StandardGpuResources::getRaftHandle(int device) {
     return res_->getRaftHandle(device);
 }
 #endif
->>>>>>> 1fb69683
 
 size_t StandardGpuResources::getTempMemoryAvailable(int device) const {
     return res_->getTempMemoryAvailable(device);
