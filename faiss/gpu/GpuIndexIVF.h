--- conflicted
+++ resolved
@@ -91,11 +91,7 @@
 
     /// Return the vector indices contained in a particular inverted list, for
     /// debugging purposes.
-<<<<<<< HEAD
-    virtual std::vector<Index::idx_t> getListIndices(int listId) const;
-=======
-    std::vector<idx_t> getListIndices(int listId) const;
->>>>>>> 38bf3218
+    virtual std::vector<idx_t> getListIndices(int listId) const;
 
     /// Sets the number of list probes per query
     void setNumProbes(int nprobe);
@@ -132,11 +128,7 @@
    protected:
     void verifyIVFSettings_() const;
     bool addImplRequiresIDs_() const override;
-<<<<<<< HEAD
-    virtual void trainQuantizer_(Index::idx_t n, const float* x);
-=======
-    void trainQuantizer_(idx_t n, const float* x);
->>>>>>> 38bf3218
+    virtual void trainQuantizer_(idx_t n, const float* x);
 
     /// Called from GpuIndex for add/add_with_ids
     void addImpl_(int n, const float* x, const idx_t* ids) override;
