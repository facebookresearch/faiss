--- conflicted
+++ resolved
@@ -75,17 +75,10 @@
     virtual void updateQuantizer() = 0;
 
     /// Returns the number of inverted lists we're managing
-<<<<<<< HEAD
-    virtual int getNumLists() const;
+    virtual idx_t getNumLists() const;
 
     /// Returns the number of vectors present in a particular inverted list
-    virtual int getListLength(int listId) const;
-=======
-    idx_t getNumLists() const;
-
-    /// Returns the number of vectors present in a particular inverted list
-    idx_t getListLength(idx_t listId) const;
->>>>>>> 43d3dcf0
+    virtual idx_t getListLength(idx_t listId) const;
 
     /// Return the encoded vector data contained in a particular inverted list,
     /// for debugging purposes.
@@ -93,28 +86,19 @@
     /// GPU-side representation.
     /// Otherwise, it is converted to the CPU format.
     /// compliant format, while the native GPU format may differ.
-<<<<<<< HEAD
     virtual std::vector<uint8_t> getListVectorData(
-            int listId,
+            idx_t listId,
             bool gpuFormat = false) const;
 
     /// Return the vector indices contained in a particular inverted list, for
     /// debugging purposes.
-    virtual std::vector<idx_t> getListIndices(int listId) const;
+    virtual std::vector<idx_t> getListIndices(idx_t listId) const;
 
     /// Sets the number of list probes per query
     void setNumProbes(int nprobe);
 
     /// Returns our current number of list probes per query
     int getNumProbes() const;
-=======
-    std::vector<uint8_t> getListVectorData(idx_t listId, bool gpuFormat = false)
-            const;
-
-    /// Return the vector indices contained in a particular inverted list, for
-    /// debugging purposes.
-    std::vector<idx_t> getListIndices(idx_t listId) const;
->>>>>>> 43d3dcf0
 
     /// Same interface as faiss::IndexIVF, in order to search a set of vectors
     /// pre-quantized by the IVF quantizer. Does not include IndexIVFStats as
