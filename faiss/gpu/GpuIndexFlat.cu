/**
 * Copyright (c) Facebook, Inc. and its affiliates.
 *
 * This source code is licensed under the MIT license found in the
 * LICENSE file in the root directory of this source tree.
 */

#include <faiss/IndexFlat.h>
#include <faiss/gpu/GpuIndexFlat.h>
#include <faiss/gpu/GpuResources.h>
#include <faiss/gpu/impl/IndexUtils.h>
#include <faiss/gpu/utils/DeviceUtils.h>
#include <faiss/gpu/utils/StaticUtils.h>
#include <faiss/gpu/impl/FlatIndex.cuh>
#include <faiss/gpu/impl/RaftFlatIndex.cuh>
#include <faiss/gpu/utils/ConversionOperators.cuh>
#include <faiss/gpu/utils/CopyUtils.cuh>
#include <faiss/gpu/utils/Float16.cuh>
#include <limits>

namespace faiss {
namespace gpu {

GpuIndexFlat::GpuIndexFlat(
        GpuResourcesProvider* provider,
        const faiss::IndexFlat* index,
        GpuIndexFlatConfig config)
        : GpuIndex(
                  provider->getResources(),
                  index->d,
                  index->metric_type,
                  index->metric_arg,
                  config),
          flatConfig_(config) {
    // Flat index doesn't need training
    this->is_trained = true;

    copyFrom(index);
}

GpuIndexFlat::GpuIndexFlat(
        std::shared_ptr<GpuResources> resources,
        const faiss::IndexFlat* index,
        GpuIndexFlatConfig config)
        : GpuIndex(
                  resources,
                  index->d,
                  index->metric_type,
                  index->metric_arg,
                  config),
          flatConfig_(config) {
    // Flat index doesn't need training
    this->is_trained = true;

    copyFrom(index);
}

GpuIndexFlat::GpuIndexFlat(
        GpuResourcesProvider* provider,
        int dims,
        faiss::MetricType metric,
        GpuIndexFlatConfig config)
        : GpuIndex(provider->getResources(), dims, metric, 0, config),
          flatConfig_(config) {
    DeviceScope scope(config_.device);

    // Flat index doesn't need training
    this->is_trained = true;

    // Construct index
    resetIndex_(dims);
}

GpuIndexFlat::GpuIndexFlat(
        std::shared_ptr<GpuResources> resources,
        int dims,
        faiss::MetricType metric,
        GpuIndexFlatConfig config)
        : GpuIndex(resources, dims, metric, 0, config), flatConfig_(config) {
    DeviceScope scope(config_.device);

    // Flat index doesn't need training
    this->is_trained = true;

    // Construct index
    resetIndex_(dims);
}

GpuIndexFlat::~GpuIndexFlat() {}

void GpuIndexFlat::resetIndex_(int dims) {
<<<<<<< HEAD
    if (config_.use_raft) {
        printf("Should use raft!\n");
=======
#if defined USE_NVIDIA_RAFT

    if (flatConfig_.use_raft) {
>>>>>>> 1fb69683
        data_.reset(new RaftFlatIndex(
                resources_.get(),
                dims,
                flatConfig_.useFloat16,
                config_.memorySpace));
<<<<<<< HEAD

    } else {
        printf("Not using raft :-(\n");
=======
    } else
#else
    if (flatConfig_.use_raft) {
        FAISS_THROW_MSG(
                "RAFT has not been compiled into the current version so it cannot be used.");
    } else
#endif
    {
>>>>>>> 1fb69683
        data_.reset(new FlatIndex(
                resources_.get(),
                dims,
                flatConfig_.useFloat16,
                config_.memorySpace));
    }
}

void GpuIndexFlat::copyFrom(const faiss::IndexFlat* index) {
    DeviceScope scope(config_.device);

    GpuIndex::copyFrom(index);

    data_.reset();
    resetIndex_(this->d);

    // The index could be empty
    if (index->ntotal > 0) {
        data_->add(
                index->get_xb(),
                index->ntotal,
                resources_->getDefaultStream(config_.device));
    }
}

void GpuIndexFlat::copyTo(faiss::IndexFlat* index) const {
    DeviceScope scope(config_.device);

    GpuIndex::copyTo(index);
    index->code_size = sizeof(float) * this->d;

    FAISS_ASSERT(data_);
    FAISS_ASSERT(data_->getSize() == this->ntotal);
    index->codes.resize(this->ntotal * index->code_size);

    if (this->ntotal > 0) {
        // FIXME: there is an extra GPU allocation here and copy if the flat
        // index is already float32
        reconstruct_n(0, this->ntotal, index->get_xb());
    }
}

size_t GpuIndexFlat::getNumVecs() const {
    return this->ntotal;
}

void GpuIndexFlat::reset() {
    DeviceScope scope(config_.device);

    // Free the underlying memory
    data_->reset();
    this->ntotal = 0;
}

void GpuIndexFlat::train(idx_t n, const float* x) {
    // nothing to do
}

void GpuIndexFlat::add(idx_t n, const float* x) {
    DeviceScope scope(config_.device);

    FAISS_THROW_IF_NOT_MSG(this->is_trained, "Index not trained");

    if (n == 0) {
        // nothing to add
        return;
    }

    // To avoid multiple re-allocations, ensure we have enough storage
    // available
    data_->reserve(n, resources_->getDefaultStream(config_.device));

    // If we're not operating in float16 mode, we don't need the input
    // data to be resident on our device; we can add directly.
    if (!flatConfig_.useFloat16) {
        addImpl_(n, x, nullptr);
    } else {
        // Otherwise, perform the paging
        GpuIndex::add(n, x);
    }
}

bool GpuIndexFlat::addImplRequiresIDs_() const {
    return false;
}

void GpuIndexFlat::addImpl_(idx_t n, const float* x, const idx_t* ids) {
    // current device already set
    // n already validated
    FAISS_ASSERT(data_);
    FAISS_ASSERT(n > 0);

    // We do not support add_with_ids
    FAISS_THROW_IF_NOT_MSG(!ids, "add_with_ids not supported");

    data_->add(x, n, resources_->getDefaultStream(config_.device));
    this->ntotal += n;
}

void GpuIndexFlat::searchImpl_(
        idx_t n,
        const float* x,
        int k,
        float* distances,
        idx_t* labels,
        const SearchParameters* params) const {
    // current device already set
    // n/k already validated
    auto stream = resources_->getDefaultStream(config_.device);

    // Input and output data are already resident on the GPU
    Tensor<float, 2, true> queries(const_cast<float*>(x), {n, this->d});
    Tensor<float, 2, true> outDistances(distances, {n, k});
    Tensor<idx_t, 2, true> outLabels(labels, {n, k});

    data_->query(
            queries, k, metric_type, metric_arg, outDistances, outLabels, true);
}

void GpuIndexFlat::reconstruct(idx_t key, float* out) const {
    DeviceScope scope(config_.device);

    FAISS_THROW_IF_NOT_FMT(
            key < this->ntotal,
            "index %zu out of bounds (ntotal %zu)",
            key,
            this->ntotal);
    auto stream = resources_->getDefaultStream(config_.device);

    // FIXME: `out` may already be on the device, in which case this is an
    // unneeded allocation
    DeviceTensor<float, 2, true> vec(
            resources_.get(),
            makeTempAlloc(AllocType::Other, stream),
            {1, this->d});

    FAISS_ASSERT(data_);
    data_->reconstruct(key, 1, vec);

    fromDevice(vec.data(), out, this->d, stream);
}

void GpuIndexFlat::reconstruct_n(idx_t i0, idx_t n, float* out) const {
    DeviceScope scope(config_.device);

    if (n == 0) {
        // nothing to do
        return;
    }

    FAISS_THROW_IF_NOT_FMT(
            i0 < this->ntotal,
            "start index (%zu) out of bounds (ntotal %zu)",
            i0,
            this->ntotal);
    FAISS_THROW_IF_NOT_FMT(
            i0 + n - 1 < this->ntotal,
            "max index requested (%zu) out of bounds (ntotal %zu)",
            i0 + n - 1,
            this->ntotal);
    auto stream = resources_->getDefaultStream(config_.device);

    auto outDevice = toDeviceTemporary<float, 2>(
            resources_.get(), config_.device, out, stream, {n, this->d});

    FAISS_ASSERT(data_);
    data_->reconstruct(i0, n, outDevice);

    fromDevice<float, 2>(outDevice, out, stream);
}

void GpuIndexFlat::reconstruct_batch(idx_t n, const idx_t* keys, float* out)
        const {
    DeviceScope scope(config_.device);
    auto stream = resources_->getDefaultStream(config_.device);

    if (n == 0) {
        // nothing to do
        return;
    }

    auto keysDevice = toDeviceTemporary<faiss::idx_t, 1>(
            resources_.get(),
            config_.device,
            const_cast<idx_t*>(keys),
            stream,
            {n});

    auto outDevice = toDeviceTemporary<float, 2>(
            resources_.get(), config_.device, out, stream, {n, this->d});

    FAISS_ASSERT(data_);
    data_->reconstruct(keysDevice, outDevice);

    // If the output is on the host, copy back if needed
    fromDevice<float, 2>(outDevice, out, stream);
}

void GpuIndexFlat::compute_residual(const float* x, float* residual, idx_t key)
        const {
    compute_residual_n(1, x, residual, &key);
}

void GpuIndexFlat::compute_residual_n(
        idx_t n,
        const float* xs,
        float* residuals,
        const idx_t* keys) const {
    DeviceScope scope(config_.device);
    auto stream = resources_->getDefaultStream(config_.device);

    if (n == 0) {
        // nothing to do
        return;
    }

    auto vecsDevice = toDeviceTemporary<float, 2>(
            resources_.get(),
            config_.device,
            const_cast<float*>(xs),
            stream,
            {n, this->d});
    auto idsDevice = toDeviceTemporary<idx_t, 1>(
            resources_.get(),
            config_.device,
            const_cast<idx_t*>(keys),
            stream,
            {n});
    auto residualDevice = toDeviceTemporary<float, 2>(
            resources_.get(), config_.device, residuals, stream, {n, this->d});

    FAISS_ASSERT(data_);
    data_->computeResidual(vecsDevice, idsDevice, residualDevice);

    // If the output is on the host, copy back if needed
    fromDevice<float, 2>(residualDevice, residuals, stream);
}

//
// GpuIndexFlatL2
//

GpuIndexFlatL2::GpuIndexFlatL2(
        GpuResourcesProvider* provider,
        faiss::IndexFlatL2* index,
        GpuIndexFlatConfig config)
        : GpuIndexFlat(provider, index, config) {}

GpuIndexFlatL2::GpuIndexFlatL2(
        std::shared_ptr<GpuResources> resources,
        faiss::IndexFlatL2* index,
        GpuIndexFlatConfig config)
        : GpuIndexFlat(resources, index, config) {}

GpuIndexFlatL2::GpuIndexFlatL2(
        GpuResourcesProvider* provider,
        int dims,
        GpuIndexFlatConfig config)
        : GpuIndexFlat(provider, dims, faiss::METRIC_L2, config) {}

GpuIndexFlatL2::GpuIndexFlatL2(
        std::shared_ptr<GpuResources> resources,
        int dims,
        GpuIndexFlatConfig config)
        : GpuIndexFlat(resources, dims, faiss::METRIC_L2, config) {}

void GpuIndexFlatL2::copyFrom(faiss::IndexFlat* index) {
    FAISS_THROW_IF_NOT_MSG(
            index->metric_type == metric_type,
            "Cannot copy a GpuIndexFlatL2 from an index of "
            "different metric_type");

    GpuIndexFlat::copyFrom(index);
}

void GpuIndexFlatL2::copyTo(faiss::IndexFlat* index) {
    FAISS_THROW_IF_NOT_MSG(
            index->metric_type == metric_type,
            "Cannot copy a GpuIndexFlatL2 to an index of "
            "different metric_type");

    GpuIndexFlat::copyTo(index);
}

//
// GpuIndexFlatIP
//

GpuIndexFlatIP::GpuIndexFlatIP(
        GpuResourcesProvider* provider,
        faiss::IndexFlatIP* index,
        GpuIndexFlatConfig config)
        : GpuIndexFlat(provider, index, config) {}

GpuIndexFlatIP::GpuIndexFlatIP(
        std::shared_ptr<GpuResources> resources,
        faiss::IndexFlatIP* index,
        GpuIndexFlatConfig config)
        : GpuIndexFlat(resources, index, config) {}

GpuIndexFlatIP::GpuIndexFlatIP(
        GpuResourcesProvider* provider,
        int dims,
        GpuIndexFlatConfig config)
        : GpuIndexFlat(provider, dims, faiss::METRIC_INNER_PRODUCT, config) {}

GpuIndexFlatIP::GpuIndexFlatIP(
        std::shared_ptr<GpuResources> resources,
        int dims,
        GpuIndexFlatConfig config)
        : GpuIndexFlat(resources, dims, faiss::METRIC_INNER_PRODUCT, config) {}

void GpuIndexFlatIP::copyFrom(faiss::IndexFlat* index) {
    FAISS_THROW_IF_NOT_MSG(
            index->metric_type == metric_type,
            "Cannot copy a GpuIndexFlatIP from an index of "
            "different metric_type");

    GpuIndexFlat::copyFrom(index);
}

void GpuIndexFlatIP::copyTo(faiss::IndexFlat* index) {
    // The passed in index must be IP
    FAISS_THROW_IF_NOT_MSG(
            index->metric_type == metric_type,
            "Cannot copy a GpuIndexFlatIP to an index of "
            "different metric_type");

    GpuIndexFlat::copyTo(index);
}

} // namespace gpu
} // namespace faiss<|MERGE_RESOLUTION|>--- conflicted
+++ resolved
@@ -89,24 +89,14 @@
 GpuIndexFlat::~GpuIndexFlat() {}
 
 void GpuIndexFlat::resetIndex_(int dims) {
-<<<<<<< HEAD
-    if (config_.use_raft) {
-        printf("Should use raft!\n");
-=======
 #if defined USE_NVIDIA_RAFT
 
     if (flatConfig_.use_raft) {
->>>>>>> 1fb69683
         data_.reset(new RaftFlatIndex(
                 resources_.get(),
                 dims,
                 flatConfig_.useFloat16,
                 config_.memorySpace));
-<<<<<<< HEAD
-
-    } else {
-        printf("Not using raft :-(\n");
-=======
     } else
 #else
     if (flatConfig_.use_raft) {
@@ -115,7 +105,6 @@
     } else
 #endif
     {
->>>>>>> 1fb69683
         data_.reset(new FlatIndex(
                 resources_.get(),
                 dims,
