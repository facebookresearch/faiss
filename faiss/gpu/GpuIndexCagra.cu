--- conflicted
+++ resolved
@@ -87,7 +87,6 @@
         ivf_pq_search_params->preferred_shmem_carveout =
                 cagraConfig_.ivf_pq_search_params->preferred_shmem_carveout;
     }
-<<<<<<< HEAD
 
     if (numeric_type == NumericType::Float32) {
         index_ = std::make_shared<CuvsCagra<float>>(
@@ -103,7 +102,8 @@
                 INDICES_64_BIT,
                 ivf_pq_params,
                 ivf_pq_search_params,
-                cagraConfig_.refine_rate);
+                cagraConfig_.refine_rate,
+                cagraConfig_.guarantee_connectivity);
         std::get<std::shared_ptr<CuvsCagra<float>>>(index_)->train(
                 n, static_cast<const float*>(x));
     } else if (numeric_type == NumericType::Float16) {
@@ -120,31 +120,13 @@
                 INDICES_64_BIT,
                 ivf_pq_params,
                 ivf_pq_search_params,
-                cagraConfig_.refine_rate);
+                cagraConfig_.refine_rate,
+                cagraConfig_.guarantee_connectivity);
         std::get<std::shared_ptr<CuvsCagra<half>>>(index_)->train(
                 n, static_cast<const half*>(x));
     } else {
         FAISS_THROW_MSG("GpuIndexCagra::train unsupported data type");
     }
-=======
-    index_ = std::make_shared<CuvsCagra>(
-            this->resources_.get(),
-            this->d,
-            cagraConfig_.intermediate_graph_degree,
-            cagraConfig_.graph_degree,
-            static_cast<faiss::cagra_build_algo>(cagraConfig_.build_algo),
-            cagraConfig_.nn_descent_niter,
-            cagraConfig_.store_dataset,
-            this->metric_type,
-            this->metric_arg,
-            INDICES_64_BIT,
-            ivf_pq_params,
-            ivf_pq_search_params,
-            cagraConfig_.refine_rate,
-            cagraConfig_.guarantee_connectivity);
-
-    index_->train(n, x);
->>>>>>> 15332324
 
     this->is_trained = true;
     this->ntotal = n;
