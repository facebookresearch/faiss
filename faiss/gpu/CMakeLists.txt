# Copyright (c) Facebook, Inc. and its affiliates.
# All rights reserved.
#
# This source code is licensed under the BSD-style license found in the
# LICENSE file in the root directory of this source tree.
# =============================================================================
# Copyright (c) 2023, NVIDIA CORPORATION.
#
# Licensed under the Apache License, Version 2.0 (the "License"); you may not use this file except
# in compliance with the License. You may obtain a copy of the License at
#
# http://www.apache.org/licenses/LICENSE-2.0
#
# Unless required by applicable law or agreed to in writing, software distributed under the License
# is distributed on an "AS IS" BASIS, WITHOUT WARRANTIES OR CONDITIONS OF ANY KIND, either express
# or implied. See the License for the specific language governing permissions and limitations under
# the License.
# =============================================================================

set(FAISS_GPU_SRC
  GpuAutoTune.cpp
  GpuCloner.cpp
  GpuDistance.cu
  GpuIcmEncoder.cu
  GpuIndex.cu
  GpuIndexBinaryFlat.cu
  GpuIndexFlat.cu
  GpuIndexIVF.cu
  GpuIndexIVFFlat.cu
  GpuIndexIVFPQ.cu
  GpuIndexIVFScalarQuantizer.cu
  GpuResources.cpp
  StandardGpuResources.cpp
  impl/BinaryDistance.cu
  impl/BinaryFlatIndex.cu
  impl/BroadcastSum.cu
  impl/Distance.cu
  impl/FlatIndex.cu
  impl/IndexUtils.cu
  impl/IVFAppend.cu
  impl/IVFBase.cu
  impl/IVFFlat.cu
  impl/IVFFlatScan.cu
  impl/IVFInterleaved.cu
  impl/IVFPQ.cu
  impl/IVFUtils.cu
  impl/IVFUtilsSelect1.cu
  impl/IVFUtilsSelect2.cu
  impl/InterleavedCodes.cpp
  impl/L2Norm.cu
  impl/L2Select.cu
  impl/PQScanMultiPassPrecomputed.cu
  impl/RemapIndices.cpp
  impl/VectorResidual.cu
  impl/IcmEncoder.cu
  utils/BlockSelectFloat.cu
  utils/DeviceUtils.cu
  utils/StackDeviceMemory.cpp
  utils/Timer.cpp
  utils/WarpSelectFloat.cu
  utils/blockselect/BlockSelectFloat1.cu
  utils/blockselect/BlockSelectFloat32.cu
  utils/blockselect/BlockSelectFloat64.cu
  utils/blockselect/BlockSelectFloat128.cu
  utils/blockselect/BlockSelectFloat256.cu
  utils/blockselect/BlockSelectFloatF512.cu
  utils/blockselect/BlockSelectFloatF1024.cu
  utils/blockselect/BlockSelectFloatF2048.cu
  utils/blockselect/BlockSelectFloatT512.cu
  utils/blockselect/BlockSelectFloatT1024.cu
  utils/blockselect/BlockSelectFloatT2048.cu
  utils/warpselect/WarpSelectFloat1.cu
  utils/warpselect/WarpSelectFloat32.cu
  utils/warpselect/WarpSelectFloat64.cu
  utils/warpselect/WarpSelectFloat128.cu
  utils/warpselect/WarpSelectFloat256.cu
  utils/warpselect/WarpSelectFloatF512.cu
  utils/warpselect/WarpSelectFloatF1024.cu
  utils/warpselect/WarpSelectFloatF2048.cu
  utils/warpselect/WarpSelectFloatT512.cu
  utils/warpselect/WarpSelectFloatT1024.cu
  utils/warpselect/WarpSelectFloatT2048.cu
)

set(FAISS_GPU_HEADERS
  GpuAutoTune.h
  GpuCloner.h
  GpuClonerOptions.h
  GpuDistance.h
  GpuIcmEncoder.h
  GpuFaissAssert.h
  GpuIndex.h
  GpuIndexBinaryFlat.h
  GpuIndexFlat.h
  GpuIndexIVF.h
  GpuIndexIVFFlat.h
  GpuIndexIVFPQ.h
  GpuIndexIVFScalarQuantizer.h
  GpuIndicesOptions.h
  GpuResources.h
  StandardGpuResources.h
  impl/BinaryDistance.cuh
  impl/BinaryFlatIndex.cuh
  impl/BroadcastSum.cuh
  impl/Distance.cuh
  impl/DistanceUtils.cuh
  impl/FlatIndex.cuh
  impl/GeneralDistance.cuh
  impl/GpuScalarQuantizer.cuh
  impl/IndexUtils.h
  impl/IVFAppend.cuh
  impl/IVFBase.cuh
  impl/IVFFlat.cuh
  impl/IVFFlatScan.cuh
  impl/IVFInterleaved.cuh
  impl/IVFPQ.cuh
  impl/IVFUtils.cuh
  impl/InterleavedCodes.h
  impl/L2Norm.cuh
  impl/L2Select.cuh
  impl/PQCodeDistances-inl.cuh
  impl/PQCodeDistances.cuh
  impl/PQCodeLoad.cuh
  impl/PQScanMultiPassNoPrecomputed-inl.cuh
  impl/PQScanMultiPassNoPrecomputed.cuh
  impl/PQScanMultiPassPrecomputed.cuh
  impl/RemapIndices.h
  impl/VectorResidual.cuh
  impl/scan/IVFInterleavedImpl.cuh
  impl/IcmEncoder.cuh
  utils/BlockSelectKernel.cuh
  utils/Comparators.cuh
  utils/ConversionOperators.cuh
  utils/CopyUtils.cuh
  utils/DeviceDefs.cuh
  utils/DeviceTensor-inl.cuh
  utils/DeviceTensor.cuh
  utils/DeviceUtils.h
  utils/DeviceVector.cuh
  utils/Float16.cuh
  utils/HostTensor-inl.cuh
  utils/HostTensor.cuh
  utils/Limits.cuh
  utils/LoadStoreOperators.cuh
  utils/MathOperators.cuh
  utils/MatrixMult-inl.cuh
  utils/MatrixMult.cuh
  utils/MergeNetworkBlock.cuh
  utils/MergeNetworkUtils.cuh
  utils/MergeNetworkWarp.cuh
  utils/NoTypeTensor.cuh
  utils/Pair.cuh
  utils/PtxUtils.cuh
  utils/ReductionOperators.cuh
  utils/Reductions.cuh
  utils/Select.cuh
  utils/StackDeviceMemory.h
  utils/StaticUtils.h
  utils/Tensor-inl.cuh
  utils/Tensor.cuh
  utils/ThrustUtils.cuh
  utils/Timer.h
  utils/Transpose.cuh
  utils/WarpPackedBits.cuh
  utils/WarpSelectKernel.cuh
  utils/WarpShuffles.cuh
  utils/blockselect/BlockSelectImpl.cuh
  utils/warpselect/WarpSelectImpl.cuh
)

function(generate_ivf_interleaved_code)
  set(SUB_CODEC_TYPE
    "faiss::gpu::Codec<0, 1>"
    "faiss::gpu::Codec<1, 1>"
    "faiss::gpu::Codec<2, 1>"
    "faiss::gpu::Codec<3, 1>"
    "faiss::gpu::Codec<4, 1>"
    "faiss::gpu::Codec<5, 1>"
    "faiss::gpu::Codec<6, 1>"
    "faiss::gpu::CodecFloat"
  )

  set(SUB_METRIC_TYPE
    "faiss::gpu::IPDistance"
    "faiss::gpu::L2Distance"
  )

  # Used for SUB_THREADS, SUB_NUM_WARP_Q, SUB_NUM_THREAD_Q
  set(THREADS_AND_WARPS
    "128|1024|8"
    "128|1|1"
    "128|128|3"
    "128|256|4"
    "128|32|2"
    "128|512|8"
    "128|64|3"
    "64|2048|8"
  )

  # Traverse through the Cartesian product of X and Y
  foreach(sub_codec ${SUB_CODEC_TYPE})
  foreach(metric_type ${SUB_METRIC_TYPE})
  foreach(threads_and_warps_str ${THREADS_AND_WARPS})
    string(REPLACE "|" ";" threads_and_warps ${threads_and_warps_str})
    list(GET threads_and_warps 0 sub_threads)
    list(GET threads_and_warps 1 sub_num_warp_q)
    list(GET threads_and_warps 2 sub_num_thread_q)

    # Define the output file name
    set(filename "template_${sub_codec}_${metric_type}_${sub_threads}_${sub_num_warp_q}_${sub_num_thread_q}")
    # Remove illegal characters from filename
    string(REGEX REPLACE "[^A-Za-z0-9_]" "" filename ${filename})
    set(output_file "${CMAKE_CURRENT_BINARY_DIR}/${filename}.cu")

    # Read the template file
    file(READ "${CMAKE_CURRENT_SOURCE_DIR}/impl/scan/IVFInterleavedScanKernelTemplate.cu" template_content)

    # Replace the placeholders
    string(REPLACE "SUB_CODEC_TYPE" "${sub_codec}" template_content "${template_content}")
    string(REPLACE "SUB_METRIC_TYPE" "${metric_type}" template_content "${template_content}")
    string(REPLACE "SUB_THREADS" "${sub_threads}" template_content "${template_content}")
    string(REPLACE "SUB_NUM_WARP_Q" "${sub_num_warp_q}" template_content "${template_content}")
    string(REPLACE "SUB_NUM_THREAD_Q" "${sub_num_thread_q}" template_content "${template_content}")

    # Write the modified content to the output file
    file(WRITE "${output_file}" "${template_content}")

    # Add the file to the sources
    list(APPEND FAISS_GPU_SRC "${output_file}")
  endforeach()
  endforeach()
  endforeach()
  # Propagate modified variable to the parent scope
  set(FAISS_GPU_SRC "${FAISS_GPU_SRC}" PARENT_SCOPE)
endfunction()

generate_ivf_interleaved_code()

if(FAISS_ENABLE_RAFT)
  list(APPEND FAISS_GPU_HEADERS
<<<<<<< HEAD
          impl/RaftFlatIndex.cuh
=======
          impl/RaftUtils.h
>>>>>>> c1822a81
          impl/RaftIVFFlat.cuh
          impl/RaftIVFPQ.cuh
          utils/RaftUtils.h)
  list(APPEND FAISS_GPU_SRC
          impl/RaftFlatIndex.cu
<<<<<<< HEAD
	  impl/RaftIVFFlat.cu
    impl/RaftIVFPQ.cu
    utils/RaftUtils.cu)
=======
          impl/RaftIVFFlat.cu)
endif()

add_library(faiss_gpu STATIC ${FAISS_GPU_SRC})
set_target_properties(faiss_gpu PROPERTIES
  POSITION_INDEPENDENT_CODE ON
  WINDOWS_EXPORT_ALL_SYMBOLS ON
)
target_include_directories(faiss_gpu PUBLIC
  $<BUILD_INTERFACE:${PROJECT_SOURCE_DIR}>)
>>>>>>> c1822a81

if(FAISS_ENABLE_RAFT)
  target_compile_definitions(faiss PUBLIC USE_NVIDIA_RAFT=1)
  target_compile_definitions(faiss_avx2 PUBLIC USE_NVIDIA_RAFT=1)
  target_compile_definitions(faiss_avx512 PUBLIC USE_NVIDIA_RAFT=1)
  target_compile_definitions(faiss_gpu PUBLIC USE_NVIDIA_RAFT=1)
endif()

# Export FAISS_GPU_HEADERS variable to parent scope.
set(FAISS_GPU_HEADERS ${FAISS_GPU_HEADERS} PARENT_SCOPE)

target_link_libraries(faiss PRIVATE  "$<LINK_LIBRARY:WHOLE_ARCHIVE,faiss_gpu>")
target_link_libraries(faiss_avx2 PRIVATE "$<LINK_LIBRARY:WHOLE_ARCHIVE,faiss_gpu>")
target_link_libraries(faiss_avx512 PRIVATE "$<LINK_LIBRARY:WHOLE_ARCHIVE,faiss_gpu>")

foreach(header ${FAISS_GPU_HEADERS})
  get_filename_component(dir ${header} DIRECTORY )
  install(FILES ${header}
    DESTINATION ${CMAKE_INSTALL_INCLUDEDIR}/faiss/gpu/${dir}
  )
endforeach()

# Prepares a host linker script and enables host linker to support
# very large device object files.
# This is what CUDA 11.5+ `nvcc -hls=gen-lcs -aug-hls` would generate
file(WRITE "${CMAKE_CURRENT_BINARY_DIR}/fatbin.ld"
[=[
SECTIONS
{
.nvFatBinSegment : { *(.nvFatBinSegment) }
__nv_relfatbin : { *(__nv_relfatbin) }
.nv_fatbin : { *(.nv_fatbin) }
}
]=]
)
target_link_options(faiss_gpu PRIVATE "${CMAKE_CURRENT_BINARY_DIR}/fatbin.ld")

find_package(CUDAToolkit REQUIRED)
target_link_libraries(faiss_gpu PRIVATE CUDA::cudart CUDA::cublas $<$<BOOL:${FAISS_ENABLE_RAFT}>:raft::raft> $<$<BOOL:${FAISS_ENABLE_RAFT}>:raft::compiled> $<$<BOOL:${FAISS_ENABLE_RAFT}>:nvidia::cutlass::cutlass>)
target_compile_options(faiss_gpu PRIVATE $<$<COMPILE_LANGUAGE:CUDA>:-Xfatbin=-compress-all --expt-extended-lambda --expt-relaxed-constexpr>)<|MERGE_RESOLUTION|>--- conflicted
+++ resolved
@@ -238,21 +238,16 @@
 
 if(FAISS_ENABLE_RAFT)
   list(APPEND FAISS_GPU_HEADERS
-<<<<<<< HEAD
           impl/RaftFlatIndex.cuh
-=======
           impl/RaftUtils.h
->>>>>>> c1822a81
           impl/RaftIVFFlat.cuh
           impl/RaftIVFPQ.cuh
           utils/RaftUtils.h)
   list(APPEND FAISS_GPU_SRC
           impl/RaftFlatIndex.cu
-<<<<<<< HEAD
-	  impl/RaftIVFFlat.cu
-    impl/RaftIVFPQ.cu
-    utils/RaftUtils.cu)
-=======
+    	    impl/RaftIVFFlat.cu
+          impl/RaftIVFPQ.cu
+          utils/RaftUtils.cu)
           impl/RaftIVFFlat.cu)
 endif()
 
@@ -263,7 +258,6 @@
 )
 target_include_directories(faiss_gpu PUBLIC
   $<BUILD_INTERFACE:${PROJECT_SOURCE_DIR}>)
->>>>>>> c1822a81
 
 if(FAISS_ENABLE_RAFT)
   target_compile_definitions(faiss PUBLIC USE_NVIDIA_RAFT=1)
