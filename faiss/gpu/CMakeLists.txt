--- conflicted
+++ resolved
@@ -178,20 +178,14 @@
 
 if(FAISS_ENABLE_RAFT)
   list(APPEND FAISS_GPU_HEADERS
-<<<<<<< HEAD
-          impl/RaftFlatIndex.cuh
           impl/RaftIVFFlat.cuh)
+          impl/RaftFlatIndex.cuh)
   list(APPEND FAISS_GPU_SRC
           impl/RaftFlatIndex.cu
-          impl/RaftIVFFlat.cu)
-=======
-          impl/RaftFlatIndex.cuh)
-  list(APPEND FAISS_GPU_SRC
-          impl/RaftFlatIndex.cu)
+	  impl/RaftIVFFlat.cu)
 
   target_compile_definitions(faiss PUBLIC USE_NVIDIA_RAFT=1)
   target_compile_definitions(faiss_avx2 PUBLIC USE_NVIDIA_RAFT=1)
->>>>>>> 1fb69683
 endif()
 
 # Export FAISS_GPU_HEADERS variable to parent scope.
@@ -208,12 +202,7 @@
 endforeach()
 
 find_package(CUDAToolkit REQUIRED)
-<<<<<<< HEAD
-target_link_libraries(faiss PRIVATE CUDA::cudart CUDA::cublas $<$<BOOL:${FAISS_ENABLE_RAFT}>:raft::raft>)
-target_link_libraries(faiss_avx2 PRIVATE CUDA::cudart CUDA::cublas $<$<BOOL:${FAISS_ENABLE_RAFT}>:raft::raft>)
-=======
 target_link_libraries(faiss PRIVATE CUDA::cudart CUDA::cublas $<$<BOOL:${FAISS_ENABLE_RAFT}>:raft::raft> $<$<BOOL:${FAISS_ENABLE_RAFT}>:nvidia::cutlass::cutlass>)
 target_link_libraries(faiss_avx2 PRIVATE CUDA::cudart CUDA::cublas $<$<BOOL:${FAISS_ENABLE_RAFT}>:raft::raft> $<$<BOOL:${FAISS_ENABLE_RAFT}>:nvidia::cutlass::cutlass>)
->>>>>>> 1fb69683
 target_compile_options(faiss PRIVATE $<$<COMPILE_LANGUAGE:CUDA>:-Xfatbin=-compress-all --expt-extended-lambda --expt-relaxed-constexpr>)
 target_compile_options(faiss_avx2 PRIVATE $<$<COMPILE_LANGUAGE:CUDA>:-Xfatbin=-compress-all --expt-extended-lambda --expt-relaxed-constexpr>)