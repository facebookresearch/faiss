--- conflicted
+++ resolved
@@ -240,11 +240,8 @@
 
 if(FAISS_ENABLE_RAFT)
   list(APPEND FAISS_GPU_HEADERS
-<<<<<<< HEAD
           impl/RaftCagra.cuh
-=======
           impl/RaftUtils.h
->>>>>>> 1d0e8d48
           impl/RaftIVFFlat.cuh
           impl/RaftFlatIndex.cuh)
   list(APPEND FAISS_GPU_SRC
