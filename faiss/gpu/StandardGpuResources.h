/**
 * Copyright (c) Facebook, Inc. and its affiliates.
 *
 * This source code is licensed under the MIT license found in the
 * LICENSE file in the root directory of this source tree.
 */
/*
 * Copyright (c) 2023, NVIDIA CORPORATION.
 *
 * Licensed under the Apache License, Version 2.0 (the "License");
 * you may not use this file except in compliance with the License.
 * You may obtain a copy of the License at
 *
 *     http://www.apache.org/licenses/LICENSE-2.0
 *
 * Unless required by applicable law or agreed to in writing, software
 * distributed under the License is distributed on an "AS IS" BASIS,
 * WITHOUT WARRANTIES OR CONDITIONS OF ANY KIND, either express or implied.
 * See the License for the specific language governing permissions and
 * limitations under the License.
 */

#pragma once

<<<<<<< HEAD
#include <raft/core/handle.hpp>
=======
#if defined USE_NVIDIA_RAFT
#include <raft/core/device_resources.hpp>
#include <rmm/mr/device/cuda_memory_resource.hpp>
#include <rmm/mr/device/managed_memory_resource.hpp>
#include <rmm/mr/host/pinned_memory_resource.hpp>
#endif
>>>>>>> 1fb69683

#include <faiss/gpu/GpuResources.h>
#include <faiss/gpu/utils/DeviceUtils.h>
#include <faiss/gpu/utils/StackDeviceMemory.h>
#include <functional>
#include <map>
#include <unordered_map>
#include <vector>

namespace faiss {
namespace gpu {

/// Standard implementation of the GpuResources object that provides for a
/// temporary memory manager
class StandardGpuResourcesImpl : public GpuResources {
   public:
    StandardGpuResourcesImpl();

    ~StandardGpuResourcesImpl() override;

    /// Disable allocation of temporary memory; all temporary memory
    /// requests will call cudaMalloc / cudaFree at the point of use
    void noTempMemory();

    /// Specify that we wish to use a certain fixed size of memory on
    /// all devices as temporary memory. This is the upper bound for the GPU
    /// memory that we will reserve. We will never go above 1.5 GiB on any GPU;
    /// smaller GPUs (with <= 4 GiB or <= 8 GiB) will use less memory than that.
    /// To avoid any temporary memory allocation, pass 0.
    void setTempMemory(size_t size);

    /// Set amount of pinned memory to allocate, for async GPU <-> CPU
    /// transfers
    void setPinnedMemory(size_t size);

    /// Called to change the stream for work ordering. We do not own `stream`;
    /// i.e., it will not be destroyed when the GpuResources object gets cleaned
    /// up.
    /// We are guaranteed that all Faiss GPU work is ordered with respect to
    /// this stream upon exit from an index or other Faiss GPU call.
    void setDefaultStream(int device, cudaStream_t stream) override;

    /// Revert the default stream to the original stream managed by this
    /// resources object, in case someone called `setDefaultStream`.
    void revertDefaultStream(int device);

    /// Returns the stream for the given device on which all Faiss GPU work is
    /// ordered.
    /// We are guaranteed that all Faiss GPU work is ordered with respect to
    /// this stream upon exit from an index or other Faiss GPU call.
    cudaStream_t getDefaultStream(int device) override;

<<<<<<< HEAD
    /// Returns the raft handle for the given device which can be used to
    /// make calls to other raft primitives.
    raft::handle_t& getRaftHandle(int device) override;
=======
#if defined USE_NVIDIA_RAFT
    /// Returns the raft handle for the given device which can be used to
    /// make calls to other raft primitives.
    raft::device_resources& getRaftHandle(int device) override;
#endif
>>>>>>> 1fb69683

    /// Called to change the work ordering streams to the null stream
    /// for all devices
    void setDefaultNullStreamAllDevices();

    /// If enabled, will print every GPU memory allocation and deallocation to
    /// standard output
    void setLogMemoryAllocations(bool enable);

   public:
    /// Internal system calls

    /// Initialize resources for this device
    void initializeForDevice(int device) override;

    cublasHandle_t getBlasHandle(int device) override;

    std::vector<cudaStream_t> getAlternateStreams(int device) override;

    /// Allocate non-temporary GPU memory
    void* allocMemory(const AllocRequest& req) override;

    /// Returns a previous allocation
    void deallocMemory(int device, void* in) override;

    size_t getTempMemoryAvailable(int device) const override;

    /// Export a description of memory used for Python
    std::map<int, std::map<std::string, std::pair<int, size_t>>> getMemoryInfo()
            const;

    std::pair<void*, size_t> getPinnedMemory() override;

    cudaStream_t getAsyncCopyStream(int device) override;

   protected:
    /// Have GPU resources been initialized for this device yet?
    bool isInitialized(int device) const;

    /// Adjust the default temporary memory allocation based on the total GPU
    /// memory size
    static size_t getDefaultTempMemForGPU(int device, size_t requested);

   protected:
    /// Set of currently outstanding memory allocations per device
    /// device -> (alloc request, allocated ptr)
    std::unordered_map<int, std::unordered_map<void*, AllocRequest>> allocs_;

    /// Temporary memory provider, per each device
    std::unordered_map<int, std::unique_ptr<StackDeviceMemory>> tempMemory_;

    /// Our default stream that work is ordered on, one per each device
    std::unordered_map<int, cudaStream_t> defaultStreams_;

    /// This contains particular streams as set by the user for
    /// ordering, if any
    std::unordered_map<int, cudaStream_t> userDefaultStreams_;

    /// Other streams we can use, per each device
    std::unordered_map<int, std::vector<cudaStream_t>> alternateStreams_;

    /// Async copy stream to use for GPU <-> CPU pinned memory copies
    std::unordered_map<int, cudaStream_t> asyncCopyStreams_;

    /// cuBLAS handle for each device
    std::unordered_map<int, cublasHandle_t> blasHandles_;

<<<<<<< HEAD
    /// raft handle for each device
    std::unordered_map<int, raft::handle_t> raftHandles_;
=======
#if defined USE_NVIDIA_RAFT
    /// raft handle for each device
    std::unordered_map<int, raft::device_resources> raftHandles_;

    /**
     * FIXME: Integrating these in a separate code path for now. Ultimately,
     * it would be nice if we use a simple memory resource abstraction
     * in FAISS so we could plug in whether to use RMM's memory resources
     * or the default.
     *
     * There's enough duplicated logic that it doesn't *seem* to make sense
     * to create a subclass only for the RMM memory resources.
     */

    // cuda_memory_resource
    std::unique_ptr<rmm::mr::device_memory_resource> cmr;

    // managed_memory_resource
    std::unique_ptr<rmm::mr::device_memory_resource> mmr;

    // pinned_memory_resource
    std::unique_ptr<rmm::mr::host_memory_resource> pmr;
#endif
>>>>>>> 1fb69683

    /// Pinned memory allocation for use with this GPU
    void* pinnedMemAlloc_;
    size_t pinnedMemAllocSize_;

    /// Another option is to use a specified amount of memory on all
    /// devices
    size_t tempMemSize_;

    /// Amount of pinned memory we should allocate
    size_t pinnedMemSize_;

    /// Whether or not we log every GPU memory allocation and deallocation
    bool allocLogging_;
};

/// Default implementation of GpuResources that allocates a cuBLAS
/// stream and 2 streams for use, as well as temporary memory.
/// Internally, the Faiss GPU code uses the instance managed by getResources,
/// but this is the user-facing object that is internally reference counted.
class StandardGpuResources : public GpuResourcesProvider {
   public:
    StandardGpuResources();
    ~StandardGpuResources() override;

    std::shared_ptr<GpuResources> getResources() override;

    /// Disable allocation of temporary memory; all temporary memory
    /// requests will call cudaMalloc / cudaFree at the point of use
    void noTempMemory();

    /// Specify that we wish to use a certain fixed size of memory on
    /// all devices as temporary memory. This is the upper bound for the GPU
    /// memory that we will reserve. We will never go above 1.5 GiB on any GPU;
    /// smaller GPUs (with <= 4 GiB or <= 8 GiB) will use less memory than that.
    /// To avoid any temporary memory allocation, pass 0.
    void setTempMemory(size_t size);

    /// Set amount of pinned memory to allocate, for async GPU <-> CPU
    /// transfers
    void setPinnedMemory(size_t size);

    /// Called to change the stream for work ordering. We do not own `stream`;
    /// i.e., it will not be destroyed when the GpuResources object gets cleaned
    /// up.
    /// We are guaranteed that all Faiss GPU work is ordered with respect to
    /// this stream upon exit from an index or other Faiss GPU call.
    void setDefaultStream(int device, cudaStream_t stream);

    /// Revert the default stream to the original stream managed by this
    /// resources object, in case someone called `setDefaultStream`.
    void revertDefaultStream(int device);

    /// Called to change the work ordering streams to the null stream
    /// for all devices
    void setDefaultNullStreamAllDevices();

    /// Export a description of memory used for Python
    std::map<int, std::map<std::string, std::pair<int, size_t>>> getMemoryInfo()
            const;
    /// Returns the current default stream
    cudaStream_t getDefaultStream(int device);

<<<<<<< HEAD
    /// Returns the raft handle for the given device which can be used to
    /// make calls to other raft primitives.
    raft::handle_t& getRaftHandle(int device);
=======
#if defined USE_NVIDIA_RAFT
    /// Returns the raft handle for the given device which can be used to
    /// make calls to other raft primitives.
    raft::device_resources& getRaftHandle(int device);
#endif
>>>>>>> 1fb69683

    /// Returns the current amount of temp memory available
    size_t getTempMemoryAvailable(int device) const;

    /// Synchronize our default stream with the CPU
    void syncDefaultStreamCurrentDevice();

    /// If enabled, will print every GPU memory allocation and deallocation to
    /// standard output
    void setLogMemoryAllocations(bool enable);

   private:
    std::shared_ptr<StandardGpuResourcesImpl> res_;
};

} // namespace gpu
} // namespace faiss<|MERGE_RESOLUTION|>--- conflicted
+++ resolved
@@ -22,16 +22,12 @@
 
 #pragma once
 
-<<<<<<< HEAD
-#include <raft/core/handle.hpp>
-=======
 #if defined USE_NVIDIA_RAFT
 #include <raft/core/device_resources.hpp>
 #include <rmm/mr/device/cuda_memory_resource.hpp>
 #include <rmm/mr/device/managed_memory_resource.hpp>
 #include <rmm/mr/host/pinned_memory_resource.hpp>
 #endif
->>>>>>> 1fb69683
 
 #include <faiss/gpu/GpuResources.h>
 #include <faiss/gpu/utils/DeviceUtils.h>
@@ -84,17 +80,11 @@
     /// this stream upon exit from an index or other Faiss GPU call.
     cudaStream_t getDefaultStream(int device) override;
 
-<<<<<<< HEAD
-    /// Returns the raft handle for the given device which can be used to
-    /// make calls to other raft primitives.
-    raft::handle_t& getRaftHandle(int device) override;
-=======
 #if defined USE_NVIDIA_RAFT
     /// Returns the raft handle for the given device which can be used to
     /// make calls to other raft primitives.
     raft::device_resources& getRaftHandle(int device) override;
 #endif
->>>>>>> 1fb69683
 
     /// Called to change the work ordering streams to the null stream
     /// for all devices
@@ -162,10 +152,6 @@
     /// cuBLAS handle for each device
     std::unordered_map<int, cublasHandle_t> blasHandles_;
 
-<<<<<<< HEAD
-    /// raft handle for each device
-    std::unordered_map<int, raft::handle_t> raftHandles_;
-=======
 #if defined USE_NVIDIA_RAFT
     /// raft handle for each device
     std::unordered_map<int, raft::device_resources> raftHandles_;
@@ -189,7 +175,6 @@
     // pinned_memory_resource
     std::unique_ptr<rmm::mr::host_memory_resource> pmr;
 #endif
->>>>>>> 1fb69683
 
     /// Pinned memory allocation for use with this GPU
     void* pinnedMemAlloc_;
@@ -253,17 +238,11 @@
     /// Returns the current default stream
     cudaStream_t getDefaultStream(int device);
 
-<<<<<<< HEAD
-    /// Returns the raft handle for the given device which can be used to
-    /// make calls to other raft primitives.
-    raft::handle_t& getRaftHandle(int device);
-=======
 #if defined USE_NVIDIA_RAFT
     /// Returns the raft handle for the given device which can be used to
     /// make calls to other raft primitives.
     raft::device_resources& getRaftHandle(int device);
 #endif
->>>>>>> 1fb69683
 
     /// Returns the current amount of temp memory available
     size_t getTempMemoryAvailable(int device) const;
