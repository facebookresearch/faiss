# Copyright (c) Facebook, Inc. and its affiliates.
#
# This source code is licensed under the MIT license found in the
# LICENSE file in the root directory of this source tree.

import torch
import unittest
import numpy as np
import faiss
import faiss.contrib.torch_utils

from faiss.contrib import datasets
from faiss.contrib.torch import clustering


def to_column_major_torch(x):
    if hasattr(torch, 'contiguous_format'):
        return x.t().clone(memory_format=torch.contiguous_format).t()
    else:
        # was default setting before memory_format was introduced
        return x.t().clone().t()

def to_column_major_numpy(x):
    return x.T.copy().T

class TestTorchUtilsGPU(unittest.TestCase):
    # tests add, search
    def test_lookup(self):
        cpu_index = faiss.IndexFlatL2(128)

        # Add to CPU index with np
        xb_torch = torch.rand(10000, 128)
        cpu_index.add(xb_torch.numpy())

        # Add to CPU index with torch GPU (should fail)
        xb_torch_gpu = torch.rand(10000, 128, device=torch.device('cuda', 0), dtype=torch.float32)
        with self.assertRaises(AssertionError):
            cpu_index.add(xb_torch_gpu)

        # Add to GPU with torch GPU
        res = faiss.StandardGpuResources()
        gpu_index = faiss.GpuIndexFlatL2(res, 128)
        gpu_index.add(xb_torch.cuda())

        # Search with torch CPU
        xq_torch_cpu = torch.rand(10, 128, dtype=torch.float32)
        d_torch_cpu, i_torch_cpu = gpu_index.search(xq_torch_cpu, 10)

        # Search with torch GPU
        xq_torch_gpu = xq_torch_cpu.cuda()
        d_torch_gpu, i_torch_gpu = gpu_index.search(xq_torch_gpu, 10)
        self.assertTrue(d_torch_gpu.is_cuda)
        self.assertTrue(i_torch_gpu.is_cuda)

        # Should be equivalent
        self.assertTrue(torch.equal(d_torch_cpu.cuda(), d_torch_gpu))
        self.assertTrue(torch.equal(i_torch_cpu.cuda(), i_torch_gpu))

        # Search with torch GPU using pre-allocated arrays
        new_d_torch_gpu = torch.zeros(10, 10, device=torch.device('cuda', 0), dtype=torch.float32)
        new_i_torch_gpu = torch.zeros(10, 10, device=torch.device('cuda', 0), dtype=torch.int64)
        gpu_index.search(xq_torch_gpu, 10, new_d_torch_gpu, new_i_torch_gpu)

        self.assertTrue(torch.equal(d_torch_cpu.cuda(), new_d_torch_gpu))
        self.assertTrue(torch.equal(i_torch_cpu.cuda(), new_i_torch_gpu))

        # Search with numpy CPU
        xq_np_cpu = xq_torch_cpu.numpy()
        d_np_cpu, i_np_cpu = gpu_index.search(xq_np_cpu, 10)
        self.assertEqual(type(d_np_cpu), np.ndarray)
        self.assertEqual(type(i_np_cpu), np.ndarray)

        self.assertTrue(np.array_equal(d_torch_cpu.numpy(), d_np_cpu))
        self.assertTrue(np.array_equal(i_torch_cpu.numpy(), i_np_cpu))

    # tests train, add_with_ids
    def test_train_add_with_ids(self):
        d = 32
        nlist = 5
        res = faiss.StandardGpuResources()
        res.noTempMemory()

        config = faiss.GpuIndexIVFFlatConfig()
<<<<<<< HEAD
=======
        # FIXME: triage failure when use_cuvs is set to True (issue #3968)
>>>>>>> 3361b445
        config.use_cuvs = False

        index = faiss.GpuIndexIVFFlat(res, d, nlist, faiss.METRIC_L2, config)
        xb = torch.rand(1000, d, device=torch.device('cuda', 0), dtype=torch.float32)
        index.train(xb)

        ids = torch.arange(1000, 1000 + xb.shape[0], device=torch.device('cuda', 0), dtype=torch.int64)

        # Test add_with_ids with torch gpu
        index.add_with_ids(xb, ids)
        _, I = index.search(xb[10:20], 1)
        self.assertTrue(torch.equal(I.view(10), ids[10:20]))

        # Test add_with_ids with torch cpu
        index.reset()
        xb_cpu = xb.cpu()
        ids_cpu = ids.cpu()

        index.train(xb_cpu)
        index.add_with_ids(xb_cpu, ids_cpu)
        _, I = index.search(xb_cpu[10:20], 1)
        self.assertTrue(torch.equal(I.view(10), ids_cpu[10:20]))

        # Test add_with_ids with numpy
        index.reset()
        xb_np = xb.cpu().numpy()
        ids_np = ids.cpu().numpy()

        index.train(xb_np)
        index.add_with_ids(xb_np, ids_np)
        _, I = index.search(xb_np[10:20], 1)
        self.assertTrue(np.array_equal(I.reshape(10), ids_np[10:20]))

    # tests reconstruct, reconstruct_n
    def test_flat_reconstruct(self):
        d = 32
        res = faiss.StandardGpuResources()
        res.noTempMemory()
        index = faiss.GpuIndexFlatL2(res, d)

        xb = torch.rand(100, d, device=torch.device('cuda', 0), dtype=torch.float32)
        index.add(xb)

        # Test reconstruct with torch gpu (native return)
        y = index.reconstruct(7)
        self.assertTrue(y.is_cuda)
        self.assertTrue(torch.equal(xb[7], y))

        # Test reconstruct with numpy output provided
        y = np.empty(d, dtype='float32')
        index.reconstruct(11, y)
        self.assertTrue(np.array_equal(xb.cpu().numpy()[11], y))

        # Test reconstruct with torch cpu output providesd
        y = torch.empty(d, dtype=torch.float32)
        index.reconstruct(12, y)
        self.assertTrue(torch.equal(xb[12].cpu(), y))

        # Test reconstruct with torch gpu output providesd
        y = torch.empty(d, device=torch.device('cuda', 0), dtype=torch.float32)
        index.reconstruct(13, y)
        self.assertTrue(torch.equal(xb[13], y))

        # Test reconstruct_n with torch gpu (native return)
        y = index.reconstruct_n(10, 10)
        self.assertTrue(y.is_cuda)
        self.assertTrue(torch.equal(xb[10:20], y))

        # Test reconstruct with numpy output provided
        y = np.empty((10, d), dtype='float32')
        index.reconstruct_n(20, 10, y)
        self.assertTrue(np.array_equal(xb.cpu().numpy()[20:30], y))

        # Test reconstruct_n with torch cpu output provided
        y = torch.empty(10, d, dtype=torch.float32)
        index.reconstruct_n(40, 10, y)
        self.assertTrue(torch.equal(xb[40:50].cpu(), y))

        # Test reconstruct_n with torch gpu output provided
        y = torch.empty(10, d, device=torch.device('cuda', 0), dtype=torch.float32)
        index.reconstruct_n(50, 10, y)
        self.assertTrue(torch.equal(xb[50:60], y))

    def test_ivfflat_reconstruct(self):
        d = 32
        nlist = 5
        res = faiss.StandardGpuResources()
        res.noTempMemory()
        config = faiss.GpuIndexIVFFlatConfig()
        config.use_cuvs = False

        index = faiss.GpuIndexIVFFlat(res, d, nlist, faiss.METRIC_L2, config)

        xb = torch.rand(100, d, device=torch.device('cuda', 0), dtype=torch.float32)
        index.train(xb)
        index.add(xb)

        # Test reconstruct_n with torch gpu (native return)
        y = index.reconstruct_n(10, 10)
        self.assertTrue(y.is_cuda)
        self.assertTrue(torch.equal(xb[10:20], y))

        # Test reconstruct with numpy output provided
        y = np.empty((10, d), dtype='float32')
        index.reconstruct_n(20, 10, y)
        self.assertTrue(np.array_equal(xb.cpu().numpy()[20:30], y))

        # Test reconstruct_n with torch cpu output provided
        y = torch.empty(10, d, dtype=torch.float32)
        index.reconstruct_n(40, 10, y)
        self.assertTrue(torch.equal(xb[40:50].cpu(), y))

        # Test reconstruct_n with torch gpu output provided
        y = torch.empty(10, d, device=torch.device('cuda', 0), dtype=torch.float32)
        index.reconstruct_n(50, 10, y)
        self.assertTrue(torch.equal(xb[50:60], y))

    # tests assign
    def test_assign(self):
        d = 32
        res = faiss.StandardGpuResources()
        res.noTempMemory()

        index = faiss.GpuIndexFlatL2(res, d)
        xb = torch.rand(10000, d, device=torch.device('cuda', 0), dtype=torch.float32)
        index.add(xb)

        index_cpu = faiss.IndexFlatL2(d)
        index.copyTo(index_cpu)

        # Test assign with native gpu output
        # both input as gpu torch and input as cpu torch
        xq = torch.rand(10, d, device=torch.device('cuda', 0), dtype=torch.float32)

        labels = index.assign(xq, 5)
        labels_cpu = index_cpu.assign(xq.cpu(), 5)
        self.assertTrue(torch.equal(labels.cpu(), labels_cpu))

        # Test assign with np input
        labels = index.assign(xq.cpu().numpy(), 5)
        labels_cpu = index_cpu.assign(xq.cpu().numpy(), 5)
        self.assertTrue(np.array_equal(labels, labels_cpu))

        # Test assign with numpy output provided
        labels = np.empty((xq.shape[0], 5), dtype='int64')
        index.assign(xq.cpu().numpy(), 5, labels)
        self.assertTrue(np.array_equal(labels, labels_cpu))

        # Test assign with torch cpu output provided
        labels = torch.empty(xq.shape[0], 5, dtype=torch.int64)
        index.assign(xq.cpu(), 5, labels)
        labels_cpu = index_cpu.assign(xq.cpu(), 5)
        self.assertTrue(torch.equal(labels, labels_cpu))

    # tests remove_ids
    def test_remove_ids(self):
        # This is not currently implemented on GPU indices
        return

    # tests range_search
    def test_range_search(self):
        # This is not currently implemented on GPU indices
        return

    # tests search_and_reconstruct
    def test_search_and_reconstruct(self):
        # This is not currently implemented on GPU indices
        return

    # tests sa_encode, sa_decode
    def test_sa_encode_decode(self):
        # This is not currently implemented on GPU indices
        return

class TestTorchUtilsKnnGpu(unittest.TestCase):
    def test_knn_gpu(self, use_cuvs=False):
        torch.manual_seed(10)
        d = 32
        nb = 1024
        nq = 10
        k = 10
        res = faiss.StandardGpuResources()

        # make GT on torch cpu and test using IndexFlatL2
        xb = torch.rand(nb, d, dtype=torch.float32)
        xq = torch.rand(nq, d, dtype=torch.float32)

        index = faiss.IndexFlatL2(d)
        index.add(xb)
        gt_D, gt_I = index.search(xq, k)

        # for the GPU, we'll use a non-default stream
        s = torch.cuda.Stream()
        with torch.cuda.stream(s):
            # test numpy inputs
            xb_np = xb.numpy()
            xq_np = xq.numpy()

            for xq_row_major in True, False:
                for xb_row_major in True, False:
                    if not xq_row_major:
                        xq_c = to_column_major_numpy(xq_np)
                        assert not xq_c.flags.contiguous
                    else:
                        xq_c = xq_np

                    if not xb_row_major:
                        xb_c = to_column_major_numpy(xb_np)
                        assert not xb_c.flags.contiguous
                    else:
                        xb_c = xb_np

                    D, I = faiss.knn_gpu(res, xq_c, xb_c, k, use_cuvs=use_cuvs)

                    self.assertTrue(torch.equal(torch.from_numpy(I), gt_I))
                    self.assertLess((torch.from_numpy(D) - gt_D).abs().max(), 1e-4)

            # test torch (cpu, gpu) inputs
            for is_cuda in True, False:
                for xq_row_major in True, False:
                    for xb_row_major in True, False:

                        if is_cuda:
                            xq_c = xq.cuda()
                            xb_c = xb.cuda()
                        else:
                            # also test torch cpu tensors
                            xq_c = xq
                            xb_c = xb

                        if not xq_row_major:
                            xq_c = to_column_major_torch(xq)
                            assert not xq_c.is_contiguous()

                        if not xb_row_major:
                            xb_c = to_column_major_torch(xb)
                            assert not xb_c.is_contiguous()

                        D, I = faiss.knn_gpu(res, xq_c, xb_c, k, use_cuvs=use_cuvs)

                        self.assertTrue(torch.equal(I.cpu(), gt_I))
                        self.assertLess((D.cpu() - gt_D).abs().max(), 1e-4)

                        # test on subset
                        try:
                            # This internally uses the current pytorch stream
                            D, I = faiss.knn_gpu(res, xq_c[6:8], xb_c, k, use_cuvs=use_cuvs)
                        except TypeError:
                            if not xq_row_major:
                                # then it is expected
                                continue
                            # otherwise it is an error
                            raise

                        self.assertTrue(torch.equal(I.cpu(), gt_I[6:8]))
                        self.assertLess((D.cpu() - gt_D[6:8]).abs().max(), 1e-4)

    @unittest.skipUnless(
<<<<<<< HEAD
        "RAFT" in faiss.get_compile_options(),
        "only if RAFT is compiled in")
    def test_knn_gpu_raft(self):
=======
        "CUVS" in faiss.get_compile_options(),
        "only if CUVS is compiled in")
    def test_knn_gpu_cuvs(self):
>>>>>>> 3361b445
        self.test_knn_gpu(use_cuvs=True)

    def test_knn_gpu_datatypes(self, use_cuvs=False):
        torch.manual_seed(10)
        d = 10
        nb = 1024
        nq = 5
        k = 10
        res = faiss.StandardGpuResources()

        # make GT on torch cpu and test using IndexFlatL2
        xb = torch.rand(nb, d, dtype=torch.float32)
        xq = torch.rand(nq, d, dtype=torch.float32)

        index = faiss.IndexFlatL2(d)
        index.add(xb)
        gt_D, gt_I = index.search(xq, k)

        xb_c = xb.cuda().half()
        xq_c = xq.cuda().half()

        # use i32 output indices
        D = torch.zeros(nq, k, device=xb_c.device, dtype=torch.float32)
        I = torch.zeros(nq, k, device=xb_c.device, dtype=torch.int32)

        faiss.knn_gpu(res, xq_c, xb_c, k, D, I, use_cuvs=use_cuvs)

        self.assertTrue(torch.equal(I.long().cpu(), gt_I))
        self.assertLess((D.float().cpu() - gt_D).abs().max(), 1.5e-3)

        # Test using numpy
        D = np.zeros((nq, k), dtype=np.float32)
        I = np.zeros((nq, k), dtype=np.int32)

        xb_c = xb.half().numpy()
        xq_c = xq.half().numpy()

        faiss.knn_gpu(res, xq_c, xb_c, k, D, I, use_cuvs=use_cuvs)

        self.assertTrue(torch.equal(torch.from_numpy(I).long(), gt_I))
        self.assertLess((torch.from_numpy(D) - gt_D).abs().max(), 1.5e-3)


class TestTorchUtilsPairwiseDistanceGpu(unittest.TestCase):
    def test_pairwise_distance_gpu(self):
        torch.manual_seed(10)
        d = 32
        k = 100
        # To compare against IndexFlat, use nb == k
        nb = k
        nq = 10
        res = faiss.StandardGpuResources()

        # make GT on torch cpu and test using IndexFlatL2
        xb = torch.rand(nb, d, dtype=torch.float32)
        xq = torch.rand(nq, d, dtype=torch.float32)

        index = faiss.IndexFlatL2(d)
        index.add(xb)
        gt_D, _ = index.search(xq, k)

        # for the GPU, we'll use a non-default stream
        s = torch.cuda.Stream()
        with torch.cuda.stream(s):
            # test numpy inputs
            xb_np = xb.numpy()
            xq_np = xq.numpy()

            for xq_row_major in True, False:
                for xb_row_major in True, False:
                    if not xq_row_major:
                        xq_c = to_column_major_numpy(xq_np)
                        assert not xq_c.flags.contiguous
                    else:
                        xq_c = xq_np

                    if not xb_row_major:
                        xb_c = to_column_major_numpy(xb_np)
                        assert not xb_c.flags.contiguous
                    else:
                        xb_c = xb_np

                    D = faiss.pairwise_distance_gpu(res, xq_c, xb_c)

                    # IndexFlat will sort the results, so we need to
                    # do the same on our end
                    D = np.sort(D, axis=1)

                    self.assertLess((torch.from_numpy(D) - gt_D).abs().max(), 1e-4)

            # test torch (cpu, gpu) inputs
            for is_cuda in True, False:
                for xq_row_major in True, False:
                    for xb_row_major in True, False:

                        if is_cuda:
                            xq_c = xq.cuda()
                            xb_c = xb.cuda()
                        else:
                            # also test torch cpu tensors
                            xq_c = xq
                            xb_c = xb

                        if not xq_row_major:
                            xq_c = to_column_major_torch(xq)
                            assert not xq_c.is_contiguous()

                        if not xb_row_major:
                            xb_c = to_column_major_torch(xb)
                            assert not xb_c.is_contiguous()

                        D = faiss.pairwise_distance_gpu(res, xq_c, xb_c)

                        # IndexFlat will sort the results, so we need to
                        # do the same on our end
                        D, _ = torch.sort(D, dim=1)

                        self.assertLess((D.cpu() - gt_D).abs().max(), 1e-4)

                        # test on subset
                        try:
                            # This internally uses the current pytorch stream
                            D = faiss.pairwise_distance_gpu(res, xq_c[4:8], xb_c)
                        except TypeError:
                            if not xq_row_major:
                                # then it is expected
                                continue
                            # otherwise it is an error
                            raise

                        # IndexFlat will sort the results, so we need to
                        # do the same on our end
                        print(D)
                        D, _ = torch.sort(D, dim=1)

                        self.assertLess((D.cpu() - gt_D[4:8]).abs().max(), 1e-4)


class TestClustering(unittest.TestCase):

    def test_python_kmeans(self):
        """ Test the python implementation of kmeans """
        ds = datasets.SyntheticDataset(32, 10000, 0, 0)
        x = ds.get_train()

        # bad distribution to stress-test split code
        xt = x[:10000].copy()
        xt[:5000] = x[0]

        # CPU baseline
        km_ref = faiss.Kmeans(ds.d, 100, niter=10)
        km_ref.train(xt)
        err = faiss.knn(xt, km_ref.centroids, 1)[0].sum()

        xt_torch = torch.from_numpy(xt).to("cuda:0")
        res = faiss.StandardGpuResources()
        data = clustering.DatasetAssignGPU(res, xt_torch)
        centroids = clustering.kmeans(100, data, 10)
        centroids = centroids.cpu().numpy()
        err2 = faiss.knn(xt, centroids, 1)[0].sum()

        # 33498.332 33380.477
        print(err, err2)
        self.assertLess(err2, err * 1.1)<|MERGE_RESOLUTION|>--- conflicted
+++ resolved
@@ -81,10 +81,7 @@
         res.noTempMemory()
 
         config = faiss.GpuIndexIVFFlatConfig()
-<<<<<<< HEAD
-=======
         # FIXME: triage failure when use_cuvs is set to True (issue #3968)
->>>>>>> 3361b445
         config.use_cuvs = False
 
         index = faiss.GpuIndexIVFFlat(res, d, nlist, faiss.METRIC_L2, config)
@@ -343,15 +340,9 @@
                         self.assertLess((D.cpu() - gt_D[6:8]).abs().max(), 1e-4)
 
     @unittest.skipUnless(
-<<<<<<< HEAD
-        "RAFT" in faiss.get_compile_options(),
-        "only if RAFT is compiled in")
-    def test_knn_gpu_raft(self):
-=======
         "CUVS" in faiss.get_compile_options(),
         "only if CUVS is compiled in")
     def test_knn_gpu_cuvs(self):
->>>>>>> 3361b445
         self.test_knn_gpu(use_cuvs=True)
 
     def test_knn_gpu_datatypes(self, use_cuvs=False):
