--- conflicted
+++ resolved
@@ -18,7 +18,7 @@
     def do_compute_GT(self, metric, numeric_type):
         d = 64
         k = 12
-<<<<<<< HEAD
+
         if numeric_type == faiss.Int8:
             data_base_nt = np.random.randint(-128, 128, size=(10000, d), dtype=np.int8)
             data_query_nt = np.random.randint(-128, 128, size=(100, d), dtype=np.int8)
@@ -28,6 +28,12 @@
             ds = datasets.SyntheticDataset(d, 0, 10000, 100)
             data_base = ds.get_database()  #fp32
             data_query = ds.get_queries()   #fp32
+            # Normalize for inner product to avoid duplicate neighbors
+            if metric == faiss.METRIC_INNER_PRODUCT:
+                # Normalize database vectors
+                database = database / np.linalg.norm(database, axis=1, keepdims=True)
+                # Normalize query vectors
+                queries = queries / np.linalg.norm(queries, axis=1, keepdims=True)
             if numeric_type == faiss.Float16:
                 data_base_nt = data_base.astype(np.float16)
                 data_query_nt = data_query.astype(np.float16)
@@ -36,22 +42,6 @@
                 data_query_nt = data_query
 
         Dref, Iref = faiss.knn(data_query, data_base, k, metric)
-=======
-        ds = datasets.SyntheticDataset(d, 0, 10000, 100)
-        
-        # Get the data
-        database = ds.get_database()
-        queries = ds.get_queries()
-        
-        # Normalize for inner product to avoid duplicate neighbors
-        if metric == faiss.METRIC_INNER_PRODUCT:
-            # Normalize database vectors
-            database = database / np.linalg.norm(database, axis=1, keepdims=True)
-            # Normalize query vectors
-            queries = queries / np.linalg.norm(queries, axis=1, keepdims=True)
-        
-        Dref, Iref = faiss.knn(queries, database, k, metric)
->>>>>>> 61d902ec
 
         res = faiss.StandardGpuResources()
 
