# Copyright (c) Meta Platforms, Inc. and affiliates.
#
# This source code is licensed under the MIT license found in the
# LICENSE file in the root directory of this source tree.

import unittest

import faiss

from faiss.contrib import datasets, evaluation
import numpy as np

@unittest.skipIf(
    "CUVS" not in faiss.get_compile_options(),
    "only if cuVS is compiled in")
class TestComputeGT(unittest.TestCase):

    def do_compute_GT(self, metric, numeric_type):
        d = 64
        k = 12

        if numeric_type == faiss.Int8:
            data_base_nt = np.random.randint(-128, 128, size=(10000, d), dtype=np.int8)
            data_query_nt = np.random.randint(-128, 128, size=(100, d), dtype=np.int8)
            data_base = data_base_nt.astype(np.float32)
            data_query = data_query_nt.astype(np.float32)
        else:
            ds = datasets.SyntheticDataset(d, 0, 10000, 100)
            data_base = ds.get_database()  #fp32
            data_query = ds.get_queries()   #fp32
            # Normalize for inner product to avoid duplicate neighbors
            if metric == faiss.METRIC_INNER_PRODUCT:
                # Normalize database vectors
                data_base = data_base / np.linalg.norm(data_base, axis=1, keepdims=True)
                # Normalize query vectors
                data_query = data_query / np.linalg.norm(data_query, axis=1, keepdims=True)
            if numeric_type == faiss.Float16:
                data_base_nt = data_base.astype(np.float16)
                data_query_nt = data_query.astype(np.float16)
            elif numeric_type == faiss.Float32:
                data_base_nt = data_base
                data_query_nt = data_query

        Dref, Iref = faiss.knn(data_query, data_base, k, metric)

        res = faiss.StandardGpuResources()

        # attempt to set custom IVF-PQ params
        cagraIndexConfig = faiss.GpuIndexCagraConfig()
        cagraIndexConfig.graph_degree = 32
        cagraIndexConfig.intermediate_graph_degree = 64
        cagraIndexIVFPQConfig = faiss.IVFPQBuildCagraConfig()
        cagraIndexIVFPQConfig.kmeans_trainset_fraction = 0.5
        cagraIndexConfig.ivf_pq_params = cagraIndexIVFPQConfig
        cagraIndexConfig.build_algo = faiss.graph_build_algo_IVF_PQ

        index = faiss.GpuIndexCagra(res, d, metric, cagraIndexConfig)
<<<<<<< HEAD
        index.train(data_base_nt, numeric_type=numeric_type)
        Dnew, Inew = index.search(data_query_nt, k, numeric_type=numeric_type)
        
=======
        database = ds.get_database().astype(np.float16) if numeric_type == faiss.Float16  else ds.get_database()
        index.train(database, numeric_type=numeric_type)
        queries = ds.get_queries().astype(np.float16) if numeric_type == faiss.Float16 else ds.get_queries()
        Dnew, Inew = index.search(queries, k, numeric_type=numeric_type)

>>>>>>> b9ee45d9
        evaluation.check_ref_knn_with_draws(Dref, Iref, Dnew, Inew, k)

    def test_compute_GT_L2(self):
        self.do_compute_GT(faiss.METRIC_L2, faiss.Float32)

    def test_compute_GT_IP(self):
        self.do_compute_GT(faiss.METRIC_INNER_PRODUCT, faiss.Float32)

    def test_compute_GT_L2_FP16(self):
        self.do_compute_GT(faiss.METRIC_L2, faiss.Float16)

    def test_compute_GT_IP_FP16(self):
        self.do_compute_GT(faiss.METRIC_INNER_PRODUCT, faiss.Float16)

    def test_compute_GT_L2_Int8(self):
        self.do_compute_GT(faiss.METRIC_L2, faiss.Int8)

    def test_compute_GT_IP_Int8(self):
        self.do_compute_GT(faiss.METRIC_INNER_PRODUCT, faiss.Int8)

@unittest.skipIf(
    "CUVS" not in faiss.get_compile_options(),
    "only if cuVS is compiled in")
class TestInterop(unittest.TestCase):

    def do_interop(self, metric, numeric_type):
        d = 64
        k = 12
        if numeric_type == faiss.Int8:
            data_base_nt = np.random.randint(-128, 128, size=(10000, d), dtype=np.int8)
            data_query_nt = np.random.randint(-128, 128, size=(100, d), dtype=np.int8)
            data_base = data_base_nt.astype(np.float32)
            data_query = data_query_nt.astype(np.float32)
        else:
            ds = datasets.SyntheticDataset(d, 0, 10000, 100)
            data_base = ds.get_database()  #fp32
            data_query = ds.get_queries()   #fp32
            if numeric_type == faiss.Float16:
                data_base_nt = data_base.astype(np.float16)
                data_query_nt = data_query.astype(np.float16)
            elif numeric_type == faiss.Float32:
                data_base_nt = data_base
                data_query_nt = data_query

        res = faiss.StandardGpuResources()

        index = faiss.GpuIndexCagra(res, d, metric)
<<<<<<< HEAD
        index.train(data_base_nt, numeric_type=numeric_type)
        Dnew, Inew = index.search(data_query_nt, k, numeric_type=numeric_type)

        cpu_index = faiss.index_gpu_to_cpu(index)
        # cpu index always search in fp32
        Dref, Iref = cpu_index.search(data_query, k)
        
=======
        database = (
            ds.get_database().astype(np.float16)
            if numeric_type == faiss.Float16
            else ds.get_database()
        )
        index.train(database, numeric_type=numeric_type)
        queries = (
            ds.get_queries().astype(np.float16)
            if numeric_type == faiss.Float16
            else ds.get_queries()
        )
        Dnew, Inew = index.search(queries, k, numeric_type=numeric_type)

        cpu_index = faiss.index_gpu_to_cpu(index)
        # cpu index always search in fp32
        Dref, Iref = cpu_index.search(ds.get_queries(), k)

>>>>>>> b9ee45d9
        evaluation.check_ref_knn_with_draws(Dref, Iref, Dnew, Inew, k)

        deserialized_index = faiss.deserialize_index(
            faiss.serialize_index(cpu_index))

        gpu_index = faiss.index_cpu_to_gpu(res, 0, deserialized_index)
        Dnew2, Inew2 = gpu_index.search(data_query_nt, k, numeric_type=numeric_type)

        evaluation.check_ref_knn_with_draws(Dnew2, Inew2, Dnew, Inew, k)

    def test_interop_L2(self):
        self.do_interop(faiss.METRIC_L2, faiss.Float32)

    def test_interop_IP(self):
        self.do_interop(faiss.METRIC_INNER_PRODUCT, faiss.Float32)

    def test_interop_L2_FP16(self):
        self.do_interop(faiss.METRIC_L2, faiss.Float16)

    def test_interop_IP_FP16(self):
        self.do_interop(faiss.METRIC_INNER_PRODUCT, faiss.Float16)

    def test_interop_L2_Int8(self):
        self.do_interop(faiss.METRIC_L2, faiss.Int8)

    def test_interop_IP_Int8(self):
        self.do_interop(faiss.METRIC_INNER_PRODUCT, faiss.Int8)


@unittest.skipIf(
    "CUVS" not in faiss.get_compile_options(),
    "only if cuVS is compiled in")
class TestIDMapCagra(unittest.TestCase):

    def do_IDMapCagra(self, metric, numeric_type):
        d = 64
        k = 12
        if numeric_type == faiss.Int8:
            data_base_nt = np.random.randint(-128, 128, size=(10000, d), dtype=np.int8)
            data_query_nt = np.random.randint(-128, 128, size=(100, d), dtype=np.int8)
            data_base = data_base_nt.astype(np.float32)
            data_query = data_query_nt.astype(np.float32)
        else:
            ds = datasets.SyntheticDataset(d, 0, 10000, 100)
            data_base = ds.get_database()  #fp32
            data_query = ds.get_queries()   #fp32
            if numeric_type == faiss.Float16:
                data_base_nt = data_base.astype(np.float16)
                data_query_nt = data_query.astype(np.float16)
            elif numeric_type == faiss.Float32:
                data_base_nt = data_base
                data_query_nt = data_query

        Dref, Iref = faiss.knn(data_query, data_base, k, metric)

        res = faiss.StandardGpuResources()

        index = faiss.GpuIndexCagra(res, d, metric)
        idMapIndex = faiss.IndexIDMap(index)
        idMapIndex.train(data_base_nt, numeric_type=numeric_type)
        ids = np.array([i for i in range(10000)])
        idMapIndex.add_with_ids(data_base_nt, ids, numeric_type=numeric_type)
        Dnew, Inew = idMapIndex.search(data_query_nt, k, numeric_type=numeric_type)

        evaluation.check_ref_knn_with_draws(Dref, Iref, Dnew, Inew, k)

    def test_IDMapCagra_L2(self):
        self.do_IDMapCagra(faiss.METRIC_L2, faiss.Float32)

    def test_IDMapCagra_IP(self):
        self.do_IDMapCagra(faiss.METRIC_INNER_PRODUCT, faiss.Float32)

    def test_IDMapCagra_L2_FP16(self):
        self.do_IDMapCagra(faiss.METRIC_L2, faiss.Float16)

    def test_IDMapCagra_IP_FP16(self):
        self.do_IDMapCagra(faiss.METRIC_INNER_PRODUCT, faiss.Float16)

    def test_IDMapCagra_L2_Int8(self):
        self.do_IDMapCagra(faiss.METRIC_L2, faiss.Int8)

    def test_IDMapCagra_IP_Int8(self):
        self.do_IDMapCagra(faiss.METRIC_INNER_PRODUCT, faiss.Int8)<|MERGE_RESOLUTION|>--- conflicted
+++ resolved
@@ -55,17 +55,9 @@
         cagraIndexConfig.build_algo = faiss.graph_build_algo_IVF_PQ
 
         index = faiss.GpuIndexCagra(res, d, metric, cagraIndexConfig)
-<<<<<<< HEAD
         index.train(data_base_nt, numeric_type=numeric_type)
         Dnew, Inew = index.search(data_query_nt, k, numeric_type=numeric_type)
-        
-=======
-        database = ds.get_database().astype(np.float16) if numeric_type == faiss.Float16  else ds.get_database()
-        index.train(database, numeric_type=numeric_type)
-        queries = ds.get_queries().astype(np.float16) if numeric_type == faiss.Float16 else ds.get_queries()
-        Dnew, Inew = index.search(queries, k, numeric_type=numeric_type)
 
->>>>>>> b9ee45d9
         evaluation.check_ref_knn_with_draws(Dref, Iref, Dnew, Inew, k)
 
     def test_compute_GT_L2(self):
@@ -113,33 +105,13 @@
         res = faiss.StandardGpuResources()
 
         index = faiss.GpuIndexCagra(res, d, metric)
-<<<<<<< HEAD
         index.train(data_base_nt, numeric_type=numeric_type)
         Dnew, Inew = index.search(data_query_nt, k, numeric_type=numeric_type)
 
         cpu_index = faiss.index_gpu_to_cpu(index)
         # cpu index always search in fp32
         Dref, Iref = cpu_index.search(data_query, k)
-        
-=======
-        database = (
-            ds.get_database().astype(np.float16)
-            if numeric_type == faiss.Float16
-            else ds.get_database()
-        )
-        index.train(database, numeric_type=numeric_type)
-        queries = (
-            ds.get_queries().astype(np.float16)
-            if numeric_type == faiss.Float16
-            else ds.get_queries()
-        )
-        Dnew, Inew = index.search(queries, k, numeric_type=numeric_type)
 
-        cpu_index = faiss.index_gpu_to_cpu(index)
-        # cpu index always search in fp32
-        Dref, Iref = cpu_index.search(ds.get_queries(), k)
-
->>>>>>> b9ee45d9
         evaluation.check_ref_knn_with_draws(Dref, Iref, Dnew, Inew, k)
 
         deserialized_index = faiss.deserialize_index(
