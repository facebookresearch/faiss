# Copyright (c) Meta Platforms, Inc. and affiliates.
#
# This source code is licensed under the MIT license found in the
# LICENSE file in the root directory of this source tree.

import unittest

import faiss

from faiss.contrib import datasets, evaluation
import numpy as np

@unittest.skipIf(
    "CUVS" not in faiss.get_compile_options(),
    "only if cuVS is compiled in")
class TestComputeGT(unittest.TestCase):

    def do_compute_GT(self, metric, numeric_type):
        d = 64
        k = 12
        ds = datasets.SyntheticDataset(d, 0, 10000, 100)
        
        # Get the data
        database = ds.get_database()
        queries = ds.get_queries()
        
        # Normalize for inner product to avoid duplicate neighbors
        if metric == faiss.METRIC_INNER_PRODUCT:
            # Normalize database vectors
            database = database / np.linalg.norm(database, axis=1, keepdims=True)
            # Normalize query vectors
            queries = queries / np.linalg.norm(queries, axis=1, keepdims=True)
        
        Dref, Iref = faiss.knn(queries, database, k, metric)

        res = faiss.StandardGpuResources()

        # attempt to set custom IVF-PQ params
        cagraIndexConfig = faiss.GpuIndexCagraConfig()
        cagraIndexConfig.graph_degree = 32
        cagraIndexConfig.intermediate_graph_degree = 64
        cagraIndexIVFPQConfig = faiss.IVFPQBuildCagraConfig()
        cagraIndexIVFPQConfig.kmeans_trainset_fraction = 0.5
        cagraIndexConfig.ivf_pq_params = cagraIndexIVFPQConfig
        cagraIndexConfig.build_algo = faiss.graph_build_algo_IVF_PQ

        index = faiss.GpuIndexCagra(res, d, metric, cagraIndexConfig)
<<<<<<< HEAD
        index.train(database)
        Dnew, Inew = index.search(queries, k)
=======
        database = ds.get_database().astype(np.float16) if numeric_type == faiss.Float16  else ds.get_database()
        index.train(database, numeric_type=numeric_type)
        queries = ds.get_queries().astype(np.float16) if numeric_type == faiss.Float16 else ds.get_queries()
        Dnew, Inew = index.search(queries, k, numeric_type=numeric_type)
>>>>>>> 2954f1f5
        
        evaluation.check_ref_knn_with_draws(Dref, Iref, Dnew, Inew, k)

    def test_compute_GT_L2(self):
        self.do_compute_GT(faiss.METRIC_L2, faiss.Float32)

    def test_compute_GT_IP(self):
<<<<<<< HEAD
        self.do_compute_GT(faiss.METRIC_INNER_PRODUCT) 

@unittest.skipIf(
    "CUVS" not in faiss.get_compile_options(),
    "only if cuVS is compiled in")
class TestComputeGTFP16(unittest.TestCase):

    def do_compute_GT(self, metric):
        d = 64
        k = 12
        ds = datasets.SyntheticDataset(d, 0, 10000, 100)
        Dref, Iref = faiss.knn(ds.get_queries(), ds.get_database(), k, metric)

        res = faiss.StandardGpuResources()

        # attempt to set custom IVF-PQ params
        cagraIndexConfig = faiss.GpuIndexCagraConfig()
        cagraIndexConfig.graph_degree = 32
        cagraIndexConfig.intermediate_graph_degree = 64
        cagraIndexIVFPQConfig = faiss.IVFPQBuildCagraConfig()
        cagraIndexIVFPQConfig.kmeans_trainset_fraction = 0.5
        cagraIndexConfig.ivf_pq_params = cagraIndexIVFPQConfig
        cagraIndexConfig.build_algo = faiss.graph_build_algo_IVF_PQ

        index = faiss.GpuIndexCagra(res, d, metric, cagraIndexConfig)
        fp16_data = ds.get_database().astype(np.float16)
        index.train(fp16_data, faiss.Float16)
        fp16_queries = ds.get_queries().astype(np.float16)
        Dnew, Inew = index.search(fp16_queries, k, numeric_type=faiss.Float16)
        
        evaluation.check_ref_knn_with_draws(Dref, Iref, Dnew, Inew, k)
=======
        self.do_compute_GT(faiss.METRIC_INNER_PRODUCT, faiss.Float32)

    def test_compute_GT_L2_FP16(self):
        self.do_compute_GT(faiss.METRIC_L2, faiss.Float16)
>>>>>>> 2954f1f5

    def test_compute_GT_IP_FP16(self):
        self.do_compute_GT(faiss.METRIC_INNER_PRODUCT, faiss.Float16)

@unittest.skipIf(
    "CUVS" not in faiss.get_compile_options(),
    "only if cuVS is compiled in")
class TestInterop(unittest.TestCase):

    def do_interop(self, metric, numeric_type):
        d = 64
        k = 12
        ds = datasets.SyntheticDataset(d, 0, 10000, 100)

        res = faiss.StandardGpuResources()

        index = faiss.GpuIndexCagra(res, d, metric)
        database = ds.get_database().astype(np.float16) if numeric_type == faiss.Float16 else ds.get_database()
        index.train(database, numeric_type=numeric_type)
        queries = ds.get_queries().astype(np.float16) if numeric_type == faiss.Float16 else ds.get_queries()
        Dnew, Inew = index.search(queries, k, numeric_type=numeric_type)

        cpu_index = faiss.index_gpu_to_cpu(index)
        # cpu index always search in fp32
        Dref, Iref = cpu_index.search(ds.get_queries(), k)
        
        evaluation.check_ref_knn_with_draws(Dref, Iref, Dnew, Inew, k)

        deserialized_index = faiss.deserialize_index(
            faiss.serialize_index(cpu_index))

        gpu_index = faiss.index_cpu_to_gpu(res, 0, deserialized_index)
        Dnew2, Inew2 = gpu_index.search(queries, k, numeric_type=numeric_type)

        evaluation.check_ref_knn_with_draws(Dnew2, Inew2, Dnew, Inew, k)

    def test_interop_L2(self):
        self.do_interop(faiss.METRIC_L2, faiss.Float32)

    def test_interop_IP(self):
        self.do_interop(faiss.METRIC_INNER_PRODUCT, faiss.Float32)

    def test_interop_L2_FP16(self):
        self.do_interop(faiss.METRIC_L2, faiss.Float16)

    def test_interop_IP_FP16(self):
        self.do_interop(faiss.METRIC_INNER_PRODUCT, faiss.Float16)


@unittest.skipIf(
    "CUVS" not in faiss.get_compile_options(),
    "only if cuVS is compiled in")
class TestIDMapCagra(unittest.TestCase):

    def do_IDMapCagra(self, metric, numeric_type):
        d = 64
        k = 12
        ds = datasets.SyntheticDataset(d, 0, 10000, 100)
        Dref, Iref = faiss.knn(ds.get_queries(), ds.get_database(), k, metric)

        res = faiss.StandardGpuResources()

        index = faiss.GpuIndexCagra(res, d, metric)
        idMapIndex = faiss.IndexIDMap(index)
        database = ds.get_database().astype(np.float16) if numeric_type == faiss.Float16 else ds.get_database()
        idMapIndex.train(database, numeric_type=numeric_type)
        ids = np.array([i for i in range(10000)])
        idMapIndex.add_with_ids(database, ids, numeric_type=numeric_type)
        queries = ds.get_queries().astype(np.float16) if numeric_type == faiss.Float16 else ds.get_queries()
        Dnew, Inew = idMapIndex.search(queries, k, numeric_type=numeric_type)

        evaluation.check_ref_knn_with_draws(Dref, Iref, Dnew, Inew, k)

    def test_IDMapCagra_L2(self):
        self.do_IDMapCagra(faiss.METRIC_L2, faiss.Float32)

    def test_IDMapCagra_IP(self):
        self.do_IDMapCagra(faiss.METRIC_INNER_PRODUCT, faiss.Float32)

    def test_IDMapCagra_L2_FP16(self):
        self.do_IDMapCagra(faiss.METRIC_L2, faiss.Float16)

    def test_IDMapCagra_IP_FP16(self):
        self.do_IDMapCagra(faiss.METRIC_INNER_PRODUCT, faiss.Float16)<|MERGE_RESOLUTION|>--- conflicted
+++ resolved
@@ -45,15 +45,10 @@
         cagraIndexConfig.build_algo = faiss.graph_build_algo_IVF_PQ
 
         index = faiss.GpuIndexCagra(res, d, metric, cagraIndexConfig)
-<<<<<<< HEAD
-        index.train(database)
-        Dnew, Inew = index.search(queries, k)
-=======
         database = ds.get_database().astype(np.float16) if numeric_type == faiss.Float16  else ds.get_database()
         index.train(database, numeric_type=numeric_type)
         queries = ds.get_queries().astype(np.float16) if numeric_type == faiss.Float16 else ds.get_queries()
         Dnew, Inew = index.search(queries, k, numeric_type=numeric_type)
->>>>>>> 2954f1f5
         
         evaluation.check_ref_knn_with_draws(Dref, Iref, Dnew, Inew, k)
 
@@ -61,44 +56,10 @@
         self.do_compute_GT(faiss.METRIC_L2, faiss.Float32)
 
     def test_compute_GT_IP(self):
-<<<<<<< HEAD
-        self.do_compute_GT(faiss.METRIC_INNER_PRODUCT) 
-
-@unittest.skipIf(
-    "CUVS" not in faiss.get_compile_options(),
-    "only if cuVS is compiled in")
-class TestComputeGTFP16(unittest.TestCase):
-
-    def do_compute_GT(self, metric):
-        d = 64
-        k = 12
-        ds = datasets.SyntheticDataset(d, 0, 10000, 100)
-        Dref, Iref = faiss.knn(ds.get_queries(), ds.get_database(), k, metric)
-
-        res = faiss.StandardGpuResources()
-
-        # attempt to set custom IVF-PQ params
-        cagraIndexConfig = faiss.GpuIndexCagraConfig()
-        cagraIndexConfig.graph_degree = 32
-        cagraIndexConfig.intermediate_graph_degree = 64
-        cagraIndexIVFPQConfig = faiss.IVFPQBuildCagraConfig()
-        cagraIndexIVFPQConfig.kmeans_trainset_fraction = 0.5
-        cagraIndexConfig.ivf_pq_params = cagraIndexIVFPQConfig
-        cagraIndexConfig.build_algo = faiss.graph_build_algo_IVF_PQ
-
-        index = faiss.GpuIndexCagra(res, d, metric, cagraIndexConfig)
-        fp16_data = ds.get_database().astype(np.float16)
-        index.train(fp16_data, faiss.Float16)
-        fp16_queries = ds.get_queries().astype(np.float16)
-        Dnew, Inew = index.search(fp16_queries, k, numeric_type=faiss.Float16)
-        
-        evaluation.check_ref_knn_with_draws(Dref, Iref, Dnew, Inew, k)
-=======
         self.do_compute_GT(faiss.METRIC_INNER_PRODUCT, faiss.Float32)
 
     def test_compute_GT_L2_FP16(self):
         self.do_compute_GT(faiss.METRIC_L2, faiss.Float16)
->>>>>>> 2954f1f5
 
     def test_compute_GT_IP_FP16(self):
         self.do_compute_GT(faiss.METRIC_INNER_PRODUCT, faiss.Float16)
