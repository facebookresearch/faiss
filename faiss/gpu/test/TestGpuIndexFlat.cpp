--- conflicted
+++ resolved
@@ -533,11 +533,7 @@
 
     faiss::gpu::GpuIndexFlatConfig config;
     config.device = device;
-<<<<<<< HEAD
-    config.use_raft = true;
-=======
     config.use_raft = use_raft;
->>>>>>> 1fb69683
 
     int dim = 32;
     faiss::IndexFlat cpuIndex(dim, faiss::MetricType::METRIC_L2);
