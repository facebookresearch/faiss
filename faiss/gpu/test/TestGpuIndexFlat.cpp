--- conflicted
+++ resolved
@@ -263,20 +263,11 @@
 
     int device = faiss::gpu::randVal(0, faiss::gpu::getNumDevices() - 1);
 
-<<<<<<< HEAD
-    faiss::gpu::GpuIndexFlatConfig config;
-    config.device = device;
-    config.use_raft = true;
-    config.useFloat16 = false;
-
-    faiss::gpu::GpuIndexFlatL2 gpuIndex(&res, 2000, config);
-    gpuIndex.copyFrom(&cpuIndex);
-=======
     for (bool useFloat16 : {false, true}) {
         faiss::gpu::GpuIndexFlatConfig config;
         config.device = device;
+	config.use_raft = true;
         config.useFloat16 = useFloat16;
->>>>>>> 38bf3218
 
         // Fill with garbage values
         faiss::gpu::GpuIndexFlatL2 gpuIndex(&res, 2000, config);
@@ -313,22 +304,12 @@
     int dim = faiss::gpu::randVal(1, 1000);
 
     int device = faiss::gpu::randVal(0, faiss::gpu::getNumDevices() - 1);
-<<<<<<< HEAD
-
-    faiss::gpu::GpuIndexFlatConfig config;
-    config.device = device;
-    config.use_raft = true;
-    config.useFloat16 = false;
-
-    faiss::gpu::GpuIndexFlatL2 gpuIndex(&res, dim, config);
-
-=======
->>>>>>> 38bf3218
     std::vector<float> vecs = faiss::gpu::randVecs(numVecs, dim);
 
     for (bool useFloat16 : {false, true}) {
         faiss::gpu::GpuIndexFlatConfig config;
         config.device = device;
+	config.use_raft = true;
         config.useFloat16 = useFloat16;
 
         faiss::gpu::GpuIndexFlatL2 gpuIndex(&res, dim, config);
