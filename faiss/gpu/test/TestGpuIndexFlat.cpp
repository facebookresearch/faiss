--- conflicted
+++ resolved
@@ -76,10 +76,6 @@
     config.device = device;
     config.useFloat16 = opt.useFloat16;
     config.use_raft = opt.use_raft;
-<<<<<<< HEAD
-
-=======
->>>>>>> b1c05d02
 
     faiss::gpu::GpuIndexFlat gpuIndex(&res, dim, opt.metric, config);
     gpuIndex.metric_arg = opt.metricArg;
@@ -343,20 +339,12 @@
 }
 
 TEST(TestGpuIndexFlat, CopyFrom) {
-<<<<<<< HEAD
-        testCopyFrom(false);
-=======
     testCopyFrom(false);
->>>>>>> b1c05d02
 }
 
 #if defined USE_NVIDIA_RAFT
 TEST(TestRaftGpuIndexFlat, CopyFrom) {
-<<<<<<< HEAD
-        testCopyFrom(true);
-=======
     testCopyFrom(true);
->>>>>>> b1c05d02
 }
 #endif
 
@@ -402,20 +390,12 @@
 }
 
 TEST(TestGpuIndexFlat, CopyTo) {
-<<<<<<< HEAD
-        testCopyTo(false);
-=======
     testCopyTo(false);
->>>>>>> b1c05d02
 }
 
 #if defined USE_NVIDIA_RAFT
 TEST(TestRaftGpuIndexFlat, CopyTo) {
-<<<<<<< HEAD
-        testCopyTo(true);
-=======
     testCopyTo(true);
->>>>>>> b1c05d02
 }
 #endif
 
@@ -468,27 +448,15 @@
 }
 
 TEST(TestGpuIndexFlat, UnifiedMemory) {
-<<<<<<< HEAD
-        testUnifiedMemory(false);
-=======
     testUnifiedMemory(false);
->>>>>>> b1c05d02
 }
 
 #if defined USE_NVIDIA_RAFT
 TEST(TestRaftGpuIndexFlat, UnifiedMemory) {
-<<<<<<< HEAD
-        testUnifiedMemory(true);
-}
-#endif
-
-
-=======
     testUnifiedMemory(true);
 }
 #endif
 
->>>>>>> b1c05d02
 void testLargeIndex(bool use_raft) {
     // Construct on a random device to test multi-device, if we have
     // multiple devices
@@ -541,28 +509,15 @@
 }
 
 TEST(TestGpuIndexFlat, LargeIndex) {
-<<<<<<< HEAD
-        testLargeIndex(false);
-=======
     testLargeIndex(false);
->>>>>>> b1c05d02
 }
 
 #if defined USE_NVIDIA_RAFT
 TEST(TestRaftGpuIndexFlat, LargeIndex) {
-<<<<<<< HEAD
-        testLargeIndex(true);
-}
-#endif
-
-
-
-=======
     testLargeIndex(true);
 }
 #endif
 
->>>>>>> b1c05d02
 void testResidual(bool use_raft) {
     // Construct on a random device to test multi-device, if we have
     // multiple devices
@@ -607,20 +562,12 @@
 }
 
 TEST(TestGpuIndexFlat, Residual) {
-<<<<<<< HEAD
-        testResidual(false);
-=======
     testResidual(false);
->>>>>>> b1c05d02
 }
 
 #if defined USE_NVIDIA_RAFT
 TEST(TestRaftGpuIndexFlat, Residual) {
-<<<<<<< HEAD
-        testResidual(true);
-=======
     testResidual(true);
->>>>>>> b1c05d02
 }
 #endif
 
@@ -707,19 +654,11 @@
 }
 
 TEST(TestGpuIndexFlat, Reconstruct) {
-<<<<<<< HEAD
-        testReconstruct(false);
-}
-#if defined USE_NVIDIA_RAFT
-TEST(TestRaftGpuIndexFlat, Reconstruct) {
-        testReconstruct(true);
-=======
     testReconstruct(false);
 }
 #if defined USE_NVIDIA_RAFT
 TEST(TestRaftGpuIndexFlat, Reconstruct) {
     testReconstruct(true);
->>>>>>> b1c05d02
 }
 #endif
 
