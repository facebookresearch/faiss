// @lint-ignore-every LICENSELINT
/**
 * Copyright (c) Facebook, Inc. and its affiliates.
 *
 * This source code is licensed under the MIT license found in the
 * LICENSE file in the root directory of this source tree.
 */
/*
 * Copyright (c) 2023-2024, NVIDIA CORPORATION.
 *
 * Licensed under the Apache License, Version 2.0 (the "License");
 * you may not use this file except in compliance with the License.
 * You may obtain a copy of the License at
 *
 *     http://www.apache.org/licenses/LICENSE-2.0
 *
 * Unless required by applicable law or agreed to in writing, software
 * distributed under the License is distributed on an "AS IS" BASIS,
 * WITHOUT WARRANTIES OR CONDITIONS OF ANY KIND, either express or implied.
 * See the License for the specific language governing permissions and
 * limitations under the License.
 */

#include <faiss/IndexFlat.h>
#include <faiss/gpu/GpuDistance.h>
#include <faiss/gpu/StandardGpuResources.h>
#include <faiss/gpu/test/TestUtils.h>
#include <faiss/gpu/utils/DeviceUtils.h>
#include <gtest/gtest.h>
#include <faiss/gpu/utils/CopyUtils.cuh>
#include <faiss/gpu/utils/Transpose.cuh>
#include <sstream>
#include <vector>

enum class TestThresholds {
    Normal,
    BF16,
    // Linf has worse error than the other metrics for bf16
    BF16_Linf,
};

void evaluate_bfknn(
        faiss::gpu::GpuDistanceParams& args,
        faiss::gpu::GpuResourcesProvider* res,
        std::vector<float>& cpuDistance,
        std::vector<faiss::idx_t>& cpuIndices,
        std::vector<float>& gpuDistance,
        std::vector<faiss::idx_t>& gpuIndices,
        int numQuery,
        int k,
        bool colMajorVecs,
        bool colMajorQueries,
        faiss::MetricType metric,
        TestThresholds thresh = TestThresholds::Normal) {
    using namespace faiss::gpu;

    bfKnn(res, args);

    std::stringstream str;
<<<<<<< HEAD
    str << "using cuVS " << args.use_cuvs << "metric " << metric
=======
    str << "using cuVS " << args.use_cuvs << " metric " << metric
>>>>>>> eaab46c8
        << " colMajorVecs " << colMajorVecs << " colMajorQueries "
        << colMajorQueries;

    float maxRelativeError;
    float pctMaxDiff1;
    float pctMaxDiffN;

    switch (thresh) {
        case TestThresholds::Normal:
            maxRelativeError = 6e-3f;
            pctMaxDiff1 = 0.1f;
            pctMaxDiffN = 0.015f;
            break;
        case TestThresholds::BF16:
            maxRelativeError = 1.5e-2f;
            pctMaxDiff1 = 0.3f;
            pctMaxDiffN = 0.1f;
            break;
        case TestThresholds::BF16_Linf:
            maxRelativeError = 1.5e-2f;
            pctMaxDiff1 = 0.53f;
            pctMaxDiffN = 0.2f;
            break;
    }

    compareLists(
            cpuDistance.data(),
            cpuIndices.data(),
            gpuDistance.data(),
            gpuIndices.data(),
            numQuery,
            k,
            str.str(),
            false,
            false,
            true,
            maxRelativeError,
            pctMaxDiff1,
            pctMaxDiffN);
}

void testTransposition(
        bool colMajorVecs,
        bool colMajorQueries,
        faiss::MetricType metric,
        bool use_cuvs = false,
        float metricArg = 0) {
    using namespace faiss::gpu;

    int device = randVal(0, getNumDevices() - 1);

    StandardGpuResources res;
    res.noTempMemory();

    // The transpose and distance code assumes the desired device is already set
    DeviceScope scope(device);
    auto stream = res.getDefaultStream(device);

    int dim = randVal(20, 150);
    int numVecs = randVal(10, 30000);
    int numQuery = randVal(1, 1024);
    int k = std::min(numVecs, randVal(20, 70));

    // Input data for CPU
    std::vector<float> vecs = randVecs(numVecs, dim);
    std::vector<float> queries = randVecs(numQuery, dim);

    if ((metric == faiss::MetricType::METRIC_JensenShannon) ||
        (metric == faiss::MetricType::METRIC_Jaccard)) {
        // make values positive
        for (auto& v : vecs) {
            v = std::abs(v);
            if (v == 0) {
                v = 1e-6;
            }
        }

        for (auto& q : queries) {
            q = std::abs(q);
            if (q == 0) {
                q = 1e-6;
            }
        }
    }

    // The CPU index is our reference for the results
    faiss::IndexFlat cpuIndex(dim, metric);
    cpuIndex.metric_arg = metricArg;
    cpuIndex.add(numVecs, vecs.data());

    std::vector<float> cpuDistance(numQuery * k, 0);
    std::vector<faiss::idx_t> cpuIndices(numQuery * k, -1);

    cpuIndex.search(
            numQuery, queries.data(), k, cpuDistance.data(), cpuIndices.data());

    // Copy input data to GPU, and pre-transpose both vectors and queries for
    // passing
    auto gpuVecs = toDeviceNonTemporary<float, 2>(
            res.getResources().get(),
            device,
            vecs.data(),
            stream,
            {numVecs, dim});
    auto gpuQueries = toDeviceNonTemporary<float, 2>(
            res.getResources().get(),
            device,
            queries.data(),
            stream,
            {numQuery, dim});

    DeviceTensor<float, 2, true> vecsT(
            res.getResources().get(),
            makeDevAlloc(AllocType::Other, stream),
            {dim, numVecs});
    runTransposeAny(gpuVecs, 0, 1, vecsT, stream);

    DeviceTensor<float, 2, true> queriesT(
            res.getResources().get(),
            makeDevAlloc(AllocType::Other, stream),
            {dim, numQuery});
    runTransposeAny(gpuQueries, 0, 1, queriesT, stream);

    std::vector<float> gpuDistance(numQuery * k, 0);
    std::vector<faiss::idx_t> gpuIndices(numQuery * k, -1);

    GpuDistanceParams args;
    args.metric = metric;
    args.metricArg = metricArg;
    args.k = k;
    args.dims = dim;
    args.vectors = colMajorVecs ? vecsT.data() : gpuVecs.data();
    args.vectorsRowMajor = !colMajorVecs;
    args.numVectors = numVecs;
    args.queries = colMajorQueries ? queriesT.data() : gpuQueries.data();
    args.queriesRowMajor = !colMajorQueries;
    args.numQueries = numQuery;
    args.outDistances = gpuDistance.data();
    args.outIndices = gpuIndices.data();
    args.device = device;

#if defined USE_NVIDIA_CUVS
    args.use_cuvs = use_cuvs;
#else
    FAISS_THROW_IF_NOT_MSG(
            !use_cuvs,
            "cuVS has not been compiled into the current version so it cannot be used.");
#endif

    evaluate_bfknn(
            args,
            &res,
            cpuDistance,
            cpuIndices,
            gpuDistance,
            gpuIndices,
            numQuery,
            k,
            colMajorVecs,
            colMajorQueries,
            metric);
}

void testTransposition_bf16(
        bool colMajorVecs,
        bool colMajorQueries,
        faiss::MetricType metric,
        bool use_raft = false,
        float metricArg = 0) {
    using namespace faiss::gpu;

#ifdef USE_AMD_ROCM
    std::cout << "skipping bfloat16 test (no bfloat16 support on AMD)\n";
    EXPECT_TRUE(true);
    return;
#else
    int device = randVal(0, getNumDevices() - 1);

    StandardGpuResources res;
    if (!res.supportsBFloat16(device)) {
        std::cout << "skipping bfloat16 test (no bfloat16 support on device)\n";
        return;
    }

    res.noTempMemory();
    // The transpose and distance code assumes the desired device is already set
    DeviceScope scope(device);
    auto stream = res.getDefaultStream(device);

    int dim = randVal(20, 150);
    int numVecs = randVal(10, 30000);
    int numQuery = randVal(1, 1024);
    int k = std::min(numVecs, randVal(20, 70));

    // Input data for CPU
    std::vector<float> vecs = randVecs(numVecs, dim);
    std::vector<float> queries = randVecs(numQuery, dim);

    if ((metric == faiss::MetricType::METRIC_JensenShannon) ||
        (metric == faiss::MetricType::METRIC_Jaccard)) {
        // make values positive
        for (auto& v : vecs) {
            v = std::abs(v);
            if (v == 0) {
                v = 1e-6;
            }
        }

        for (auto& q : queries) {
            q = std::abs(q);
            if (q == 0) {
                q = 1e-6;
            }
        }
    }

    // The CPU index is our reference for the results
    faiss::IndexFlat cpuIndex(dim, metric);
    cpuIndex.metric_arg = metricArg;
    cpuIndex.add(numVecs, vecs.data());

    std::vector<float> cpuDistance(numQuery * k, 0);
    std::vector<faiss::idx_t> cpuIndices(numQuery * k, -1);

    cpuIndex.search(
            numQuery, queries.data(), k, cpuDistance.data(), cpuIndices.data());

    // Convert float32 data to bfloat16 via truncation not rounding
    // (just copy high 2 bytes)
    std::vector<uint16_t> bf16_vecs(vecs.size());
    std::vector<uint16_t> bf16_queries(queries.size());

    auto fn_f32_bf16 = [](float v) {
        uint32_t vi;
        std::memcpy(&vi, &v, sizeof(uint32_t));
        return uint16_t(vi >> 16);
    };

    std::transform(vecs.begin(), vecs.end(), bf16_vecs.begin(), fn_f32_bf16);
    std::transform(
            queries.begin(), queries.end(), bf16_queries.begin(), fn_f32_bf16);

    // Copy input data to GPU, and pre-transpose both vectors and queries for
    // passing. Just use uint16_t in lieu of __nv_bfloat16
    auto gpuVecs = toDeviceNonTemporary<uint16_t, 2>(
            res.getResources().get(),
            device,
            bf16_vecs.data(),
            stream,
            {numVecs, dim});
    auto gpuQueries = toDeviceNonTemporary<uint16_t, 2>(
            res.getResources().get(),
            device,
            bf16_queries.data(),
            stream,
            {numQuery, dim});

    DeviceTensor<uint16_t, 2, true> vecsT(
            res.getResources().get(),
            makeDevAlloc(AllocType::Other, stream),
            {dim, numVecs});
    runTransposeAny(gpuVecs, 0, 1, vecsT, stream);

    DeviceTensor<uint16_t, 2, true> queriesT(
            res.getResources().get(),
            makeDevAlloc(AllocType::Other, stream),
            {dim, numQuery});
    runTransposeAny(gpuQueries, 0, 1, queriesT, stream);

    std::vector<float> gpuDistance(numQuery * k, 0);
    std::vector<faiss::idx_t> gpuIndices(numQuery * k, -1);

    GpuDistanceParams args;
    args.metric = metric;
    args.metricArg = metricArg;
    args.k = k;
    args.dims = dim;
    args.vectors = colMajorVecs ? vecsT.data() : gpuVecs.data();
    args.vectorType = DistanceDataType::BF16;
    args.vectorsRowMajor = !colMajorVecs;
    args.numVectors = numVecs;
    args.queries = colMajorQueries ? queriesT.data() : gpuQueries.data();
    args.queryType = DistanceDataType::BF16;
    args.queriesRowMajor = !colMajorQueries;
    args.numQueries = numQuery;
    args.outDistances = gpuDistance.data();
    args.outIndices = gpuIndices.data();
    args.device = device;

    evaluate_bfknn(
            args,
            &res,
            cpuDistance,
            cpuIndices,
            gpuDistance,
            gpuIndices,
            numQuery,
            k,
            colMajorVecs,
            colMajorQueries,
            metric,
            metric == faiss::MetricType::METRIC_Linf ? TestThresholds::BF16_Linf
                                                     : TestThresholds::BF16);
#endif
}

// Test different memory layouts for brute-force k-NN
TEST(TestGpuDistance, Transposition_RR) {
    testTransposition(false, false, faiss::MetricType::METRIC_L2);
    testTransposition(false, false, faiss::MetricType::METRIC_INNER_PRODUCT);
}

<<<<<<< HEAD
=======
TEST(TestGpuDistance, Transposition_RR_BF16) {
    testTransposition_bf16(false, false, faiss::MetricType::METRIC_L2);
    testTransposition_bf16(
            false, false, faiss::MetricType::METRIC_INNER_PRODUCT);
}

>>>>>>> eaab46c8
#if defined USE_NVIDIA_CUVS
TEST(TestCuvsGpuDistance, Transposition_RR) {
    testTransposition(false, false, faiss::MetricType::METRIC_L2, true);
    testTransposition(
            false, false, faiss::MetricType::METRIC_INNER_PRODUCT, true);
}
#endif

TEST(TestGpuDistance, Transposition_RC) {
    testTransposition(false, true, faiss::MetricType::METRIC_L2);
}

<<<<<<< HEAD
=======
TEST(TestGpuDistance, Transposition_RC_BF16) {
    testTransposition_bf16(false, true, faiss::MetricType::METRIC_L2);
}

>>>>>>> eaab46c8
#if defined USE_NVIDIA_CUVS
TEST(TestCuvsGpuDistance, Transposition_RC) {
    testTransposition(false, true, faiss::MetricType::METRIC_L2, true);
}
#endif

TEST(TestGpuDistance, Transposition_CR) {
    testTransposition(true, false, faiss::MetricType::METRIC_L2);
}

<<<<<<< HEAD
=======
TEST(TestGpuDistance, Transposition_CR_BF16) {
    testTransposition_bf16(true, false, faiss::MetricType::METRIC_L2);
}

>>>>>>> eaab46c8
#if defined USE_NVIDIA_CUVS
TEST(TestCuvsGpuDistance, Transposition_CR) {
    testTransposition(true, false, faiss::MetricType::METRIC_L2, true);
}
#endif

TEST(TestGpuDistance, Transposition_CC) {
    testTransposition(true, true, faiss::MetricType::METRIC_L2);
}

<<<<<<< HEAD
=======
TEST(TestGpuDistance, Transposition_CC_BF16) {
    testTransposition_bf16(true, true, faiss::MetricType::METRIC_L2);
}

>>>>>>> eaab46c8
#if defined USE_NVIDIA_CUVS
TEST(TestCuvsGpuDistance, Transposition_CC) {
    testTransposition(true, true, faiss::MetricType::METRIC_L2, true);
}
#endif

TEST(TestGpuDistance, L1) {
    testTransposition(false, false, faiss::MetricType::METRIC_L1);
}

<<<<<<< HEAD
=======
TEST(TestGpuDistance, L1_BF16) {
    testTransposition_bf16(false, false, faiss::MetricType::METRIC_L1);
}

>>>>>>> eaab46c8
#if defined USE_NVIDIA_CUVS
TEST(TestCuvsGpuDistance, L1) {
    testTransposition(false, false, faiss::MetricType::METRIC_L1, true);
}
#endif

// Test other transpositions with the general distance kernel
TEST(TestGpuDistance, L1_RC) {
    testTransposition(false, true, faiss::MetricType::METRIC_L1);
}

#if defined USE_NVIDIA_CUVS
// Test other transpositions with the general distance kernel
TEST(TestCuvsGpuDistance, L1_RC) {
    testTransposition(false, true, faiss::MetricType::METRIC_L1, true);
}
#endif

TEST(TestGpuDistance, L1_RC_BF16) {
    testTransposition_bf16(false, true, faiss::MetricType::METRIC_L1);
}

TEST(TestGpuDistance, L1_CR) {
    testTransposition(true, false, faiss::MetricType::METRIC_L1);
}

<<<<<<< HEAD
=======
TEST(TestGpuDistance, L1_CR_BF16) {
    testTransposition_bf16(true, false, faiss::MetricType::METRIC_L1);
}

>>>>>>> eaab46c8
#if defined USE_NVIDIA_CUVS
TEST(TestCuvsGpuDistance, L1_CR) {
    testTransposition(true, false, faiss::MetricType::METRIC_L1, true);
}
#endif

TEST(TestGpuDistance, L1_CC) {
    testTransposition(true, true, faiss::MetricType::METRIC_L1);
}

<<<<<<< HEAD
=======
TEST(TestGpuDistance, L1_CC_BF16) {
    testTransposition_bf16(true, true, faiss::MetricType::METRIC_L1);
}

>>>>>>> eaab46c8
#if defined USE_NVIDIA_CUVS
TEST(TestCuvsGpuDistance, L1_CC) {
    testTransposition(true, true, faiss::MetricType::METRIC_L1, true);
}
#endif

// Test remainder of metric types
TEST(TestGpuDistance, Linf) {
    testTransposition(false, false, faiss::MetricType::METRIC_Linf);
}

#if defined USE_NVIDIA_CUVS
// Test remainder of metric types
TEST(TestCuvsGpuDistance, Linf) {
    testTransposition(false, false, faiss::MetricType::METRIC_Linf, true);
}
#endif

TEST(TestGpuDistance, Linf_BF16) {
    testTransposition_bf16(false, false, faiss::MetricType::METRIC_Linf);
}

TEST(TestGpuDistance, Lp) {
    testTransposition(false, false, faiss::MetricType::METRIC_Lp, false, 3);
}

<<<<<<< HEAD
=======
TEST(TestGpuDistance, Lp_BF16) {
    testTransposition_bf16(
            false, false, faiss::MetricType::METRIC_Lp, false, 3);
}

>>>>>>> eaab46c8
#if defined USE_NVIDIA_CUVS
TEST(TestCuvsGpuDistance, Lp) {
    testTransposition(false, false, faiss::MetricType::METRIC_Lp, true, 3);
}
#endif

TEST(TestGpuDistance, Canberra) {
    testTransposition(false, false, faiss::MetricType::METRIC_Canberra);
}

<<<<<<< HEAD
=======
TEST(TestGpuDistance, Canberra_BF16) {
    testTransposition_bf16(false, false, faiss::MetricType::METRIC_Canberra);
}

>>>>>>> eaab46c8
#if defined USE_NVIDIA_CUVS
TEST(TestCuvsGpuDistance, Canberra) {
    testTransposition(false, false, faiss::MetricType::METRIC_Canberra, true);
}
#endif

TEST(TestGpuDistance, BrayCurtis) {
    testTransposition(false, false, faiss::MetricType::METRIC_BrayCurtis);
}

TEST(TestGpuDistance, BrayCurtis_BF16) {
    testTransposition_bf16(false, false, faiss::MetricType::METRIC_BrayCurtis);
}

TEST(TestGpuDistance, JensenShannon) {
    testTransposition(false, false, faiss::MetricType::METRIC_JensenShannon);
}

<<<<<<< HEAD
=======
TEST(TestGpuDistance, JensenShannon_BF16) {
    testTransposition_bf16(
            false, false, faiss::MetricType::METRIC_JensenShannon);
}

>>>>>>> eaab46c8
#if defined USE_NVIDIA_CUVS
TEST(TestCuvsGpuDistance, JensenShannon) {
    testTransposition(
            false, false, faiss::MetricType::METRIC_JensenShannon, true);
}
#endif

TEST(TestGpuDistance, Jaccard) {
    testTransposition(false, false, faiss::MetricType::METRIC_Jaccard);
}

TEST(TestGpuDistance, Jaccard_BF16) {
    testTransposition_bf16(false, false, faiss::MetricType::METRIC_Jaccard);
}

int main(int argc, char** argv) {
    testing::InitGoogleTest(&argc, argv);

    // just run with a fixed test seed
    faiss::gpu::setTestSeed(100);

    return RUN_ALL_TESTS();
}<|MERGE_RESOLUTION|>--- conflicted
+++ resolved
@@ -57,11 +57,7 @@
     bfKnn(res, args);
 
     std::stringstream str;
-<<<<<<< HEAD
-    str << "using cuVS " << args.use_cuvs << "metric " << metric
-=======
     str << "using cuVS " << args.use_cuvs << " metric " << metric
->>>>>>> eaab46c8
         << " colMajorVecs " << colMajorVecs << " colMajorQueries "
         << colMajorQueries;
 
@@ -374,15 +370,12 @@
     testTransposition(false, false, faiss::MetricType::METRIC_INNER_PRODUCT);
 }
 
-<<<<<<< HEAD
-=======
 TEST(TestGpuDistance, Transposition_RR_BF16) {
     testTransposition_bf16(false, false, faiss::MetricType::METRIC_L2);
     testTransposition_bf16(
             false, false, faiss::MetricType::METRIC_INNER_PRODUCT);
 }
 
->>>>>>> eaab46c8
 #if defined USE_NVIDIA_CUVS
 TEST(TestCuvsGpuDistance, Transposition_RR) {
     testTransposition(false, false, faiss::MetricType::METRIC_L2, true);
@@ -395,13 +388,10 @@
     testTransposition(false, true, faiss::MetricType::METRIC_L2);
 }
 
-<<<<<<< HEAD
-=======
 TEST(TestGpuDistance, Transposition_RC_BF16) {
     testTransposition_bf16(false, true, faiss::MetricType::METRIC_L2);
 }
 
->>>>>>> eaab46c8
 #if defined USE_NVIDIA_CUVS
 TEST(TestCuvsGpuDistance, Transposition_RC) {
     testTransposition(false, true, faiss::MetricType::METRIC_L2, true);
@@ -412,13 +402,10 @@
     testTransposition(true, false, faiss::MetricType::METRIC_L2);
 }
 
-<<<<<<< HEAD
-=======
 TEST(TestGpuDistance, Transposition_CR_BF16) {
     testTransposition_bf16(true, false, faiss::MetricType::METRIC_L2);
 }
 
->>>>>>> eaab46c8
 #if defined USE_NVIDIA_CUVS
 TEST(TestCuvsGpuDistance, Transposition_CR) {
     testTransposition(true, false, faiss::MetricType::METRIC_L2, true);
@@ -429,13 +416,10 @@
     testTransposition(true, true, faiss::MetricType::METRIC_L2);
 }
 
-<<<<<<< HEAD
-=======
 TEST(TestGpuDistance, Transposition_CC_BF16) {
     testTransposition_bf16(true, true, faiss::MetricType::METRIC_L2);
 }
 
->>>>>>> eaab46c8
 #if defined USE_NVIDIA_CUVS
 TEST(TestCuvsGpuDistance, Transposition_CC) {
     testTransposition(true, true, faiss::MetricType::METRIC_L2, true);
@@ -446,13 +430,10 @@
     testTransposition(false, false, faiss::MetricType::METRIC_L1);
 }
 
-<<<<<<< HEAD
-=======
 TEST(TestGpuDistance, L1_BF16) {
     testTransposition_bf16(false, false, faiss::MetricType::METRIC_L1);
 }
 
->>>>>>> eaab46c8
 #if defined USE_NVIDIA_CUVS
 TEST(TestCuvsGpuDistance, L1) {
     testTransposition(false, false, faiss::MetricType::METRIC_L1, true);
@@ -479,13 +460,10 @@
     testTransposition(true, false, faiss::MetricType::METRIC_L1);
 }
 
-<<<<<<< HEAD
-=======
 TEST(TestGpuDistance, L1_CR_BF16) {
     testTransposition_bf16(true, false, faiss::MetricType::METRIC_L1);
 }
 
->>>>>>> eaab46c8
 #if defined USE_NVIDIA_CUVS
 TEST(TestCuvsGpuDistance, L1_CR) {
     testTransposition(true, false, faiss::MetricType::METRIC_L1, true);
@@ -496,13 +474,10 @@
     testTransposition(true, true, faiss::MetricType::METRIC_L1);
 }
 
-<<<<<<< HEAD
-=======
 TEST(TestGpuDistance, L1_CC_BF16) {
     testTransposition_bf16(true, true, faiss::MetricType::METRIC_L1);
 }
 
->>>>>>> eaab46c8
 #if defined USE_NVIDIA_CUVS
 TEST(TestCuvsGpuDistance, L1_CC) {
     testTransposition(true, true, faiss::MetricType::METRIC_L1, true);
@@ -529,14 +504,11 @@
     testTransposition(false, false, faiss::MetricType::METRIC_Lp, false, 3);
 }
 
-<<<<<<< HEAD
-=======
 TEST(TestGpuDistance, Lp_BF16) {
     testTransposition_bf16(
             false, false, faiss::MetricType::METRIC_Lp, false, 3);
 }
 
->>>>>>> eaab46c8
 #if defined USE_NVIDIA_CUVS
 TEST(TestCuvsGpuDistance, Lp) {
     testTransposition(false, false, faiss::MetricType::METRIC_Lp, true, 3);
@@ -547,13 +519,10 @@
     testTransposition(false, false, faiss::MetricType::METRIC_Canberra);
 }
 
-<<<<<<< HEAD
-=======
 TEST(TestGpuDistance, Canberra_BF16) {
     testTransposition_bf16(false, false, faiss::MetricType::METRIC_Canberra);
 }
 
->>>>>>> eaab46c8
 #if defined USE_NVIDIA_CUVS
 TEST(TestCuvsGpuDistance, Canberra) {
     testTransposition(false, false, faiss::MetricType::METRIC_Canberra, true);
@@ -572,14 +541,11 @@
     testTransposition(false, false, faiss::MetricType::METRIC_JensenShannon);
 }
 
-<<<<<<< HEAD
-=======
 TEST(TestGpuDistance, JensenShannon_BF16) {
     testTransposition_bf16(
             false, false, faiss::MetricType::METRIC_JensenShannon);
 }
 
->>>>>>> eaab46c8
 #if defined USE_NVIDIA_CUVS
 TEST(TestCuvsGpuDistance, JensenShannon) {
     testTransposition(
