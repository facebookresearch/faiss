--- conflicted
+++ resolved
@@ -299,18 +299,15 @@
     testTransposition(false, false, faiss::MetricType::METRIC_JensenShannon);
 }
 
-<<<<<<< HEAD
 #if defined USE_NVIDIA_RAFT
 TEST(TestRaftGpuDistance, JensenShannon) {
     testTransposition(false, false, faiss::MetricType::METRIC_JensenShannon, true);
 }
 #endif
 
-=======
 TEST(TestGpuDistance, Jaccard) {
     testTransposition(false, false, faiss::MetricType::METRIC_Jaccard);
 }
->>>>>>> eec4a216
 
 int main(int argc, char** argv) {
     testing::InitGoogleTest(&argc, argv);
