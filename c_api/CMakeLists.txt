--- conflicted
+++ resolved
@@ -160,15 +160,7 @@
 target_link_libraries(example_c PRIVATE faiss_c)
 
 if(FAISS_ENABLE_GPU)
-<<<<<<< HEAD
   add_subdirectory(gpu)
-endif()
-=======
-  if(FAISS_ENABLE_ROCM)
-    add_subdirectory(gpu-rocm)
-  else ()
-    add_subdirectory(gpu)
-  endif()
 endif()
 
 install(TARGETS faiss_c
@@ -177,5 +169,4 @@
   ARCHIVE DESTINATION ${CMAKE_INSTALL_LIBDIR}
   LIBRARY DESTINATION ${CMAKE_INSTALL_LIBDIR}
   INCLUDES DESTINATION ${CMAKE_INSTALL_INCLUDEDIR}
-)
->>>>>>> 88fda73e
+)